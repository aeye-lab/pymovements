--- conflicted
+++ resolved
@@ -1,10 +1,6 @@
 [metadata]
 name = pymovements
-<<<<<<< HEAD
-version = 0.1.3
-=======
 version = 0.2.0
->>>>>>> 568a0b3f
 url = https://github.com/aeye-lab/pymovements
 project_urls =
     Bug Tracker = https://github.com/aeye-lab/pymovements/issues
