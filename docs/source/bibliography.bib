@article{BSC,
    author={Pan, Jinger and Yan, Ming and Richter, Eike M. and Shu, Hua and Kliegl, Reinhold},
    title={The {B}eijing {S}entence {C}orpus: A {C}hinese sentence corpus with eye movement data and predictability norms},
    journal={Behavior Research Methods},
    year={2022},
    volume={54},
    issue={4},
}

@article{BSCII,
    author={Yan, Ming and Pan, Jinger and Kliegl, Reinhold},
    title={The {B}eijing {S}entence {C}orpus {II}: A cross-script comparison between traditional and simplified Chinese sentence reading},
    journal={Behavior Research Methods},
    year={2025},
    volume={57},
    issue={2},
}

@article{CodeComprehension,
author = {Alakmeh, Tarek and Reich, David and J\"{a}ger, Lena and Fritz, Thomas},
title = {Predicting Code Comprehension: A Novel Approach to Align Human Gaze with Code using Deep Neural Networks},
year = {2024},
issue_date = {July 2024},
publisher = {Association for Computing Machinery},
address = {New York, NY, USA},
volume = {1},
number = {FSE},
url = {https://doi.org/10.1145/3660795},
doi = {10.1145/3660795},
abstract = {The better the code quality and the less complex the code, the easier it is for software developers to comprehend and evolve it. Yet, how do we best detect quality concerns in the code? Existing measures to assess code quality, such as McCabe’s cyclomatic complexity, are decades old and neglect the human aspect. Research has shown that considering how a developer reads and experiences the code can be an indicator of its quality. In our research, we built on these insights and designed, trained, and evaluated the first deep neural network that aligns a developer’s eye gaze with the code tokens the developer looks at to predict code comprehension and perceived difficulty. To train and analyze our approach, we performed an experiment in which 27 participants worked on a range of 16 short code comprehension tasks while we collected fine-grained gaze data using an eye tracker. The results of our evaluation show that our deep neural sequence model that integrates both the human gaze and the stimulus code, can predict (a) code comprehension and (b) the perceived code difficulty significantly better than current state-of-the-art reference methods. We also show that aligning human gaze with code leads to better performance than models that rely solely on either code or human gaze. We discuss potential applications and propose future work to build better human-inclusive code evaluation systems.},
journal = {Proc. ACM Softw. Eng.},
month = {jul},
articleno = {88},
numpages = {23},
keywords = {code comprehension, code-fixation attention, eye-tracking, lab experiment, neural networks}
}

@inproceedings{CopCoL1Hollenstein,
    title = "The {C}openhagen Corpus of Eye Tracking Recordings from Natural Reading of {D}anish Texts",
    author = {Hollenstein, Nora  and
      Barrett, Maria  and
      Bj{\"o}rnsd{\'o}ttir, Marina},
    editor = "Calzolari, Nicoletta  and
      B{\'e}chet, Fr{\'e}d{\'e}ric  and
      Blache, Philippe  and
      Choukri, Khalid  and
      Cieri, Christopher  and
      Declerck, Thierry  and
      Goggi, Sara  and
      Isahara, Hitoshi  and
      Maegaard, Bente  and
      Mariani, Joseph  and
      Mazo, H{\'e}l{\`e}ne  and
      Odijk, Jan  and
      Piperidis, Stelios",
    booktitle = "Proceedings of the Thirteenth Language Resources and Evaluation Conference",
    month = jun,
    year = "2022",
    address = "Marseille, France",
    publisher = "European Language Resources Association",
    url = "https://aclanthology.org/2022.lrec-1.182",
    pages = "1712--1720",
}

@inproceedings{CopCoL1DysBjornsdottir,
    title = "Dyslexia Prediction from Natural Reading of {D}anish Texts",
    author = {Bj{\"o}rnsd{\'o}ttir, Marina  and
      Hollenstein, Nora  and
      Barrett, Maria},
    editor = {Alum{\"a}e, Tanel  and
      Fishel, Mark},
    booktitle = "Proceedings of the 24th Nordic Conference on Computational Linguistics (NoDaLiDa)",
    month = may,
    year = "2023",
    address = "T{\'o}rshavn, Faroe Islands",
    publisher = "University of Tartu Library",
    url = "https://aclanthology.org/2023.nodalida-1.7",
    pages = "60--70",
}

@inproceedings{CopCoL2,
    title = "Reading Does Not Equal Reading: Comparing, Simulating and Exploiting Reading Behavior across Populations",
    author = {Reich, David R.  and
      Deng, Shuwen  and
      Bj{\"o}rnsd{\'o}ttir, Marina  and
      J{\"a}ger, Lena  and
      Hollenstein, Nora},
    editor = "Calzolari, Nicoletta  and
      Kan, Min-Yen  and
      Hoste, Veronique  and
      Lenci, Alessandro  and
      Sakti, Sakriani  and
      Xue, Nianwen",
    booktitle = "Proceedings of the 2024 Joint International Conference on Computational Linguistics, Language Resources and Evaluation (LREC-COLING 2024)",
    month = may,
    year = "2024",
    address = "Torino, Italia",
    publisher = "ELRA and ICCL",
    url = "https://aclanthology.org/2024.lrec-main.1187",
    pages = "13586--13594",
}

@ARTICLE{DAEMONS,
    AUTHOR={Schwetlick, Lisa  and Kümmerer, Matthias  and Bethge, Matthias  and Engbert, Ralf},
    TITLE={Potsdam data set of eye movement on natural scenes (DAEMONS)},
    JOURNAL={Frontiers in Psychology},
    VOLUME={15},
    YEAR={2024},
    URL={https://www.frontiersin.org/journals/psychology/articles/10.3389/fpsyg.2024.1389609},
    DOI={10.3389/fpsyg.2024.1389609},
    ISSN={1664-1078},
}

@inproceedings{DIDEC,
    title = "{DIDEC}: The {D}utch Image Description and Eye-tracking Corpus",
    author = "van Miltenburg, Emiel  and
      K{\'a}d{\'a}r, {\'A}kos  and
      Koolen, Ruud  and
      Krahmer, Emiel",
    editor = "Bender, Emily M.  and
      Derczynski, Leon  and
      Isabelle, Pierre",
    booktitle = "Proceedings of the 27th International Conference on Computational Linguistics",
    month = aug,
    year = "2018",
    address = "Santa Fe, New Mexico, USA",
    publisher = "Association for Computational Linguistics",
    url = "https://aclanthology.org/C18-1310",
    pages = "3658--3669",
}

@misc{EMTeC,
      title={EMTeC: A Corpus of Eye Movements on Machine-Generated Texts},
      author={Lena Sophia Bolliger and Patrick Haller and Isabelle Caroline Rose Cretton and David Robert Reich and Tannon Kew and Lena Ann Jäger},
      year={2024},
      eprint={2408.04289},
      archivePrefix={arXiv},
      primaryClass={cs.CL},
      url={https://arxiv.org/abs/2408.04289},
}

@article{EngbertKliegl2003,
    author = {Engbert, Ralf and Kliegl, Reinhold},
    title = {Microsaccades uncover the orientation of covert attention},
    journal = {Vision Research},
    volume = {43},
    number = {9},
    pages = {1035-1045},
    year = {2003},
    issn = {0042-6989},
    doi = {10.1016/S0042-6989(03)00084-1},
}

@misc{Engbert2015,
    author = {Engbert, Ralf and Sinn, Petra and Mergenthaler, Konstantin and Trukenbrod, Hans},
    title = {Microsaccade Toolbox 0.9},
    year = {2015},
    url = {http://read.psych.uni-potsdam.de/index.php?view=article&id=140},
}

@article{GazeBase,
    author = {Griffith, Henry and Lohr, Dillon and Abdulin, Evgeny and Komogortsev, Oleg},
    year = {2021},
    pages = {},
    title = {{GazeBase}, a large-scale, multi-stimulus, longitudinal eye movement dataset},
    volume = {8},
    journal = {Scientific Data},
    doi = {10.1038/s41597-021-00959-y},
}

@inproceedings{InteRead,
    title = "{I}nte{R}ead: An Eye Tracking Dataset of Interrupted Reading",
    author = {Zermiani, Francesca  and
      Dhar, Prajit  and
      Sood, Ekta  and
      K{\"o}gel, Fabian  and
      Bulling, Andreas  and
      Wirzberger, Maria},
    editor = "Calzolari, Nicoletta  and
      Kan, Min-Yen  and
      Hoste, Veronique  and
      Lenci, Alessandro  and
      Sakti, Sakriani  and
      Xue, Nianwen",
    booktitle = "Proceedings of the 2024 Joint International Conference on Computational Linguistics, Language Resources and Evaluation (LREC-COLING 2024)",
    month = may,
    year = "2024",
    address = "Torino, Italia",
    publisher = "ELRA and ICCL",
    url = "https://aclanthology.org/2024.lrec-main.802",
    pages = "9154--9169",
    abstract = "Eye movements during reading offer a window into cognitive processes and language comprehension, but the scarcity of reading data with interruptions {--} which learners frequently encounter in their everyday learning environments {--} hampers advances in the development of intelligent learning technologies. We introduce InteRead {--} a novel 50-participant dataset of gaze data recorded during self-paced reading of real-world text. InteRead further offers fine-grained annotations of interruptions interspersed throughout the text as well as resumption lags incurred by these interruptions. Interruptions were triggered automatically once readers reached predefined target words. We validate our dataset by reporting interdisciplinary analyses on different measures of gaze behavior. In line with prior research, our analyses show that the interruptions as well as word length and word frequency effects significantly impact eye movements during reading. We also explore individual differences within our dataset, shedding light on the potential for tailored educational solutions. InteRead is accessible from our datasets web-page: https://www.ife.uni-stuttgart.de/en/llis/research/datasets/.",
 }

@misc{JuDo1000,
    author = {Makowski, Silvia and Jäger, Lena A. and Prasse, Paul and Scheffer, Tobias},
    title = {{JuDo1000} Eye Tracking Data Set},
    year = {2020},
    pages = {1-10},
    doi = {10.17605/OSF.IO/5ZPVK},
}

@misc{PoTeC,
    url = {https://github.com/DiLi-Lab/PoTeC},
    author = {Jakobi, Deborah N. and Kern, Thomas and Reich, David R. and Haller, Patrick and J\"ager, Lena A.},
    title = {{PoTeC}: A {G}erman Naturalistic Eye-tracking-while-reading Corpus},
    year = {2024},
    note = {under review},
}

@article{SalvucciGoldberg2000,
    author = {Salvucci, Dario D. and Goldberg, Joseph H.},
    title = {Identifying Fixations and Saccades in Eye-Tracking Protocols},
    journal = {Proceedings of the 2000 Symposium on Eye Tracking Research & Applications},
    pages = {71–78},
    year = {2000},
    issn = {1581132808},
    doi = {10.1145/355017.355028},
}

@article{SavitzkyGolay1964,
    author = {Savitzky, Abraham. and Golay, Marcel J. E.},
    title = {Smoothing and Differentiation of Data by Simplified Least Squares Procedures.},
    journal = {Analytical Chemistry},
    volume = {36},
    number = {8},
    pages = {1627-1639},
    year = {1964},
    doi = {10.1021/ac60214a047},
}

@article{GazeBaseVR,
    author = {Lohr, Dillon and Aziz, Samantha and Friedman, Lee and Komogortsev, Oleg},
    year = {2023},
    pages = {},
    title = {{GazeBaseVR}, a large-scale, longitudinal, binocular eye-tracking dataset collected in virtual reality},
    volume = {10},
    journal = {Scientific Data},
    doi = {10.1038/s41597-023-02075-5},
}

@article{GazeOnFaces,
  title={Face exploration dynamics differentiate men and women},
  author={Coutrot, Antoine and Binetti, Nicola and Harrison, Charlotte and Mareschal, Isabelle and Johnston, Alan},
  journal={Journal of vision},
  volume={16},
  number={14},
  pages={16--16},
  year={2016},
  publisher={The Association for Research in Vision and Ophthalmology},
}

@article{Provo,
author = {Luke, Steven G. and Christianson, Kiel},
address = {New York},
copyright = {Psychonomic Society, Inc. 2017},
issn = {1554-3528},
journal = {Behavior Research Methods},
keywords = {Cognitive psychology ; Computational linguistics ; Female ; Human beings ; Information storage and retrieval systems ; Male ; Psychology ; Reading ; Semantics},
language = {eng},
number = {2},
abstract = {This article presents the Provo Corpus, a corpus of eye-tracking data with accompanying predictability norms. The predictability norms for the Provo Corpus differ from those of other corpora. In addition to traditional cloze scores that estimate the predictability of the full orthographic form of each word, the Provo Corpus also includes measures of the predictability of the morpho-syntactic and semantic information for each word. This makes the Provo Corpus ideal for studying predictive processes in reading. Some analyses using these data have previously been reported elsewhere (Luke \& Christianson,
2016
). The Provo Corpus is available for download on the Open Science Framework, at
https://osf.io/sjefs
.},
pages = {826-833},
publisher = {Springer US},
title = {The {P}rovo {C}orpus: A large eye-tracking corpus with predictability norms},
volume = {50},
year = {2018},
}


@inproceedings{SB-SAT,
    title = {Towards predicting reading comprehension from gaze behavior},
    year = {2020},
    booktitle = {Proceedings of the ACM Symposium on Eye Tracking Research and Applications},
    author = {Ahn, Seoyoung and Kelton, Conor and Balasubramanian, Aruna and Zelinsky, Greg},
    pages = {1--5},
    publisher = {Association for Computing Machinery},
    address = "Stuttgart, Germany",
}

@article{HBN,
  title={An open resource for transdiagnostic research in pediatric mental health and learning disorders},
  author={Alexander, Lindsay M. and
 Escalera, Jasmine and
 Ai, Lei and
 Andreotti, Charissa and
 Febre, Karina and
 Mangone, Alexander and
 Vega-Potler, Natan and
 Langer, Nicolas and
 Alexander, Alexis and
 Kovacs, Meagan and
 Litke, Shannon and
 O'Hagan, Bridget and
 Andersen, Jennifer and
 Bronstein, Batya and
 Bui, Anastasia and
 Bushey, Marijayne and
 Butler, Henry and
 Castagna, Victoria and
 Camacho, Nicolas and
 Chan, Elisha and
 Citera, Danielle and
 Clucas, Jon and
 Cohen, Samantha and
 Dufek, Sarah and
 Eaves, Megan and
 Fradera, Brian and
 Gardner, Judith and
 Grant-Villegas, Natalie and
 Green, Gabriella and
 Gregory, Camille and
 Hart, Emily and
 Harris, Shana and
 Horton, Megan and
 Kahn, Danielle and
 Kabotyanski, Katherine and
 Karmel, Bernard and
 Kelly, Simon P. and
 Kleinman, Kayla and
 Koo, Bonhwang and
 Kramer, Eliza and
 Lennon, Elizabeth and
 Lord, Catherine and
 Mantello, Ginny and
 Margolis, Amy and
 Merikangas, Kathleen R. and
 Milham, Judith and
 Minniti, Giuseppe and
 Neuhaus, Rebecca and
 Levine, Alexandra and
 Osman, Yael and
 Parra, Lucas C. and
 Pugh, Ken R. and
 Racanello, Amy and
 Restrepo, Anita and
 Saltzman, Tian and
 Septimus, Batya and
 Tobe, Russell and
 Waltz, Rachel and
 Williams, Anna and
 Yeo, Anna and
Castellanos, Francisco X. and
Klein, Arno and
Paus, Tomas and
Leventhal, Bennett L. and
Craddock, R. Cameron and
Koplewicz, Harold S. and
Milham, Michael P.},
  journal={Scientific data},
  volume={4},
  number={1},
  pages={1--26},
  year={2017},
  publisher={Nature Publishing Group}
}

@inproceedings{GazeGraph,
  title={{GazeGraph}: Graph-based few-shot cognitive context sensing from human visual behavior},
  author={Lan, Guohao and Heit, Bailey and Scargill, Tim and Gorlatova, Maria},
  booktitle={Proceedings of the 18th ACM Conference on Embedded Networked Sensor Systems (SenSys)},
  year={2020}
}

@article{FakeNewsPerception,
author = {Sümer, Ömer and Bozkir, Efe and Kübler, Thomas and Grüner, Sven and Utz, Sonja and Kasneci, Enkelejda},
year = {2021},
month = {03},
pages = {106909},
title = {FakeNewsPerception: An Eye Movement Dataset on the Perceived Believability of News Stories},
volume = {35},
journal = {Data in Brief},
doi = {10.1016/j.dib.2021.106909}
}

@article{UCL,
    author = {
        Frank, Stefan L. and
        Fernandez Monsalve, Irene and
        Thompson, Robin L. and
        Vigliocco, Gabriella
    },
    year = {2013},
    title = {Reading time data for evaluating broad-coverage models of {E}nglish sentence processing},
    journal = {Behavior Research Methods},
    volume = {45},
    issue = {4},
    doi = {10.3758/s13428-012-0313-y},
}

@inproceedings{PotsdamBingePVT,
    author = {
        Prasse, Paul and
        Reich, David R. and
        Chwastek, Jakob and
        Makowski, Silvia and
        Jäger, Lena A. and
        Scheffer, Tobias
    },
	booktitle = {Proceedings of the ACM Symposium on Eye Tracking Research and Applications},
    year = {2025},
    title = {Detection of Alcohol Inebriation from Eye Movements using Remote and Wearable Eye Trackers},
    doi = {10.1145/3715669.3723109},
}

@article{MouseCursor,
    title = {Gaze tracking dataset for comparison of smooth and saccadic eye tracking},
    journal = {Data in Brief},
    volume = {34},
    pages = {106730},
    year = {2021},
    issn = {2352-3409},
    doi = {https://doi.org/10.1016/j.dib.2021.106730},
    url = {https://www.sciencedirect.com/science/article/pii/S2352340921000160},
    author = {Adam Pantanowitz and Kimoon Kim and Chelsey Chewins and David M Rubin},
    keywords = {Eye movement, Saccadic eye tracking, Smooth eye tracking, Image processing, Pupil detection, Vestibulo-ocular reflex},
    abstract = {Pupil tracking data are collected through the use of an infrared camera, and a head-mounted system [1]. The head-mounted system detects the relative pupil position and adjusts the mouse cursor position accordingly. The data are available for comparison of eye tracking with saccadic movements (with the head fixed in space) versus those from smooth movements (with the head moving in space). The analysis comprises two experiments for both types of eye tracking, which are performed with ten trials each for two participants. In the first experiment, the participant attempts to place the cursor into a target boundary of varying sizes. In the second experiment, the participant attempts to move the cursor to a target location within the shortest time.}
}

<<<<<<< HEAD
@inproceedings{IITB_HGC,
    title = "Eyes Show the Way: Modelling Gaze Behaviour for Hallucination Detection",
    author = "Maharaj, Kishan  and
      Saxena, Ashita  and
      Kumar, Raja  and
      Mishra, Abhijit  and
      Bhattacharyya, Pushpak",
    editor = "Bouamor, Houda  and
      Pino, Juan  and
      Bali, Kalika",
    booktitle = "Findings of the Association for Computational Linguistics: EMNLP 2023",
    month = dec,
    year = "2023",
    address = "Singapore",
    publisher = "Association for Computational Linguistics",
    url = "https://aclanthology.org/2023.findings-emnlp.764/",
    doi = "10.18653/v1/2023.findings-emnlp.764",
    pages = "11424--11438",
    abstract = "Detecting hallucinations in natural language processing (NLP) is a critical undertaking that demands a deep understanding of both the semantic and pragmatic aspects of languages. Cognitive approaches that leverage users' behavioural signals, such as gaze, have demonstrated effectiveness in addressing NLP tasks with similar linguistic complexities. However, their potential in the context of hallucination detection remains largely unexplored. In this paper, we propose a novel cognitive approach for hallucination detection that leverages gaze signals from humans. We first collect and introduce an eye tracking corpus (IITB-HGC: IITB-Hallucination Gaze corpus) consisting of 500 instances, annotated by five annotators for hallucination detection. Our analysis reveals that humans selectively attend to relevant parts of the text based on distributional similarity, similar to the attention bias phenomenon in psychology. We identify two attention strategies employed by humans: global attention, which focuses on the most informative sentence, and local attention, which focuses on important words within a sentence. Leveraging these insights, we propose a novel cognitive framework for hallucination detection that incorporates these attention biases. Experimental evaluations on the FactCC dataset demonstrate the efficacy of our approach, obtaining a balanced accuracy of 87.1{\%}. Our study highlights the potential of gaze-based approaches in addressing the task of hallucination detection and sheds light on the cognitive processes employed by humans in identifying inconsistencies."
=======
@article{ChineseReading,
  title = {The database of eye-movement measures on words in {Chinese} reading},
  volume = {9},
number={1},
  ISSN = {2052–4463},
  DOI = {10.1038/s41597-022-01464-6},
  journal = {Scientific Data},
  publisher = {Springer Science and Business Media LLC},
  author = {Zhang,  Guangyao and Yao,  Panpan and Ma,  Guojie and Wang,  Jingwen and Zhou,  Junyi and Huang,  Linjieqiong and Xu,  Pingping and Chen,  Lijing and Chen,  Songlin and Gu,  Junjuan and Wei,  Wei and Cheng,  Xi and Hua,  Huimin and Liu,  Pingping and Lou,  Ya and Shen,  Wei and Bao,  Yaqian and Liu,  Jiayu and Lin,  Nan and Li,  Xingshan},
  year = {2022},
  pages={1-8}
>>>>>>> 2fe71e91
}

@inproceedings{CoLAGaze,
    author = {Bondar, Anna and Reich, David R. and J\"{a}ger, Lena A.},
    title = {CoLAGaze: A Corpus of Eye Movements for Linguistic Acceptability},
    year = {2025},
    isbn = {979-8-4007-1487-0/2025/05},
    publisher = {Association for Computing Machinery},
    address = {New York, NY, USA},
    doi = {10.1145/3715669.3723120},
    booktitle = {2025 Symposium on Eye Tracking Research and Applications},
    numpages = {9},
    keywords = {Eye-tracking, reading, dataset, grammatical acceptability judgments},
    location = {Tokyo, Japan},
    series = {ETRA '25}
}

@article{OneStop,
    title={OneStop: A 360-Participant English Eye Tracking Dataset with Different Reading Regimes},
    author={Berzak, Yevgeni and Malmaud, Jonathan and Shubi, Omer and Meiri, Yoav and Lion, Ella and Levy, Roger},
    journal={PsyArXiv preprint},
    year={2025}
}<|MERGE_RESOLUTION|>--- conflicted
+++ resolved
@@ -421,7 +421,6 @@
     abstract = {Pupil tracking data are collected through the use of an infrared camera, and a head-mounted system [1]. The head-mounted system detects the relative pupil position and adjusts the mouse cursor position accordingly. The data are available for comparison of eye tracking with saccadic movements (with the head fixed in space) versus those from smooth movements (with the head moving in space). The analysis comprises two experiments for both types of eye tracking, which are performed with ten trials each for two participants. In the first experiment, the participant attempts to place the cursor into a target boundary of varying sizes. In the second experiment, the participant attempts to move the cursor to a target location within the shortest time.}
 }
 
-<<<<<<< HEAD
 @inproceedings{IITB_HGC,
     title = "Eyes Show the Way: Modelling Gaze Behaviour for Hallucination Detection",
     author = "Maharaj, Kishan  and
@@ -441,11 +440,12 @@
     doi = "10.18653/v1/2023.findings-emnlp.764",
     pages = "11424--11438",
     abstract = "Detecting hallucinations in natural language processing (NLP) is a critical undertaking that demands a deep understanding of both the semantic and pragmatic aspects of languages. Cognitive approaches that leverage users' behavioural signals, such as gaze, have demonstrated effectiveness in addressing NLP tasks with similar linguistic complexities. However, their potential in the context of hallucination detection remains largely unexplored. In this paper, we propose a novel cognitive approach for hallucination detection that leverages gaze signals from humans. We first collect and introduce an eye tracking corpus (IITB-HGC: IITB-Hallucination Gaze corpus) consisting of 500 instances, annotated by five annotators for hallucination detection. Our analysis reveals that humans selectively attend to relevant parts of the text based on distributional similarity, similar to the attention bias phenomenon in psychology. We identify two attention strategies employed by humans: global attention, which focuses on the most informative sentence, and local attention, which focuses on important words within a sentence. Leveraging these insights, we propose a novel cognitive framework for hallucination detection that incorporates these attention biases. Experimental evaluations on the FactCC dataset demonstrate the efficacy of our approach, obtaining a balanced accuracy of 87.1{\%}. Our study highlights the potential of gaze-based approaches in addressing the task of hallucination detection and sheds light on the cognitive processes employed by humans in identifying inconsistencies."
-=======
+}
+
 @article{ChineseReading,
   title = {The database of eye-movement measures on words in {Chinese} reading},
   volume = {9},
-number={1},
+  number={1},
   ISSN = {2052–4463},
   DOI = {10.1038/s41597-022-01464-6},
   journal = {Scientific Data},
@@ -453,7 +453,6 @@
   author = {Zhang,  Guangyao and Yao,  Panpan and Ma,  Guojie and Wang,  Jingwen and Zhou,  Junyi and Huang,  Linjieqiong and Xu,  Pingping and Chen,  Lijing and Chen,  Songlin and Gu,  Junjuan and Wei,  Wei and Cheng,  Xi and Hua,  Huimin and Liu,  Pingping and Lou,  Ya and Shen,  Wei and Bao,  Yaqian and Liu,  Jiayu and Lin,  Nan and Li,  Xingshan},
   year = {2022},
   pages={1-8}
->>>>>>> 2fe71e91
 }
 
 @inproceedings{CoLAGaze,
