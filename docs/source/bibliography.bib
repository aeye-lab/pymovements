--- conflicted
+++ resolved
@@ -421,7 +421,6 @@
     abstract = {Pupil tracking data are collected through the use of an infrared camera, and a head-mounted system [1]. The head-mounted system detects the relative pupil position and adjusts the mouse cursor position accordingly. The data are available for comparison of eye tracking with saccadic movements (with the head fixed in space) versus those from smooth movements (with the head moving in space). The analysis comprises two experiments for both types of eye tracking, which are performed with ten trials each for two participants. In the first experiment, the participant attempts to place the cursor into a target boundary of varying sizes. In the second experiment, the participant attempts to move the cursor to a target location within the shortest time.}
 }
 
-<<<<<<< HEAD
 @inproceedings{IITB_HGC,
     title = "Eyes Show the Way: Modelling Gaze Behaviour for Hallucination Detection",
     author = "Maharaj, Kishan  and
@@ -441,7 +440,8 @@
     doi = "10.18653/v1/2023.findings-emnlp.764",
     pages = "11424--11438",
     abstract = "Detecting hallucinations in natural language processing (NLP) is a critical undertaking that demands a deep understanding of both the semantic and pragmatic aspects of languages. Cognitive approaches that leverage users' behavioural signals, such as gaze, have demonstrated effectiveness in addressing NLP tasks with similar linguistic complexities. However, their potential in the context of hallucination detection remains largely unexplored. In this paper, we propose a novel cognitive approach for hallucination detection that leverages gaze signals from humans. We first collect and introduce an eye tracking corpus (IITB-HGC: IITB-Hallucination Gaze corpus) consisting of 500 instances, annotated by five annotators for hallucination detection. Our analysis reveals that humans selectively attend to relevant parts of the text based on distributional similarity, similar to the attention bias phenomenon in psychology. We identify two attention strategies employed by humans: global attention, which focuses on the most informative sentence, and local attention, which focuses on important words within a sentence. Leveraging these insights, we propose a novel cognitive framework for hallucination detection that incorporates these attention biases. Experimental evaluations on the FactCC dataset demonstrate the efficacy of our approach, obtaining a balanced accuracy of 87.1{\%}. Our study highlights the potential of gaze-based approaches in addressing the task of hallucination detection and sheds light on the cognitive processes employed by humans in identifying inconsistencies."
-=======
+}
+
 @inproceedings{CoLAGaze,
     author = {Bondar, Anna and Reich, David R. and J\"{a}ger, Lena A.},
     title = {CoLAGaze: A Corpus of Eye Movements for Linguistic Acceptability},
@@ -462,5 +462,4 @@
     author={Berzak, Yevgeni and Malmaud, Jonathan and Shubi, Omer and Meiri, Yoav and Lion, Ella and Levy, Roger},
     journal={PsyArXiv preprint},
     year={2025}
->>>>>>> 834ee3c7
 }