--- conflicted
+++ resolved
@@ -421,7 +421,6 @@
     abstract = {Pupil tracking data are collected through the use of an infrared camera, and a head-mounted system [1]. The head-mounted system detects the relative pupil position and adjusts the mouse cursor position accordingly. The data are available for comparison of eye tracking with saccadic movements (with the head fixed in space) versus those from smooth movements (with the head moving in space). The analysis comprises two experiments for both types of eye tracking, which are performed with ten trials each for two participants. In the first experiment, the participant attempts to place the cursor into a target boundary of varying sizes. In the second experiment, the participant attempts to move the cursor to a target location within the shortest time.}
 }
 
-<<<<<<< HEAD
 @article{MECOL1W1,
   title={{Expanding horizons of cross-linguistic research on reading: The Multilingual Eye-movement Corpus (MECO)}},
   author={Siegelman, Noam and Schroeder, Sascha and Acart{\"u}rk, Cengiz and Ahn, Hee-Don and Alexeeva, Svetlana and Amenta, Simona and Bertram, Raymond and Bonandrini, Rolando and Brysbaert, Marc and Chernova, Daria and others},
@@ -451,7 +450,8 @@
     journal={Studies in Second Language Acquisition},
     author={Kuperman, Victor and Schroeder, Sascha and Acartürk, Cengiz and Agrawal, Niket and Alexandre, Dominick M. and Bolliger, Lena S. and Brasser, Jan and Campos-Rojas, César and Drieghe, Denis and Đurđević, Dušica Filipović and et al.}, year={2025},
     pages={1–19}
-=======
+}
+
 @inproceedings{CoLAGaze,
     author = {Bondar, Anna and Reich, David R. and J\"{a}ger, Lena A.},
     title = {CoLAGaze: A Corpus of Eye Movements for Linguistic Acceptability},
@@ -472,5 +472,4 @@
     author={Berzak, Yevgeni and Malmaud, Jonathan and Shubi, Omer and Meiri, Yoav and Lion, Ella and Levy, Roger},
     journal={PsyArXiv preprint},
     year={2025}
->>>>>>> 834ee3c7
 }