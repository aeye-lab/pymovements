@article{BSC,
    author={Pan, Jinger and Yan, Ming and Richter, Eike M. and Shu, Hua and Kliegl, Reinhold},
    title={The {B}eijing {S}entence {C}orpus: A {C}hinese sentence corpus with eye movement data and predictability norms},
    journal={Behavior Research Methods},
    year={2022},
    volume={54},
    issue={4},
}

@article{BSCII,
    author={Yan, Ming and Pan, Jinger and Kliegl, Reinhold},
    title={The {B}eijing {S}entence {C}orpus {II}: A cross-script comparison between traditional and simplified Chinese sentence reading},
    journal={Behavior Research Methods},
    year={2025},
    volume={57},
    issue={2},
}

@article{CodeComprehension,
author = {Alakmeh, Tarek and Reich, David and J\"{a}ger, Lena and Fritz, Thomas},
title = {Predicting Code Comprehension: A Novel Approach to Align Human Gaze with Code using Deep Neural Networks},
year = {2024},
issue_date = {July 2024},
publisher = {Association for Computing Machinery},
address = {New York, NY, USA},
volume = {1},
number = {FSE},
url = {https://doi.org/10.1145/3660795},
doi = {10.1145/3660795},
abstract = {The better the code quality and the less complex the code, the easier it is for software developers to comprehend and evolve it. Yet, how do we best detect quality concerns in the code? Existing measures to assess code quality, such as McCabe’s cyclomatic complexity, are decades old and neglect the human aspect. Research has shown that considering how a developer reads and experiences the code can be an indicator of its quality. In our research, we built on these insights and designed, trained, and evaluated the first deep neural network that aligns a developer’s eye gaze with the code tokens the developer looks at to predict code comprehension and perceived difficulty. To train and analyze our approach, we performed an experiment in which 27 participants worked on a range of 16 short code comprehension tasks while we collected fine-grained gaze data using an eye tracker. The results of our evaluation show that our deep neural sequence model that integrates both the human gaze and the stimulus code, can predict (a) code comprehension and (b) the perceived code difficulty significantly better than current state-of-the-art reference methods. We also show that aligning human gaze with code leads to better performance than models that rely solely on either code or human gaze. We discuss potential applications and propose future work to build better human-inclusive code evaluation systems.},
journal = {Proc. ACM Softw. Eng.},
month = {jul},
articleno = {88},
numpages = {23},
keywords = {code comprehension, code-fixation attention, eye-tracking, lab experiment, neural networks}
}

@inproceedings{CopCoL1Hollenstein,
    title = "The {C}openhagen Corpus of Eye Tracking Recordings from Natural Reading of {D}anish Texts",
    author = {Hollenstein, Nora  and
      Barrett, Maria  and
      Bj{\"o}rnsd{\'o}ttir, Marina},
    editor = "Calzolari, Nicoletta  and
      B{\'e}chet, Fr{\'e}d{\'e}ric  and
      Blache, Philippe  and
      Choukri, Khalid  and
      Cieri, Christopher  and
      Declerck, Thierry  and
      Goggi, Sara  and
      Isahara, Hitoshi  and
      Maegaard, Bente  and
      Mariani, Joseph  and
      Mazo, H{\'e}l{\`e}ne  and
      Odijk, Jan  and
      Piperidis, Stelios",
    booktitle = "Proceedings of the Thirteenth Language Resources and Evaluation Conference",
    month = jun,
    year = "2022",
    address = "Marseille, France",
    publisher = "European Language Resources Association",
    url = "https://aclanthology.org/2022.lrec-1.182",
    pages = "1712--1720",
}

@inproceedings{CopCoL1DysBjornsdottir,
    title = "Dyslexia Prediction from Natural Reading of {D}anish Texts",
    author = {Bj{\"o}rnsd{\'o}ttir, Marina  and
      Hollenstein, Nora  and
      Barrett, Maria},
    editor = {Alum{\"a}e, Tanel  and
      Fishel, Mark},
    booktitle = "Proceedings of the 24th Nordic Conference on Computational Linguistics (NoDaLiDa)",
    month = may,
    year = "2023",
    address = "T{\'o}rshavn, Faroe Islands",
    publisher = "University of Tartu Library",
    url = "https://aclanthology.org/2023.nodalida-1.7",
    pages = "60--70",
}

@inproceedings{CopCoL2,
    title = "Reading Does Not Equal Reading: Comparing, Simulating and Exploiting Reading Behavior across Populations",
    author = {Reich, David R.  and
      Deng, Shuwen  and
      Bj{\"o}rnsd{\'o}ttir, Marina  and
      J{\"a}ger, Lena  and
      Hollenstein, Nora},
    editor = "Calzolari, Nicoletta  and
      Kan, Min-Yen  and
      Hoste, Veronique  and
      Lenci, Alessandro  and
      Sakti, Sakriani  and
      Xue, Nianwen",
    booktitle = "Proceedings of the 2024 Joint International Conference on Computational Linguistics, Language Resources and Evaluation (LREC-COLING 2024)",
    month = may,
    year = "2024",
    address = "Torino, Italia",
    publisher = "ELRA and ICCL",
    url = "https://aclanthology.org/2024.lrec-main.1187",
    pages = "13586--13594",
}

@ARTICLE{DAEMONS,
    AUTHOR={Schwetlick, Lisa  and Kümmerer, Matthias  and Bethge, Matthias  and Engbert, Ralf},
    TITLE={Potsdam data set of eye movement on natural scenes (DAEMONS)},
    JOURNAL={Frontiers in Psychology},
    VOLUME={15},
    YEAR={2024},
    URL={https://www.frontiersin.org/journals/psychology/articles/10.3389/fpsyg.2024.1389609},
    DOI={10.3389/fpsyg.2024.1389609},
    ISSN={1664-1078},
}

@inproceedings{DIDEC,
    title = "{DIDEC}: The {D}utch Image Description and Eye-tracking Corpus",
    author = "van Miltenburg, Emiel  and
      K{\'a}d{\'a}r, {\'A}kos  and
      Koolen, Ruud  and
      Krahmer, Emiel",
    editor = "Bender, Emily M.  and
      Derczynski, Leon  and
      Isabelle, Pierre",
    booktitle = "Proceedings of the 27th International Conference on Computational Linguistics",
    month = aug,
    year = "2018",
    address = "Santa Fe, New Mexico, USA",
    publisher = "Association for Computational Linguistics",
    url = "https://aclanthology.org/C18-1310",
    pages = "3658--3669",
}

@misc{EMTeC,
      title={EMTeC: A Corpus of Eye Movements on Machine-Generated Texts},
      author={Lena Sophia Bolliger and Patrick Haller and Isabelle Caroline Rose Cretton and David Robert Reich and Tannon Kew and Lena Ann Jäger},
      year={2024},
      eprint={2408.04289},
      archivePrefix={arXiv},
      primaryClass={cs.CL},
      url={https://arxiv.org/abs/2408.04289},
}

@article{EngbertKliegl2003,
    author = {Engbert, Ralf and Kliegl, Reinhold},
    title = {Microsaccades uncover the orientation of covert attention},
    journal = {Vision Research},
    volume = {43},
    number = {9},
    pages = {1035-1045},
    year = {2003},
    issn = {0042-6989},
    doi = {10.1016/S0042-6989(03)00084-1},
}

@misc{Engbert2015,
    author = {Engbert, Ralf and Sinn, Petra and Mergenthaler, Konstantin and Trukenbrod, Hans},
    title = {Microsaccade Toolbox 0.9},
    year = {2015},
    url = {http://read.psych.uni-potsdam.de/index.php?view=article&id=140},
}

@article{GazeBase,
    author = {Griffith, Henry and Lohr, Dillon and Abdulin, Evgeny and Komogortsev, Oleg},
    year = {2021},
    pages = {},
    title = {{GazeBase}, a large-scale, multi-stimulus, longitudinal eye movement dataset},
    volume = {8},
    journal = {Scientific Data},
    doi = {10.1038/s41597-021-00959-y},
}

@inproceedings{InteRead,
    title = "{I}nte{R}ead: An Eye Tracking Dataset of Interrupted Reading",
    author = {Zermiani, Francesca  and
      Dhar, Prajit  and
      Sood, Ekta  and
      K{\"o}gel, Fabian  and
      Bulling, Andreas  and
      Wirzberger, Maria},
    editor = "Calzolari, Nicoletta  and
      Kan, Min-Yen  and
      Hoste, Veronique  and
      Lenci, Alessandro  and
      Sakti, Sakriani  and
      Xue, Nianwen",
    booktitle = "Proceedings of the 2024 Joint International Conference on Computational Linguistics, Language Resources and Evaluation (LREC-COLING 2024)",
    month = may,
    year = "2024",
    address = "Torino, Italia",
    publisher = "ELRA and ICCL",
    url = "https://aclanthology.org/2024.lrec-main.802",
    pages = "9154--9169",
    abstract = "Eye movements during reading offer a window into cognitive processes and language comprehension, but the scarcity of reading data with interruptions {--} which learners frequently encounter in their everyday learning environments {--} hampers advances in the development of intelligent learning technologies. We introduce InteRead {--} a novel 50-participant dataset of gaze data recorded during self-paced reading of real-world text. InteRead further offers fine-grained annotations of interruptions interspersed throughout the text as well as resumption lags incurred by these interruptions. Interruptions were triggered automatically once readers reached predefined target words. We validate our dataset by reporting interdisciplinary analyses on different measures of gaze behavior. In line with prior research, our analyses show that the interruptions as well as word length and word frequency effects significantly impact eye movements during reading. We also explore individual differences within our dataset, shedding light on the potential for tailored educational solutions. InteRead is accessible from our datasets web-page: https://www.ife.uni-stuttgart.de/en/llis/research/datasets/.",
 }

@misc{JuDo1000,
    author = {Makowski, Silvia and Jäger, Lena A. and Prasse, Paul and Scheffer, Tobias},
    title = {{JuDo1000} Eye Tracking Data Set},
    year = {2020},
    pages = {1-10},
    doi = {10.17605/OSF.IO/5ZPVK},
}

@misc{PoTeC,
    url = {https://github.com/DiLi-Lab/PoTeC},
    author = {Jakobi, Deborah N. and Kern, Thomas and Reich, David R. and Haller, Patrick and J\"ager, Lena A.},
    title = {{PoTeC}: A {G}erman Naturalistic Eye-tracking-while-reading Corpus},
    year = {2024},
    note = {under review},
}

@article{SalvucciGoldberg2000,
    author = {Salvucci, Dario D. and Goldberg, Joseph H.},
    title = {Identifying Fixations and Saccades in Eye-Tracking Protocols},
    journal = {Proceedings of the 2000 Symposium on Eye Tracking Research & Applications},
    pages = {71–78},
    year = {2000},
    issn = {1581132808},
    doi = {10.1145/355017.355028},
}

@article{SavitzkyGolay1964,
    author = {Savitzky, Abraham. and Golay, Marcel J. E.},
    title = {Smoothing and Differentiation of Data by Simplified Least Squares Procedures.},
    journal = {Analytical Chemistry},
    volume = {36},
    number = {8},
    pages = {1627-1639},
    year = {1964},
    doi = {10.1021/ac60214a047},
}

@article{GazeBaseVR,
    author = {Lohr, Dillon and Aziz, Samantha and Friedman, Lee and Komogortsev, Oleg},
    year = {2023},
    pages = {},
    title = {{GazeBaseVR}, a large-scale, longitudinal, binocular eye-tracking dataset collected in virtual reality},
    volume = {10},
    journal = {Scientific Data},
    doi = {10.1038/s41597-023-02075-5},
}

@article{GazeOnFaces,
  title={Face exploration dynamics differentiate men and women},
  author={Coutrot, Antoine and Binetti, Nicola and Harrison, Charlotte and Mareschal, Isabelle and Johnston, Alan},
  journal={Journal of vision},
  volume={16},
  number={14},
  pages={16--16},
  year={2016},
  publisher={The Association for Research in Vision and Ophthalmology},
}

@article{Provo,
author = {Luke, Steven G. and Christianson, Kiel},
address = {New York},
copyright = {Psychonomic Society, Inc. 2017},
issn = {1554-3528},
journal = {Behavior Research Methods},
keywords = {Cognitive psychology ; Computational linguistics ; Female ; Human beings ; Information storage and retrieval systems ; Male ; Psychology ; Reading ; Semantics},
language = {eng},
number = {2},
abstract = {This article presents the Provo Corpus, a corpus of eye-tracking data with accompanying predictability norms. The predictability norms for the Provo Corpus differ from those of other corpora. In addition to traditional cloze scores that estimate the predictability of the full orthographic form of each word, the Provo Corpus also includes measures of the predictability of the morpho-syntactic and semantic information for each word. This makes the Provo Corpus ideal for studying predictive processes in reading. Some analyses using these data have previously been reported elsewhere (Luke \& Christianson,
2016
). The Provo Corpus is available for download on the Open Science Framework, at
https://osf.io/sjefs
.},
pages = {826-833},
publisher = {Springer US},
title = {The {P}rovo {C}orpus: A large eye-tracking corpus with predictability norms},
volume = {50},
year = {2018},
}


@inproceedings{SB-SAT,
    title = {Towards predicting reading comprehension from gaze behavior},
    year = {2020},
    booktitle = {Proceedings of the ACM Symposium on Eye Tracking Research and Applications},
    author = {Ahn, Seoyoung and Kelton, Conor and Balasubramanian, Aruna and Zelinsky, Greg},
    pages = {1--5},
    publisher = {Association for Computing Machinery},
    address = "Stuttgart, Germany",
}

@article{HBN,
  title={An open resource for transdiagnostic research in pediatric mental health and learning disorders},
  author={Alexander, Lindsay M. and
 Escalera, Jasmine and
 Ai, Lei and
 Andreotti, Charissa and
 Febre, Karina and
 Mangone, Alexander and
 Vega-Potler, Natan and
 Langer, Nicolas and
 Alexander, Alexis and
 Kovacs, Meagan and
 Litke, Shannon and
 O'Hagan, Bridget and
 Andersen, Jennifer and
 Bronstein, Batya and
 Bui, Anastasia and
 Bushey, Marijayne and
 Butler, Henry and
 Castagna, Victoria and
 Camacho, Nicolas and
 Chan, Elisha and
 Citera, Danielle and
 Clucas, Jon and
 Cohen, Samantha and
 Dufek, Sarah and
 Eaves, Megan and
 Fradera, Brian and
 Gardner, Judith and
 Grant-Villegas, Natalie and
 Green, Gabriella and
 Gregory, Camille and
 Hart, Emily and
 Harris, Shana and
 Horton, Megan and
 Kahn, Danielle and
 Kabotyanski, Katherine and
 Karmel, Bernard and
 Kelly, Simon P. and
 Kleinman, Kayla and
 Koo, Bonhwang and
 Kramer, Eliza and
 Lennon, Elizabeth and
 Lord, Catherine and
 Mantello, Ginny and
 Margolis, Amy and
 Merikangas, Kathleen R. and
 Milham, Judith and
 Minniti, Giuseppe and
 Neuhaus, Rebecca and
 Levine, Alexandra and
 Osman, Yael and
 Parra, Lucas C. and
 Pugh, Ken R. and
 Racanello, Amy and
 Restrepo, Anita and
 Saltzman, Tian and
 Septimus, Batya and
 Tobe, Russell and
 Waltz, Rachel and
 Williams, Anna and
 Yeo, Anna and
Castellanos, Francisco X. and
Klein, Arno and
Paus, Tomas and
Leventhal, Bennett L. and
Craddock, R. Cameron and
Koplewicz, Harold S. and
Milham, Michael P.},
  journal={Scientific data},
  volume={4},
  number={1},
  pages={1--26},
  year={2017},
  publisher={Nature Publishing Group}
}

@inproceedings{GazeGraph,
  title={{GazeGraph}: Graph-based few-shot cognitive context sensing from human visual behavior},
  author={Lan, Guohao and Heit, Bailey and Scargill, Tim and Gorlatova, Maria},
  booktitle={Proceedings of the 18th ACM Conference on Embedded Networked Sensor Systems (SenSys)},
  year={2020}
}

@article{FakeNewsPerception,
author = {Sümer, Ömer and Bozkir, Efe and Kübler, Thomas and Grüner, Sven and Utz, Sonja and Kasneci, Enkelejda},
year = {2021},
month = {03},
pages = {106909},
title = {FakeNewsPerception: An Eye Movement Dataset on the Perceived Believability of News Stories},
volume = {35},
journal = {Data in Brief},
doi = {10.1016/j.dib.2021.106909}
}

@article{UCL,
    author = {
        Frank, Stefan L. and
        Fernandez Monsalve, Irene and
        Thompson, Robin L. and
        Vigliocco, Gabriella
    },
    year = {2013},
    title = {Reading time data for evaluating broad-coverage models of {E}nglish sentence processing},
    journal = {Behavior Research Methods},
    volume = {45},
    issue = {4},
    doi = {10.3758/s13428-012-0313-y},
}

@inproceedings{PotsdamBingePVT,
    author = {
        Prasse, Paul and
        Reich, David R. and
        Chwastek, Jakob and
        Makowski, Silvia and
        Jäger, Lena A. and
        Scheffer, Tobias
    },
	booktitle = {Proceedings of the ACM Symposium on Eye Tracking Research and Applications},
    year = {2025},
    title = {Detection of Alcohol Inebriation from Eye Movements using Remote and Wearable Eye Trackers},
    doi = {10.1145/3715669.3723109},
}

@article{MouseCursor,
    title = {Gaze tracking dataset for comparison of smooth and saccadic eye tracking},
    journal = {Data in Brief},
    volume = {34},
    pages = {106730},
    year = {2021},
    issn = {2352-3409},
    doi = {https://doi.org/10.1016/j.dib.2021.106730},
    url = {https://www.sciencedirect.com/science/article/pii/S2352340921000160},
    author = {Adam Pantanowitz and Kimoon Kim and Chelsey Chewins and David M Rubin},
    keywords = {Eye movement, Saccadic eye tracking, Smooth eye tracking, Image processing, Pupil detection, Vestibulo-ocular reflex},
    abstract = {Pupil tracking data are collected through the use of an infrared camera, and a head-mounted system [1]. The head-mounted system detects the relative pupil position and adjusts the mouse cursor position accordingly. The data are available for comparison of eye tracking with saccadic movements (with the head fixed in space) versus those from smooth movements (with the head moving in space). The analysis comprises two experiments for both types of eye tracking, which are performed with ten trials each for two participants. In the first experiment, the participant attempts to place the cursor into a target boundary of varying sizes. In the second experiment, the participant attempts to move the cursor to a target location within the shortest time.}
}

<<<<<<< HEAD
@inproceedings{CoLAGaze,
author = {Bondar, Anna and Reich, David R. and J\"{a}ger, Lena A.},
title = {CoLAGaze: A Corpus of Eye Movements for Linguistic Acceptability},
year = {2025},
isbn = {979-8-4007-1487-0/2025/05},
publisher = {Association for Computing Machinery},
address = {New York, NY, USA},
doi = {10.1145/3715669.3723120},
booktitle = {2025 Symposium on Eye Tracking Research and Applications},
numpages = {9},
keywords = {Eye-tracking, reading, dataset, grammatical acceptability judgments},
location = {Tokyo, Japan},
series = {ETRA '25}
=======
@article{OneStop,
    title={OneStop: A 360-Participant English Eye Tracking Dataset with Different Reading Regimes},
    author={Berzak, Yevgeni and Malmaud, Jonathan and Shubi, Omer and Meiri, Yoav and Lion, Ella and Levy, Roger},
    journal={PsyArXiv preprint},
    year={2025}
>>>>>>> 37f0bcd6
}<|MERGE_RESOLUTION|>--- conflicted
+++ resolved
@@ -421,25 +421,24 @@
     abstract = {Pupil tracking data are collected through the use of an infrared camera, and a head-mounted system [1]. The head-mounted system detects the relative pupil position and adjusts the mouse cursor position accordingly. The data are available for comparison of eye tracking with saccadic movements (with the head fixed in space) versus those from smooth movements (with the head moving in space). The analysis comprises two experiments for both types of eye tracking, which are performed with ten trials each for two participants. In the first experiment, the participant attempts to place the cursor into a target boundary of varying sizes. In the second experiment, the participant attempts to move the cursor to a target location within the shortest time.}
 }
 
-<<<<<<< HEAD
 @inproceedings{CoLAGaze,
-author = {Bondar, Anna and Reich, David R. and J\"{a}ger, Lena A.},
-title = {CoLAGaze: A Corpus of Eye Movements for Linguistic Acceptability},
-year = {2025},
-isbn = {979-8-4007-1487-0/2025/05},
-publisher = {Association for Computing Machinery},
-address = {New York, NY, USA},
-doi = {10.1145/3715669.3723120},
-booktitle = {2025 Symposium on Eye Tracking Research and Applications},
-numpages = {9},
-keywords = {Eye-tracking, reading, dataset, grammatical acceptability judgments},
-location = {Tokyo, Japan},
-series = {ETRA '25}
-=======
+    author = {Bondar, Anna and Reich, David R. and J\"{a}ger, Lena A.},
+    title = {CoLAGaze: A Corpus of Eye Movements for Linguistic Acceptability},
+    year = {2025},
+    isbn = {979-8-4007-1487-0/2025/05},
+    publisher = {Association for Computing Machinery},
+    address = {New York, NY, USA},
+    doi = {10.1145/3715669.3723120},
+    booktitle = {2025 Symposium on Eye Tracking Research and Applications},
+    numpages = {9},
+    keywords = {Eye-tracking, reading, dataset, grammatical acceptability judgments},
+    location = {Tokyo, Japan},
+    series = {ETRA '25}
+}
+
 @article{OneStop,
     title={OneStop: A 360-Participant English Eye Tracking Dataset with Different Reading Regimes},
     author={Berzak, Yevgeni and Malmaud, Jonathan and Shubi, Omer and Meiri, Yoav and Lion, Ella and Levy, Roger},
     journal={PsyArXiv preprint},
     year={2025}
->>>>>>> 37f0bcd6
 }