--- conflicted
+++ resolved
@@ -421,7 +421,6 @@
     abstract = {Pupil tracking data are collected through the use of an infrared camera, and a head-mounted system [1]. The head-mounted system detects the relative pupil position and adjusts the mouse cursor position accordingly. The data are available for comparison of eye tracking with saccadic movements (with the head fixed in space) versus those from smooth movements (with the head moving in space). The analysis comprises two experiments for both types of eye tracking, which are performed with ten trials each for two participants. In the first experiment, the participant attempts to place the cursor into a target boundary of varying sizes. In the second experiment, the participant attempts to move the cursor to a target location within the shortest time.}
 }
 
-<<<<<<< HEAD
 @article{ChineseReading,
   title = {The database of eye-movement measures on words in {Chinese} reading},
   volume = {9},
@@ -433,11 +432,11 @@
   author = {Zhang,  Guangyao and Yao,  Panpan and Ma,  Guojie and Wang,  Jingwen and Zhou,  Junyi and Huang,  Linjieqiong and Xu,  Pingping and Chen,  Lijing and Chen,  Songlin and Gu,  Junjuan and Wei,  Wei and Cheng,  Xi and Hua,  Huimin and Liu,  Pingping and Lou,  Ya and Shen,  Wei and Bao,  Yaqian and Liu,  Jiayu and Lin,  Nan and Li,  Xingshan},
   year = {2022},
   pages={1-8}
-=======
+}
+
 @article{OneStop,
     title={OneStop: A 360-Participant English Eye Tracking Dataset with Different Reading Regimes},
     author={Berzak, Yevgeni and Malmaud, Jonathan and Shubi, Omer and Meiri, Yoav and Lion, Ella and Levy, Roger},
     journal={PsyArXiv preprint},
     year={2025}
->>>>>>> 37f0bcd6
 }