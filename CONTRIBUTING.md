# Contributing to pymovements
Thank you for taking your time to contribute to pymovements!

We encourage you to report any bugs or contribute to new features, optimisations or documentation.

Here we give you an overview of the workflow and best practices for contributing
to pymovements.

**Questions:** If you have any developer-related questions, please [open an issue](
https://github.com/aeye-lab/pymovements/issues/new/choose) or write us at
[pymovements-list@uni-potsdam.de](mailto:pymovements-list@uni-potsdam.de)


## Table of Contents
- [Code of Conduct](#code-of-conduct)
- [Reporting Bugs](#reporting-bugs)
- [First-time Contributors](#first-time-contributors)
- [Getting Started](#getting-started)
  - [Development Installation](#development-installation)
  - [Creating a Branch](#creating-a-branch)
  - [Code Style](#code-style)
  - [Testing](#testing)
  - [Documentation](#documentation)
  - [Pull Requests](#pull-requests)
  - [Continuous Integration](#continuous-integration)
- [Core Developer Guidelines](#core-developer-guidelines)
- [License](#license)
- [Questions](#questions)


## Code of Conduct

Everyone participating in the pymovements project, and in particular in our issue tracker and pull
requests, is expected to treat other people with respect and more generally to follow the guidelines
articulated in the [Python Community Code of Conduct](https://www.python.org/psf/codeofconduct/).


## Reporting Bugs

If you discover a bug, as a first step please check the existing
[Issues](https://github.com/aeye-lab/pymovements/issues) to see if this bug has already been
reported.

In case the bug has not been reported yet, please do the following:

- [Open an issue](https://github.com/aeye-lab/pymovements/issues/new?labels=bug&template=ISSUE.md).
- Add a descriptive title to the issue and write a short summary of the problem.
- We provide you with a default template to guide you through a typical reporting process.
- Adding more context, including error messages and references to the problematic parts of the code,
would be very helpful to us.

Once a bug is reported, our development team will try to address the issue as quickly as possible.


## First-time Contributors

If you're looking for things to help with, try browsing our [issue tracker](
https://github.com/aeye-lab/pymovements/issues) first. In particular, look for:

- [good first issues](https://github.com/aeye-lab/pymovements/issues?q=is%3Aissue+is%3Aopen+label%3A%22good+first+issue%22)
- [documentation issues](https://github.com/aeye-lab/pymovements/labels/documentation)

You do not need to ask for permission to work on any of these issues. The current status of the
issue will let you know if someone else is or was already working on it.

To get help fixing a specific issue, it's often best to comment on the issue itself. You're much
more likely to get targeted help if you provide details about what you've tried and where you've looked.

To start out with developing, [install the dependencies](#development-installation) and
[create a branch](#creating-a-branch) for your contribution.


Create a [pull request](#pull-requests) when you feel confident to publish your progress. Don't
hesitate if it's a work in progress, we can give you early feedback on your work.
If you can, try to add [unit tests](#testing) early on to verify correctness.


## Getting Started

This is a general guide to contributing changes to pymovements.

Before you start developing, make sure to read our [documentation](
https://pymovements.readthedocs.io/) first.


### Development Installation

Make sure to install the latest pymovements version from the main branch.

```bash
git clone https://github.com/aeye-lab/pymovements.git
cd pymovements
pip install -e .
```


### Creating a Branch

Before you start making changes to the code, create a local branch from the latest version of the
`main` branch.

```bash
git checkout main
git pull origin main
git checkout -b feature/your-feature-branch
```

We do not allow for pushing directly to the `main` branch and merge changes exclusively by
[pull requests](#pull-requests).

We will squash your commits into a single commit on merge to maintain a clean git history.
We use a linear git-history, where each commit contains a full feature/bug fix, such that each
commit represents an executable version. This way you also don't have to worry much about your
intermediate commits and can focus on getting your work done first.


### Code Style

We write our code to follow [PEP-8](https://www.python.org/dev/peps/pep-0008) with a maximum
line-width of 100 characters. We additionally use type annotations as in [PEP-484](
https://peps.python.org/pep-0484). For docstrings we use the [numpydoc](
https://numpydoc.readthedocs.io/en/latest/format.html) formatting standard.

We use [`flake8`](https://pypi.org/project/flake8/) for quick style checks and
[`pylint`](https://pypi.org/project/pylint/) for thorough style checks and [`mypy`](
https://pypi.org/project/mypy/) for checking type annotations.


### Testing

Tests are written using [Pytest](https://docs.pytest.org) and executed
in a separate environment using [Tox](https://tox.readthedocs.io/en/latest/).

A full style check and all tests can be run by simply calling `tox` in the repository root.
```bash
tox
```
Running `tox` the first time in the repository will take a few minutes, as all necessary python
environments will have to be set up with their dependencies. Runtime should be short on the
subsequent runs.

If you add a new feature, please also include appropriate tests to verify its intended
functionality. We try to keep our code coverage close to 100%.

It is possible to limit the scope of testing to specific environments and files, for example, to
<<<<<<< HEAD
only test event related functionality using the Python 3.7 environment use:
```bash
tox -e py37 tests/events
=======
only test transformations using the Python 3.8 environment use:
```bash
tox -e py38 tests/transforms_test.py
>>>>>>> bd5b37f8
```


### Documentation

Make sure to add docstrings to every class, method and function that you add to the codebase.
Docstrings should include a description of all parameters, returns and exceptions. Use the existing
documentation as an example.

The API-documentation is generated from the numpydoc-style docstring of the respective
modules/classes/functions by [Sphinx](https://www.sphinx-doc.org).
You can build the documentation locally using the respective tox environment:
```bash
tox -e docs
```
It will appear in the `build/docs` directory.

To rebuild the full documentation use
```bash
tox -e docs -- -aE
```


### Pull Requests

Once you are ready to publish your changes:

- Create a [pull request (PR)](https://github.com/aeye-lab/pymovements/compare).
- Provide a summary of the changes you are introducing according to the default template.
- In case you are resolving an issue, don't forget to add a reference in the description.

The default template is meant as a helper and should guide you through the process of creating a
pull request. It's also totally fine to submit work in progress, in which case you'll likely be
asked to make some further changes.

If your change will be a significant amount of work to write, we highly recommend starting by
opening an issue laying out what you want to do. That lets a conversation happen early in case other
contributors disagree with what you'd like to do or have ideas that will help you do it.

The best pull requests are focused, clearly describe what they're for and why they're correct, and
contain tests for whatever changes they make to the code's behavior. As a bonus these are easiest
for someone to review, which helps your pull request get merged quickly. Standard advice about good
pull requests for open-source projects applies.

Do not squash your commits after you have submitted a pull request, as this
erases context during review. We will squash commits when the pull request is ready to be merged.


### Continuous Integration

Tests, code style and documentation are all additionally checked using a GitHub Actions
workflow which executes the appropriate tox environments. Merging of Pull requests will not be
possible until all checks pass.


## Core Developer Guidelines

Core developers should follow these rules when processing pull requests:

- Always wait for tests to pass before merging PRs.
- Use "[Squash and merge](https://github.com/blog/2141-squash-your-commits)" to merge PRs.
- Delete branches for merged PRs.
- Edit the final commit message before merging to conform to the [Conventional Commit](https://www.conventionalcommits.org/en/v1.0.0/) specification:

```
<type>[optional scope]: <description> (#PR-id)

- detailed description, wrapped at 72 characters
- bullet points or sentences are okay
- all changes should be documented and explained
- valid scopes are the names of the top-level directories in the package, like `dataset`, `gaze`, or `events`
```

Make sure:

  - that when merging a multi-commit PR the commit message doesn't
    contain the local history from the committer and the review history from
    the PR. Edit the message to only describe the end state of the PR.
  - that the maximum subject line length is under 50 characters
  - that the maximum line length of the commit message is under 72 characters
  - to capitalize the subject and each paragraph.
  - that the subject of the commit message has no trailing dot.
  - to use the imperative mood in the subject line (e.g. "Fix typo in README").
  - if the PR fixes an issue, that something like "Fixes #xxx." occurs in the body of the message
(not in the subject).
  - to use Markdown for formatting.


## License

Please note that by contributing to the project you agree that it will be licensed under the
[License](https://github.com/aeye-lab/pymovements/blob/main/LICENSE.txt) of this project.

If you did not write the code yourself, ensure the existing license is compatible and include the
license information in the contributed files, or obtain permission from the original author to
relicense the contributed code.


## Questions

If you have any developer-related questions, please [open an issue](
https://github.com/aeye-lab/pymovements/issues/new/choose) or write us at
[pymovements-list@uni-potsdam.de](mailto:pymovements-list@uni-potsdam.de)<|MERGE_RESOLUTION|>--- conflicted
+++ resolved
@@ -142,16 +142,10 @@
 If you add a new feature, please also include appropriate tests to verify its intended
 functionality. We try to keep our code coverage close to 100%.
 
-It is possible to limit the scope of testing to specific environments and files, for example, to
-<<<<<<< HEAD
+It is possible to limit the scope of testing to specific environments and files. For example, to
 only test event related functionality using the Python 3.7 environment use:
 ```bash
 tox -e py37 tests/events
-=======
-only test transformations using the Python 3.8 environment use:
-```bash
-tox -e py38 tests/transforms_test.py
->>>>>>> bd5b37f8
 ```
 
 
