--- conflicted
+++ resolved
@@ -1,11 +1,16 @@
 [tox]
 isolated_build = True
 skip_missing_interpreters = true
-<<<<<<< HEAD
-envlist = py37,py38,py39,pylint,flake8,docs,mypy
-=======
-envlist = py37,py38,py39,py310,py311,pylint,flake8,docs
->>>>>>> 7dc4dcc4
+envlist =
+    py37
+    py38
+    py39
+    py310
+    py311
+    pylint
+    flake8
+    docs
+    mypy
 
 
 [testenv]
