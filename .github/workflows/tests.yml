--- conflicted
+++ resolved
@@ -15,12 +15,8 @@
       fail-fast: false
       matrix:
         os:
-<<<<<<< HEAD
-          - macos-12
-=======
           - macos-13
           - macos-latest
->>>>>>> 8ab71d06
           - ubuntu-latest
           - windows-latest
         tox_env:
