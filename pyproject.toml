[build-system]
requires = [
  "setuptools>=61.0.0",
  "setuptools-git-versioning<3",
  "versioneer[toml]>=0.29,<1.0",
  "wheel"
]
build-backend = "setuptools.build_meta"

[project]
name = "pymovements"
description = "A python package for processing eye movement data"
readme = "README.md"
requires-python = ">=3.9"
license = {text = "MIT License"}
maintainers = [
  {name = "Daniel Krakowczyk", email = "daniel.krakowczyk@uni-potsdam.de"}
]
classifiers = [
  "Development Status :: 4 - Beta",
  "Intended Audience :: Science/Research",
  "License :: OSI Approved :: MIT License",
  "Operating System :: MacOS :: MacOS X",
  "Operating System :: Microsoft :: Windows",
  "Operating System :: POSIX :: Linux",
  "Operating System :: OS Independent",
  "Programming Language :: Python :: 3.9",
  "Programming Language :: Python :: 3.10",
  "Programming Language :: Python :: 3.11",
  "Programming Language :: Python :: 3.12",
  "Programming Language :: Python :: 3.13",
  "Topic :: Scientific/Engineering",
  "Typing :: Typed"
]
dependencies = [
  "deprecated>=1.2.18,<1.3",
  "matplotlib>=3.8.0,<3.11",
  "numpy>=1.22.4,<2.3",
  "pandas>=2.1.4,<2.3",
<<<<<<< HEAD
  "polars>=1.21.0,<1.23",
  "fastexcel>=0.12.1",
=======
  "polars>=1.21.0,<1.28",
>>>>>>> e6c074e6
  "pyarrow>=11.0.0,<19.1",
  "pyopenssl>=16.0.0,<25.1",
  "pyyaml>=6.0.2,<6.1",
  "scipy>=1.8.0,<1.16",
  "tqdm>=4.27.0,<4.68",
  "typing_extensions>=4.0.0,<4.14"
]
dynamic = ["version"]

[project.optional-dependencies]
docs = [
  "ipykernel>=6.13.0",
  "nbconvert>=7.0.0,<7.17",
  "nbsphinx>=0.8.8,<0.10",
  "pandoc",
  "pybtex",
  "pydata-sphinx-theme>=0.12",
  "setuptools>=61.0.0",
  "sphinx>=7.0,<8.3",
  "sphinx-copybutton>=0.4.0",
  "sphinx-favicon>=1.0.1",
  "sphinx_design>=0.3.0",
  "sphinx_mdinclude>=0.5.0",
  "sphinxcontrib.datatemplates>=0.9.0",
  "sphinxcontrib.bibtex>=2.4.1"
]
test = [
  "pybtex",
  "pytest>=6.0.0",
  "pytest-cov>=4.0.0",
  "setuptools>=61.0.0",
  "types-tqdm>=4.64.0,<5"
]

[project.urls]
Homepage = "https://github.com/aeye-lab/pymovements"
"Source Code" = "https://github.com/aeye-lab/pymovements"
Documentation = "https://pymovements.readthedocs.io/en/stable"
"Bug Tracker" = "https://github.com/aeye-lab/pymovements/issues"
Changelog = "https://github.com/aeye-lab/pymovements/releases"

[tool.autoflake]
in-place = true
remove-all-unused-imports = true
ignore-init-module-imports = true

[tool.autopep8]
max_line_length = 100
in-place = true
recursive = true
aggressive = 1

[tool.coverage.paths]
source = [
  '{toxworkdir}/src/pymovements',
  '*/.tox/*/lib/python*/site-packages/pymovements',
  '*/src/pymovements'
]

[tool.coverage.report]
skip_covered = true
show_missing = true

[tool.coverage.run]
parallel = true
branch = true
omit = [
  'docs/*',
  'src/pymovements/_version.py',
  'tests/*'
]

[tool.doc8]
max-line-length = 100

[tool.mypy]
check_untyped_defs = true
disallow_incomplete_defs = true
disallow_untyped_defs = true
warn_redundant_casts = true
disable_error_code = ["override"]

[[tool.mypy.overrides]]
module = "scipy.*"
ignore_missing_imports = true

[[tool.mypy.overrides]]
module = "deprecated.*"
ignore_missing_imports = true

[[tool.mypy.overrides]]
module = "tests.*"
check_untyped_defs = false
disallow_untyped_defs = false

[[tool.mypy.overrides]]
module = "docs.*"
check_untyped_defs = false
disallow_untyped_defs = false

[tool.pydoclint]
skip-checking-raises = true

[tool.pytest.ini_options]
addopts = "-ra -l --tb=long --doctest-modules"
doctest_optionflags = "NORMALIZE_WHITESPACE"
filterwarnings = [
  "error",
  "ignore:pkg_resources is deprecated.*:DeprecationWarning",
  "ignore:Deprecated call to `pkg_resources.declare_namespace.*:DeprecationWarning",
  "ignore:distutils Version classes are deprecated. Use packaging.version instead.:DeprecationWarning",
  "ignore:FigureCanvasAgg is non-interactive, and thus cannot be shown:UserWarning",
  "ignore:datetime.datetime.utcfromtimestamp() is deprecated.*:DeprecationWarning"
]
testpaths = ['tests', 'src']

[tool.setuptools.package-data]
pymovements = ["datasets/*.yaml"]

[tool.setuptools.packages.find]
where = ["src"]

[tool.setuptools-git-versioning]
enabled = true

[tool.versioneer]
VCS = "git"
style = "pep440"
versionfile_source = "src/pymovements/_version.py"
versionfile_build = "src/pymovements/_version.py"
tag_prefix = "v"
parentdir_prefix = "pymovements-"<|MERGE_RESOLUTION|>--- conflicted
+++ resolved
@@ -37,12 +37,9 @@
   "matplotlib>=3.8.0,<3.11",
   "numpy>=1.22.4,<2.3",
   "pandas>=2.1.4,<2.3",
-<<<<<<< HEAD
   "polars>=1.21.0,<1.23",
-  "fastexcel>=0.12.1",
-=======
+  "fastexcel>=0.13.0<0.14",
   "polars>=1.21.0,<1.28",
->>>>>>> e6c074e6
   "pyarrow>=11.0.0,<19.1",
   "pyopenssl>=16.0.0,<25.1",
   "pyyaml>=6.0.2,<6.1",
