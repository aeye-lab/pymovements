[build-system]
requires = [
  "setuptools>=42",
  "wheel"
]
build-backend = "setuptools.build_meta"


<<<<<<< HEAD
[tool.autopep8]
max_line_length = 100
in-place = true
recursive = true
aggressive = 1
=======
[tool.doc8]
max-line-length = 100
>>>>>>> 03fbe22d
<|MERGE_RESOLUTION|>--- conflicted
+++ resolved
@@ -6,13 +6,12 @@
 build-backend = "setuptools.build_meta"
 
 
-<<<<<<< HEAD
 [tool.autopep8]
 max_line_length = 100
 in-place = true
 recursive = true
 aggressive = 1
-=======
+
+
 [tool.doc8]
-max-line-length = 100
->>>>>>> 03fbe22d
+max-line-length = 100