--- conflicted
+++ resolved
@@ -35,11 +35,7 @@
   "matplotlib>=3.0.0",
   "numpy>=1.10.0",
   "pandas>1.0.0",
-<<<<<<< HEAD
-  "polars>=0.17.0",
-=======
   "polars>=0.17.2",
->>>>>>> 863d7d53
   "pyarrow>=4.0.0",
   "scipy>=1.5.4",
   "tqdm>=4.0.0",
