--- conflicted
+++ resolved
@@ -19,11 +19,7 @@
 # SOFTWARE.
 """Provides path specific funtions.
 
-<<<<<<< HEAD
-.. deprecated:: v0.21.0
-=======
 .. deprecated:: v0.21.1
->>>>>>> 913c372f
    This module will be removed in v0.26.0.
 """
 from __future__ import annotations
@@ -39,11 +35,7 @@
 
 @deprecated(
     reason='This function will be removed in v0.26.0.',
-<<<<<<< HEAD
-    version='v0.21.0',
-=======
     version='v0.21.1',
->>>>>>> 913c372f
 )
 def get_filepaths(
         path: str | Path,
@@ -54,11 +46,7 @@
 
     Passing extension and regex is mutually exclusive.
 
-<<<<<<< HEAD
-    .. deprecated:: v0.21.0
-=======
     .. deprecated:: v0.21.1
->>>>>>> 913c372f
        This module will be removed in v0.26.0.
 
     Parameters
@@ -88,11 +76,7 @@
 
 @deprecated(
     reason='This function will be removed in v0.26.0.',
-<<<<<<< HEAD
-    version='v0.21.0',
-=======
     version='v0.21.1',
->>>>>>> 913c372f
 )
 def match_filepaths(
         path: str | Path,
@@ -102,11 +86,7 @@
 ) -> list[dict[str, str]]:
     """Traverse path and match regular expression.
 
-<<<<<<< HEAD
-    .. deprecated:: v0.21.0
-=======
     .. deprecated:: v0.21.1
->>>>>>> 913c372f
        This module will be removed in v0.26.0.
 
     Parameters
