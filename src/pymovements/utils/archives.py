# Copyright (c) 2023-2025 The pymovements Project Authors
#
# Permission is hereby granted, free of charge, to any person obtaining a copy
# of this software and associated documentation files (the "Software"), to deal
# in the Software without restriction, including without limitation the rights
# to use, copy, modify, merge, publish, distribute, sublicense, and/or sell
# copies of the Software, and to permit persons to whom the Software is
# furnished to do so, subject to the following conditions:
#
# The above copyright notice and this permission notice shall be included in all
# copies or substantial portions of the Software.
#
# THE SOFTWARE IS PROVIDED "AS IS", WITHOUT WARRANTY OF ANY KIND, EXPRESS OR
# IMPLIED, INCLUDING BUT NOT LIMITED TO THE WARRANTIES OF MERCHANTABILITY,
# FITNESS FOR A PARTICULAR PURPOSE AND NONINFRINGEMENT. IN NO EVENT SHALL THE
# AUTHORS OR COPYRIGHT HOLDERS BE LIABLE FOR ANY CLAIM, DAMAGES OR OTHER
# LIABILITY, WHETHER IN AN ACTION OF CONTRACT, TORT OR OTHERWISE, ARISING FROM,
# OUT OF OR IN CONNECTION WITH THE SOFTWARE OR THE USE OR OTHER DEALINGS IN THE
# SOFTWARE.
"""Utils module for extracting archives and decompressing files.

<<<<<<< HEAD
.. deprecated:: v0.21.0
=======
.. deprecated:: v0.21.1
>>>>>>> 913c372f
   Please use :py:meth:`~pymovements.Dataset.extract()` instead.
   This module will be removed in v0.26.0.
"""
from __future__ import annotations

from pathlib import Path

from deprecated.sphinx import deprecated

from pymovements.dataset._utils._archives import extract_archive as _extract_archive


@deprecated(
    reason='Please use Dataset.extract() instead. '
           'This function will be removed in v0.26.0.',
<<<<<<< HEAD
    version='v0.21.0',
=======
    version='v0.21.1',
>>>>>>> 913c372f
)
def extract_archive(
        source_path: Path,
        destination_path: Path | None = None,
        *,
        recursive: bool = True,
        remove_finished: bool = False,
        remove_top_level: bool = True,
        resume: bool = True,
        verbose: int = 1,
) -> Path:
    """Extract an archive.

    The archive type and a possible compression is automatically detected from the file name.
    If the file is compressed but not an archive the call is dispatched to :func:`_decompress`.

<<<<<<< HEAD
    .. deprecated:: v0.21.0
=======
    .. deprecated:: v0.21.1
>>>>>>> 913c372f
       Please use :py:meth:`~pymovements.Dataset.extract()` instead.
       This module will be removed in v0.26.0.

    Parameters
    ----------
    source_path: Path
        Path to the file to be extracted.
    destination_path: Path | None
        Path to the directory the file will be extracted to. If omitted, the directory of the file
        is used. (default: None)
    recursive: bool
        Recursively extract archives which are included in extracted archive. (default: True)
    remove_finished: bool
        If ``True``, remove the file after the extraction. (default: False)
    remove_top_level: bool
        If ``True``, remove the top-level directory if it has only one child. (default: True)
    resume: bool
        Resume previous extraction by skipping existing files.
        Checks for correct size of existing files but not integrity. (default: False)
    verbose: int
        Verbosity levels: (1) Print messages for extracting each dataset resource without printing
        messages for recursive archives. (2) Print additional messages for each recursive archive
        extract. (default: 1)

    Returns
    -------
    Path
        Path to the directory the file was extracted to.
    """
    return _extract_archive(
        source_path=source_path,
        destination_path=destination_path,
        recursive=recursive,
        remove_finished=remove_finished,
        remove_top_level=remove_top_level,
        resume=resume,
        verbose=verbose,
    )<|MERGE_RESOLUTION|>--- conflicted
+++ resolved
@@ -19,11 +19,7 @@
 # SOFTWARE.
 """Utils module for extracting archives and decompressing files.
 
-<<<<<<< HEAD
-.. deprecated:: v0.21.0
-=======
 .. deprecated:: v0.21.1
->>>>>>> 913c372f
    Please use :py:meth:`~pymovements.Dataset.extract()` instead.
    This module will be removed in v0.26.0.
 """
@@ -39,11 +35,7 @@
 @deprecated(
     reason='Please use Dataset.extract() instead. '
            'This function will be removed in v0.26.0.',
-<<<<<<< HEAD
-    version='v0.21.0',
-=======
     version='v0.21.1',
->>>>>>> 913c372f
 )
 def extract_archive(
         source_path: Path,
@@ -60,11 +52,7 @@
     The archive type and a possible compression is automatically detected from the file name.
     If the file is compressed but not an archive the call is dispatched to :func:`_decompress`.
 
-<<<<<<< HEAD
-    .. deprecated:: v0.21.0
-=======
     .. deprecated:: v0.21.1
->>>>>>> 913c372f
        Please use :py:meth:`~pymovements.Dataset.extract()` instead.
        This module will be removed in v0.26.0.
 
