# Copyright (c) 2023-2025 The pymovements Project Authors
#
# Permission is hereby granted, free of charge, to any person obtaining a copy
# of this software and associated documentation files (the "Software"), to deal
# in the Software without restriction, including without limitation the rights
# to use, copy, modify, merge, publish, distribute, sublicense, and/or sell
# copies of the Software, and to permit persons to whom the Software is
# furnished to do so, subject to the following conditions:
#
# The above copyright notice and this permission notice shall be included in all
# copies or substantial portions of the Software.
#
# THE SOFTWARE IS PROVIDED "AS IS", WITHOUT WARRANTY OF ANY KIND, EXPRESS OR
# IMPLIED, INCLUDING BUT NOT LIMITED TO THE WARRANTIES OF MERCHANTABILITY,
# FITNESS FOR A PARTICULAR PURPOSE AND NONINFRINGEMENT. IN NO EVENT SHALL THE
# AUTHORS OR COPYRIGHT HOLDERS BE LIABLE FOR ANY CLAIM, DAMAGES OR OTHER
# LIABILITY, WHETHER IN AN ACTION OF CONTRACT, TORT OR OTHERWISE, ARISING FROM,
# OUT OF OR IN CONNECTION WITH THE SOFTWARE OR THE USE OR OTHER DEALINGS IN THE
# SOFTWARE.
"""Module for parsing input data.

.. deprecated:: v0.21.0
   Please use gaze.from_asc() instead of utils.parsing.
   This module will be removed in v0.26.0.
"""
from __future__ import annotations

from pathlib import Path
from typing import Any

import polars as pl
from deprecated.sphinx import deprecated

<<<<<<< HEAD
EYE_TRACKING_SAMPLE = re.compile(
    r'(?P<time>(\d+[.]?\d*))\s+'
    r'(?P<x_pix>[-]?\d*[.]\d*)\s+'
    r'(?P<y_pix>[-]?\d*[.]\d*)\s+'
    r'(?P<pupil>\d*[.]\d*)\s+'
    r'((?P<dummy>\d*[.]\d*)\s+)?'  # optional dummy column
    r'(?P<dots>[A-Za-z.]{3,5})?\s*',
)

EYELINK_META_REGEXES = [
    {'pattern': re.compile(regex)} for regex in (
        r'\*\*\s+VERSION:\s+(?P<version_1>.*)\s+',
        (
            r'\*\*\s+DATE:\s+(?P<weekday>[A-Z,a-z]+)\s+(?P<month>[A-Z,a-z]+)'
            r'\s+(?P<day>\d\d?)\s+(?P<time>\d\d:\d\d:\d\d)\s+(?P<year>\d{4})\s*'
        ),
        r'\*\*\s+(?P<version_2>EYELINK.*)',
        r'MSG\s+\d+[.]?\d*\s+DISPLAY_COORDS\s*=?\s*(?P<resolution>.*)',
        (
            r'MSG\s+\d+[.]?\d*\s+RECCFG\s+(?P<tracking_mode>[A-Z,a-z]+)\s+'
            r'(?P<sampling_rate>\d+)\s+'
            r'(?P<file_sample_filter>(0|1|2))\s+'
            r'(?P<link_sample_filter>(0|1|2))\s+'
            r'(?P<tracked_eye>(L|R|LR))\s*'
        ),
        r'PUPIL\s+(?P<pupil_data_type>(AREA|DIAMETER))\s*',
        r'MSG\s+\d+[.]?\d*\s+ELCLCFG\s+(?P<mount_configuration>.*)',
    )
]

VALIDATION_REGEX = re.compile(
    r'MSG\s+(?P<timestamp>\d+[.]?\d*)\s+!CAL\s+VALIDATION\s+HV'
    r'(?P<num_points>\d\d?).*'
    r'(?P<tracked_eye>LEFT|RIGHT)\s+'
    r'(?P<error>\D*)\s+'
    r'(?P<validation_score_avg>\d.\d\d)\s+avg\.\s+'
    r'(?P<validation_score_max>\d.\d\d)\s+max',
)

# TODO: support all EFIX/ESACC/EBLINK formats (optional angular position)
FIXATION_START_REGEX = re.compile(r'SFIX\s+(R|L)\s+(?P<timestamp>(\d+[.]?\d*))\s*')
FIXATION_STOP_REGEX = re.compile(
    r'EFIX\s+(R|L)\s+(?P<timestamp_start>(\d+[.]?\d*))\s+'
    r'(?P<timestamp_end>(\d+[.]?\d*))\s+(?P<duration_ms>(\d+[.]?\d*))\s+'
    r'(?P<avg_x_pix>(\d+[.]?\d*))\s+(?P<avg_y_pix>(\d+[.]?\d*))\s+(?P<avg_pupil>(\d+[.]?\d*))\s*',
)
SACCADE_START_REGEX = re.compile(r'SSACC\s+(R|L)\s+(?P<timestamp>(\d+[.]?\d*))\s*')
SACCADE_STOP_REGEX = re.compile(
    r'ESACC\s+(R|L)\s+(?P<timestamp_start>(\d+[.]?\d*))\s+'
    r'(?P<timestamp_end>(\d+[.]?\d*))\s+(?P<duration_ms>(\d+[.]?\d*))\s+'
    r'(?P<start_x_pix>(\d+[.]?\d*))\s+(?P<start_y_pix>(\d+[.]?\d*))\s+'
    r'(?P<end_x_pix>(\d+[.]?\d*))\s+(?P<end_y_pix>(\d+[.]?\d*))\s+'
    r'(?P<amplitude>(\d+[.]?\d*))\s+(?P<peak_velocity>(\d+[.]?\d*))\s*',
)
BLINK_START_REGEX = re.compile(r'SBLINK\s+(R|L)\s+(?P<timestamp>(\d+[.]?\d*))\s*')
BLINK_STOP_REGEX = re.compile(
    r'EBLINK\s+(R|L)\s+(?P<timestamp_start>(\d+[.]?\d*))\s+'
    r'(?P<timestamp_end>(\d+[.]?\d*))\s+(?P<duration_ms>(\d+[.]?\d*))\s*',
)

INVALID_SAMPLE_REGEX = re.compile(
    r'(?P<timestamp>(\d+[.]?\d*))\s+\.\s+\.\s+(?P<dummy>0\.0)?\s+0\.0\s+\.\.\.\s*',
)

CALIBRATION_TIMESTAMP_REGEX = re.compile(r'MSG\s+(?P<timestamp>\d+[.]?\d*)\s+!CAL\s*\n')
=======
from pymovements.gaze._utils.parsing import parse_eyelink as _parse_eyelink
>>>>>>> 2d9da18b


@deprecated(
    reason='Please use gaze.from_asc() instead of utils.parsing. '
           'This module will be removed in v0.26.0.',
    version='v0.21.0',
)
def parse_eyelink(
        filepath: Path | str,
        patterns: list[dict[str, Any] | str] | None = None,
        schema: dict[str, Any] | None = None,
        metadata_patterns: list[dict[str, Any] | str] | None = None,
<<<<<<< HEAD
) -> tuple[pl.DataFrame, pl.DataFrame, dict[str, Any]]:
    """Process EyeLink asc file.
=======
        encoding: str = 'ascii',
) -> tuple[pl.DataFrame, dict[str, Any]]:
    """Parse EyeLink asc file.
>>>>>>> 2d9da18b

    Parameters
    ----------
    filepath: Path | str
        file name of ascii file to convert.
    patterns: list[dict[str, Any] | str] | None
        List of patterns to match for additional columns. (default: None)
    schema: dict[str, Any] | None
        Dictionary to optionally specify types of columns parsed by patterns. (default: None)
    metadata_patterns: list[dict[str, Any] | str] | None
        list of patterns to match for additional metadata. (default: None)
    encoding: str
        Text encoding of the file. (default: 'ascii')

    Returns
    -------
    tuple[pl.DataFrame, pl.DataFrame, dict[str, Any]]
        A tuple containing the parsed gaze sample data, the parsed event data, and the metadata.

    Raises
    ------
    Warning
        If no metadata is found in the file.
    """
<<<<<<< HEAD
    if patterns is None:
        patterns = []
    compiled_patterns = compile_patterns(patterns)

    if metadata_patterns is None:
        metadata_patterns = []
    compiled_metadata_patterns = compile_patterns(metadata_patterns)

    additional_columns = get_pattern_keys(compiled_patterns, 'column')
    current_additional = {
        additional_column: None for additional_column in additional_columns
    }
    current_fixation_additional = {}
    current_saccade_additional = {}
    current_blink_additional = {}

    samples: dict[str, list[Any]] = {
        'time': [],
        'x_pix': [],
        'y_pix': [],
        'pupil': [],
        **{additional_column: [] for additional_column in additional_columns},
    }
    events: dict[str, list[Any]] = {
        'name': [],
        'onset': [],
        'offset': [],
        **{additional_column: [] for additional_column in additional_columns},
    }

    with open(filepath, encoding='ascii') as asc_file:
        lines = asc_file.readlines()

    # will return an empty string if the key does not exist
    metadata: defaultdict = defaultdict(str)

    # metadata keys specified by the user should have a default value of None
    metadata_keys = get_pattern_keys(compiled_metadata_patterns, 'key')
    for key in metadata_keys:
        metadata[key] = None

    compiled_metadata_patterns.extend(EYELINK_META_REGEXES)

    cal_timestamp = ''

    validations = []
    calibrations = []
    # TODO: remove blink metadata
    blinks = []
    invalid_samples = []

    blink = False

    start_recording_timestamp = ''
    total_recording_duration = 0.0
    num_blink_samples = 0

    for line in lines:

        for pattern_dict in compiled_patterns:

            if match := pattern_dict['pattern'].match(line):
                if 'value' in pattern_dict:
                    current_column = pattern_dict['column']
                    current_additional[current_column] = pattern_dict['value']

                else:
                    current_additional.update(match.groupdict())

        if cal_timestamp:
            # if a calibration timestamp has been found, the next line will be a
            # calibration pattern, if not, there will only be the timestamp added to the overview

            # very ugly pylint solution
            calibrations.append(
                {
                    'timestamp': cal_timestamp,
                    **match.groupdict(),
                }
                if (match := CALIBRATION_REGEX.match(line))
                else {'timestamp': cal_timestamp},
            )
            cal_timestamp = ''

        elif FIXATION_START_REGEX.match(line):
            current_fixation_additional = {**current_additional}

        elif match := FIXATION_STOP_REGEX.match(line):
            events['name'].append('fixation_eyelink')
            events['onset'].append(float(match.group('timestamp_start')))
            events['offset'].append(float(match.group('timestamp_end')))

            for additional_column in additional_columns:
                events[additional_column].append(current_fixation_additional[additional_column])
            current_fixation_additional = {}

        elif SACCADE_START_REGEX.match(line):
            current_saccade_additional = {**current_additional}

        elif match := SACCADE_STOP_REGEX.match(line):
            events['name'].append('saccade_eyelink')
            events['onset'].append(float(match.group('timestamp_start')))
            events['offset'].append(float(match.group('timestamp_end')))

            for additional_column in additional_columns:
                events[additional_column].append(current_saccade_additional[additional_column])
            current_saccade_additional = {}

        elif BLINK_START_REGEX.match(line):
            current_blink_additional = {**current_additional}

            # TODO: remove
            blink = True

        elif match := BLINK_STOP_REGEX.match(line):
            blink = False
            parsed_blink = match.groupdict()
            blink_info = {
                'start_timestamp': float(parsed_blink['timestamp_start']),
                'stop_timestamp': float(parsed_blink['timestamp_end']),
                'duration_ms': float(parsed_blink['duration_ms']),
                'num_samples': num_blink_samples,
            }
            num_blink_samples = 0
            blinks.append(blink_info)

            events['name'].append('blink_eyelink')
            events['onset'].append(float(match.group('timestamp_start')))
            events['offset'].append(float(match.group('timestamp_end')))

            for additional_column in additional_columns:
                events[additional_column].append(current_blink_additional[additional_column])
            current_blink_additional = {}

        elif match := START_RECORDING_REGEX.match(line):
            start_recording_timestamp = match.groupdict()['timestamp']

        elif match := STOP_RECORDING_REGEX.match(line):
            stop_recording_timestamp = match.groupdict()['timestamp']
            block_duration = float(stop_recording_timestamp) - float(start_recording_timestamp)

            total_recording_duration += block_duration

        elif eye_tracking_sample_match := EYE_TRACKING_SAMPLE.match(line):

            timestamp_s = eye_tracking_sample_match.group('time')
            x_pix_s = eye_tracking_sample_match.group('x_pix')
            y_pix_s = eye_tracking_sample_match.group('y_pix')
            pupil_s = eye_tracking_sample_match.group('pupil')

            timestamp = float(timestamp_s)
            x_pix = check_nan(x_pix_s)
            y_pix = check_nan(y_pix_s)
            pupil = check_nan(pupil_s)

            samples['time'].append(timestamp)
            samples['x_pix'].append(x_pix)
            samples['y_pix'].append(y_pix)
            samples['pupil'].append(pupil)

            for additional_column in additional_columns:
                samples[additional_column].append(current_additional[additional_column])

            if match := INVALID_SAMPLE_REGEX.match(line):
                if blink:
                    num_blink_samples += 1
                else:
                    invalid_samples.append(match.groupdict()['timestamp'])

        elif match := CALIBRATION_TIMESTAMP_REGEX.match(line):
            cal_timestamp = match.groupdict()['timestamp']

        elif match := VALIDATION_REGEX.match(line):
            validations.append(match.groupdict())

        elif compiled_metadata_patterns:
            for pattern_dict in compiled_metadata_patterns.copy():
                if match := pattern_dict['pattern'].match(line):
                    if 'value' in pattern_dict:
                        metadata[pattern_dict['key']] = pattern_dict['value']

                    else:
                        metadata.update(match.groupdict())

                    # each metadata pattern should only match once
                    compiled_metadata_patterns.remove(pattern_dict)

    if not metadata:
        raise Warning('No metadata found. Please check the file for errors.')

    # if the sampling rate is not found, we cannot calculate the data loss
    actual_number_of_samples = len(samples['time'])

    data_loss_ratio, data_loss_ratio_blinks = _calculate_data_loss(
        blinks=blinks,
        invalid_samples=invalid_samples,
        actual_num_samples=actual_number_of_samples,
        total_rec_duration=total_recording_duration,
        sampling_rate=metadata['sampling_rate'],
    )

    pre_processed_metadata: dict[str, Any] = _pre_process_metadata(metadata)
    # is not yet pre-processed but should be
    pre_processed_metadata['calibrations'] = calibrations
    pre_processed_metadata['validations'] = validations
    pre_processed_metadata['blinks'] = blinks
    pre_processed_metadata['data_loss_ratio'] = data_loss_ratio
    pre_processed_metadata['data_loss_ratio_blinks'] = data_loss_ratio_blinks
    pre_processed_metadata['total_recording_duration_ms'] = total_recording_duration

    gaze_schema_overrides = {
        'time': pl.Float64,
        'x_pix': pl.Float64,
        'y_pix': pl.Float64,
        'pupil': pl.Float64,
    }
    if schema is not None:
        gaze_schema_overrides.update(schema)

    event_schema_overrides = {
        'name': pl.String,
        'onset': pl.Float64,
        'offset': pl.Float64,
    }
    if schema is not None:
        event_schema_overrides.update(schema)

    gaze_df = pl.from_dict(data=samples).cast(gaze_schema_overrides)
    event_df = pl.from_dict(data=events).cast(event_schema_overrides)

    return gaze_df, event_df, pre_processed_metadata


def _pre_process_metadata(metadata: defaultdict[str, Any]) -> dict[str, Any]:
    """Pre-process metadata to suitable types and formats.

    Parameters
    ----------
    metadata: defaultdict[str, Any]
        Metadata to pre-process.

    Returns
    -------
    dict[str, Any]
        Pre-processed metadata.
    """
    # in case the version strings have not been found, they will be empty strings (defaultdict)
    metadata['version_number'], metadata['model'] = _parse_full_eyelink_version(
        metadata['version_1'], metadata['version_2'],
    )

    if 'resolution' in metadata:
        coordinates = [int(coord) for coord in metadata['resolution'].split()]
        resolution = (coordinates[2] - coordinates[0] + 1, coordinates[3] - coordinates[1] + 1)
        metadata['resolution'] = resolution

    if metadata['sampling_rate']:
        metadata['sampling_rate'] = float(metadata['sampling_rate'])
    else:
        metadata['sampling_rate'] = 'unknown'

    # if the date has been parsed fully, convert the date to a datetime object
    if 'day' in metadata and 'year' in metadata and 'month' in metadata and 'time' in metadata:
        metadata['day'] = int(metadata['day'])
        metadata['year'] = int(metadata['year'])
        month_num = list(calendar.month_abbr).index(metadata['month'])
        date_time = datetime.datetime(day=metadata['day'], month=month_num, year=metadata['year'])
        time = datetime.datetime.strptime(metadata['time'], '%H:%M:%S')
        metadata['datetime'] = datetime.datetime.combine(date_time, time.time())

    if 'mount_configuration' in metadata:
        metadata['mount_configuration'] = _parse_eyelink_mount_config(
            metadata['mount_configuration'],
        )

    return_metadata: dict[str, Any] = dict(metadata)

    return return_metadata


def _calculate_data_loss(
        blinks: list[dict[str, Any]],
        invalid_samples: list[str],
        actual_num_samples: int,
        total_rec_duration: float,
        sampling_rate: float,
) -> tuple[float | str, float | str]:
    """Calculate data loss and blink loss.

    Parameters
    ----------
    blinks: list[dict[str, Any]]
        List of dicts of blinks. Each dict containing start and stop timestamps and duration.
    invalid_samples: list[str]
        List of invalid samples.
    actual_num_samples: int
        Number of actual samples recorded.
    total_rec_duration: float
        Total duration of the recording.
    sampling_rate: float
        Sampling rate of the eye tracker.

    Returns
    -------
    tuple[float | str, float | str]
        Data loss ratio and blink loss ratio.
    """
    if not sampling_rate or not total_rec_duration:
        return 'unknown', 'unknown'

    dl_ratio_blinks = 0.0

    num_expected_samples = total_rec_duration * float(sampling_rate) / 1000

    total_lost_samples = num_expected_samples - actual_num_samples

    if blinks:
        total_blink_samples = sum(blink['num_samples'] for blink in blinks)
        dl_ratio_blinks = total_blink_samples / num_expected_samples
        total_lost_samples += total_blink_samples

    total_lost_samples += len(invalid_samples)

    dl_ratio = total_lost_samples / num_expected_samples

    return dl_ratio, dl_ratio_blinks


def _parse_full_eyelink_version(version_str_1: str, version_str_2: str) -> tuple[str, str]:
    """Parse the two version strings into an eyelink version number and model.

    Parameters
    ----------
    version_str_1: str
        First version string.
    version_str_2: str
        Second version string.

    Returns
    -------
    tuple[str, str]
        Version number and model as strings or unknown if it cannot be parsed.
    """
    if version_str_1 == 'EYELINK II 1' and version_str_2:
        version_pattern = re.compile(r'.*v(?P<version_number>[0-9]\.[0-9]+).*')
        if match := version_pattern.match(version_str_2):
            version_number = match.groupdict()['version_number']
            if float(version_number) < 3:
                model = 'EyeLink II'
            elif float(version_number) < 5:
                model = 'EyeLink 1000'
            elif float(version_number) < 6:
                model = 'EyeLink 1000 Plus'
            else:
                model = 'EyeLink Portable Duo'

        else:
            version_number = 'unknown'
            model = 'unknown'

    else:
        # taken from R package eyelinker/eyelink_parser.R
        version_pattern = re.compile(r'.*\s+(?P<version_number>[0-9]\.[0-9]+).*')
        model = 'EyeLink I'
        if match := version_pattern.match(version_str_1):
            version_number = match.groupdict()['version_number']

        else:
            model = 'unknown'
            version_number = 'unknown'

    return version_number, model


def _parse_eyelink_mount_config(mount_config: str) -> dict[str, str]:
    """Return a dictionary with the mount configuration based on the config short name.

    Parameters
    ----------
    mount_config: str
        Short name of the mount configuration.

    Returns
    -------
    dict[str, str]
        Dictionary with the mount configuration spelled out.

    """
    possible_mounts = {
        'MTABLER': {
            'mount_type': 'Desktop',
            'head_stabilization': 'stabilized',
            'eyes_recorded': 'monocular',
            'short_name': 'MTABLER',
        },
        'BTABLER': {
            'mount_type': 'Desktop',
            'head_stabilization': 'stabilized',
            'eyes_recorded': 'binocular / monocular',
            'short_name': 'BTABLER',
        },
        'RTABLER': {
            'mount_type': 'Desktop',
            'head_stabilization': 'remote',
            'eyes_recorded': 'monocular',
            'short_name': 'RTABLER',
        },
        'RBTABLER': {
            'mount_type': 'Desktop',
            'head_stabilization': 'remote',
            'eyes_recorded': 'binocular / monocular',
            'short_name': 'RBTABLER',
        },
        'AMTABLER': {
            'mount_type': 'Arm Mount',
            'head_stabilization': 'stabilized',
            'eyes_recorded': 'monocular',
            'short_name': 'AMTABLER',
        },
        'ABTABLER': {
            'mount_type': 'Arm Mount',
            'head_stabilization': 'stabilized',
            'eyes_recorded': 'binocular / monocular',
            'short_name': 'ABTABLER',
        },
        'ARTABLER': {
            'mount_type': 'Arm Mount',
            'head_stabilization': 'remote',
            'eyes_recorded': 'monocular',
            'short_name': 'ARTABLER',
        },
        'ABRTABLE': {
            'mount_type': 'Arm Mount',
            'head_stabilization': 'remote',
            'eyes_recorded': 'binocular / monocular',
            'short_name': 'ABRTABLE',
        },
        'BTOWER': {
            'mount_type': 'Binocular Tower Mount',
            'head_stabilization': 'stabilized',
            'eyes_recorded': 'binocular / monocular',
            'short_name': 'BTOWER',
        },
        'TOWER': {
            'mount_type': 'Tower Mount',
            'head_stabilization': 'stabilized',
            'eyes_recorded': 'monocular',
            'short_name': 'TOWER',
        },
        'MPRIM': {
            'mount_type': 'Primate Mount',
            'head_stabilization': 'stabilized',
            'eyes_recorded': 'monocular',
            'short_name': 'MPRIM',
        },
        'BPRIM': {
            'mount_type': 'Primate Mount',
            'head_stabilization': 'stabilized',
            'eyes_recorded': 'binocular / monocular',
            'short_name': 'BPRIM',
        },
        'MLRR': {
            'mount_type': 'Long-Range Mount',
            'head_stabilization': 'stabilized',
            'eyes_recorded': 'monocular',
            'camera_position': 'level',
            'short_name': 'MLRR',
        },
        'BLRR': {
            'mount_type': 'Long-Range Mount',
            'head_stabilization': 'stabilized',
            'eyes_recorded': 'binocular / monocular',
            'camera_position': 'angled',
            'short_name': 'BLRR',
        },
    }

    if mount_config in possible_mounts:
        return possible_mounts[mount_config]

    return {
        'mount_type': 'unknown',
        'head_stabilization': 'unknown',
        'eyes_recorded': 'unknown',
        'camera_position': 'unknown',
        'short_name': mount_config,
    }
=======
    gaze, metadata = _parse_eyelink(
        filepath=filepath,
        patterns=patterns,
        schema=schema,
        metadata_patterns=metadata_patterns,
        encoding=encoding,
    )
    return gaze, metadata
>>>>>>> 2d9da18b
<|MERGE_RESOLUTION|>--- conflicted
+++ resolved
@@ -31,75 +31,7 @@
 import polars as pl
 from deprecated.sphinx import deprecated
 
-<<<<<<< HEAD
-EYE_TRACKING_SAMPLE = re.compile(
-    r'(?P<time>(\d+[.]?\d*))\s+'
-    r'(?P<x_pix>[-]?\d*[.]\d*)\s+'
-    r'(?P<y_pix>[-]?\d*[.]\d*)\s+'
-    r'(?P<pupil>\d*[.]\d*)\s+'
-    r'((?P<dummy>\d*[.]\d*)\s+)?'  # optional dummy column
-    r'(?P<dots>[A-Za-z.]{3,5})?\s*',
-)
-
-EYELINK_META_REGEXES = [
-    {'pattern': re.compile(regex)} for regex in (
-        r'\*\*\s+VERSION:\s+(?P<version_1>.*)\s+',
-        (
-            r'\*\*\s+DATE:\s+(?P<weekday>[A-Z,a-z]+)\s+(?P<month>[A-Z,a-z]+)'
-            r'\s+(?P<day>\d\d?)\s+(?P<time>\d\d:\d\d:\d\d)\s+(?P<year>\d{4})\s*'
-        ),
-        r'\*\*\s+(?P<version_2>EYELINK.*)',
-        r'MSG\s+\d+[.]?\d*\s+DISPLAY_COORDS\s*=?\s*(?P<resolution>.*)',
-        (
-            r'MSG\s+\d+[.]?\d*\s+RECCFG\s+(?P<tracking_mode>[A-Z,a-z]+)\s+'
-            r'(?P<sampling_rate>\d+)\s+'
-            r'(?P<file_sample_filter>(0|1|2))\s+'
-            r'(?P<link_sample_filter>(0|1|2))\s+'
-            r'(?P<tracked_eye>(L|R|LR))\s*'
-        ),
-        r'PUPIL\s+(?P<pupil_data_type>(AREA|DIAMETER))\s*',
-        r'MSG\s+\d+[.]?\d*\s+ELCLCFG\s+(?P<mount_configuration>.*)',
-    )
-]
-
-VALIDATION_REGEX = re.compile(
-    r'MSG\s+(?P<timestamp>\d+[.]?\d*)\s+!CAL\s+VALIDATION\s+HV'
-    r'(?P<num_points>\d\d?).*'
-    r'(?P<tracked_eye>LEFT|RIGHT)\s+'
-    r'(?P<error>\D*)\s+'
-    r'(?P<validation_score_avg>\d.\d\d)\s+avg\.\s+'
-    r'(?P<validation_score_max>\d.\d\d)\s+max',
-)
-
-# TODO: support all EFIX/ESACC/EBLINK formats (optional angular position)
-FIXATION_START_REGEX = re.compile(r'SFIX\s+(R|L)\s+(?P<timestamp>(\d+[.]?\d*))\s*')
-FIXATION_STOP_REGEX = re.compile(
-    r'EFIX\s+(R|L)\s+(?P<timestamp_start>(\d+[.]?\d*))\s+'
-    r'(?P<timestamp_end>(\d+[.]?\d*))\s+(?P<duration_ms>(\d+[.]?\d*))\s+'
-    r'(?P<avg_x_pix>(\d+[.]?\d*))\s+(?P<avg_y_pix>(\d+[.]?\d*))\s+(?P<avg_pupil>(\d+[.]?\d*))\s*',
-)
-SACCADE_START_REGEX = re.compile(r'SSACC\s+(R|L)\s+(?P<timestamp>(\d+[.]?\d*))\s*')
-SACCADE_STOP_REGEX = re.compile(
-    r'ESACC\s+(R|L)\s+(?P<timestamp_start>(\d+[.]?\d*))\s+'
-    r'(?P<timestamp_end>(\d+[.]?\d*))\s+(?P<duration_ms>(\d+[.]?\d*))\s+'
-    r'(?P<start_x_pix>(\d+[.]?\d*))\s+(?P<start_y_pix>(\d+[.]?\d*))\s+'
-    r'(?P<end_x_pix>(\d+[.]?\d*))\s+(?P<end_y_pix>(\d+[.]?\d*))\s+'
-    r'(?P<amplitude>(\d+[.]?\d*))\s+(?P<peak_velocity>(\d+[.]?\d*))\s*',
-)
-BLINK_START_REGEX = re.compile(r'SBLINK\s+(R|L)\s+(?P<timestamp>(\d+[.]?\d*))\s*')
-BLINK_STOP_REGEX = re.compile(
-    r'EBLINK\s+(R|L)\s+(?P<timestamp_start>(\d+[.]?\d*))\s+'
-    r'(?P<timestamp_end>(\d+[.]?\d*))\s+(?P<duration_ms>(\d+[.]?\d*))\s*',
-)
-
-INVALID_SAMPLE_REGEX = re.compile(
-    r'(?P<timestamp>(\d+[.]?\d*))\s+\.\s+\.\s+(?P<dummy>0\.0)?\s+0\.0\s+\.\.\.\s*',
-)
-
-CALIBRATION_TIMESTAMP_REGEX = re.compile(r'MSG\s+(?P<timestamp>\d+[.]?\d*)\s+!CAL\s*\n')
-=======
 from pymovements.gaze._utils.parsing import parse_eyelink as _parse_eyelink
->>>>>>> 2d9da18b
 
 
 @deprecated(
@@ -112,14 +44,9 @@
         patterns: list[dict[str, Any] | str] | None = None,
         schema: dict[str, Any] | None = None,
         metadata_patterns: list[dict[str, Any] | str] | None = None,
-<<<<<<< HEAD
-) -> tuple[pl.DataFrame, pl.DataFrame, dict[str, Any]]:
-    """Process EyeLink asc file.
-=======
         encoding: str = 'ascii',
 ) -> tuple[pl.DataFrame, dict[str, Any]]:
     """Parse EyeLink asc file.
->>>>>>> 2d9da18b
 
     Parameters
     ----------
@@ -136,509 +63,19 @@
 
     Returns
     -------
-    tuple[pl.DataFrame, pl.DataFrame, dict[str, Any]]
-        A tuple containing the parsed gaze sample data, the parsed event data, and the metadata.
+    tuple[pl.DataFrame, dict[str, Any]]
+        A tuple containing the parsed sample data and the metadata in a dictionary.
 
     Raises
     ------
     Warning
         If no metadata is found in the file.
     """
-<<<<<<< HEAD
-    if patterns is None:
-        patterns = []
-    compiled_patterns = compile_patterns(patterns)
-
-    if metadata_patterns is None:
-        metadata_patterns = []
-    compiled_metadata_patterns = compile_patterns(metadata_patterns)
-
-    additional_columns = get_pattern_keys(compiled_patterns, 'column')
-    current_additional = {
-        additional_column: None for additional_column in additional_columns
-    }
-    current_fixation_additional = {}
-    current_saccade_additional = {}
-    current_blink_additional = {}
-
-    samples: dict[str, list[Any]] = {
-        'time': [],
-        'x_pix': [],
-        'y_pix': [],
-        'pupil': [],
-        **{additional_column: [] for additional_column in additional_columns},
-    }
-    events: dict[str, list[Any]] = {
-        'name': [],
-        'onset': [],
-        'offset': [],
-        **{additional_column: [] for additional_column in additional_columns},
-    }
-
-    with open(filepath, encoding='ascii') as asc_file:
-        lines = asc_file.readlines()
-
-    # will return an empty string if the key does not exist
-    metadata: defaultdict = defaultdict(str)
-
-    # metadata keys specified by the user should have a default value of None
-    metadata_keys = get_pattern_keys(compiled_metadata_patterns, 'key')
-    for key in metadata_keys:
-        metadata[key] = None
-
-    compiled_metadata_patterns.extend(EYELINK_META_REGEXES)
-
-    cal_timestamp = ''
-
-    validations = []
-    calibrations = []
-    # TODO: remove blink metadata
-    blinks = []
-    invalid_samples = []
-
-    blink = False
-
-    start_recording_timestamp = ''
-    total_recording_duration = 0.0
-    num_blink_samples = 0
-
-    for line in lines:
-
-        for pattern_dict in compiled_patterns:
-
-            if match := pattern_dict['pattern'].match(line):
-                if 'value' in pattern_dict:
-                    current_column = pattern_dict['column']
-                    current_additional[current_column] = pattern_dict['value']
-
-                else:
-                    current_additional.update(match.groupdict())
-
-        if cal_timestamp:
-            # if a calibration timestamp has been found, the next line will be a
-            # calibration pattern, if not, there will only be the timestamp added to the overview
-
-            # very ugly pylint solution
-            calibrations.append(
-                {
-                    'timestamp': cal_timestamp,
-                    **match.groupdict(),
-                }
-                if (match := CALIBRATION_REGEX.match(line))
-                else {'timestamp': cal_timestamp},
-            )
-            cal_timestamp = ''
-
-        elif FIXATION_START_REGEX.match(line):
-            current_fixation_additional = {**current_additional}
-
-        elif match := FIXATION_STOP_REGEX.match(line):
-            events['name'].append('fixation_eyelink')
-            events['onset'].append(float(match.group('timestamp_start')))
-            events['offset'].append(float(match.group('timestamp_end')))
-
-            for additional_column in additional_columns:
-                events[additional_column].append(current_fixation_additional[additional_column])
-            current_fixation_additional = {}
-
-        elif SACCADE_START_REGEX.match(line):
-            current_saccade_additional = {**current_additional}
-
-        elif match := SACCADE_STOP_REGEX.match(line):
-            events['name'].append('saccade_eyelink')
-            events['onset'].append(float(match.group('timestamp_start')))
-            events['offset'].append(float(match.group('timestamp_end')))
-
-            for additional_column in additional_columns:
-                events[additional_column].append(current_saccade_additional[additional_column])
-            current_saccade_additional = {}
-
-        elif BLINK_START_REGEX.match(line):
-            current_blink_additional = {**current_additional}
-
-            # TODO: remove
-            blink = True
-
-        elif match := BLINK_STOP_REGEX.match(line):
-            blink = False
-            parsed_blink = match.groupdict()
-            blink_info = {
-                'start_timestamp': float(parsed_blink['timestamp_start']),
-                'stop_timestamp': float(parsed_blink['timestamp_end']),
-                'duration_ms': float(parsed_blink['duration_ms']),
-                'num_samples': num_blink_samples,
-            }
-            num_blink_samples = 0
-            blinks.append(blink_info)
-
-            events['name'].append('blink_eyelink')
-            events['onset'].append(float(match.group('timestamp_start')))
-            events['offset'].append(float(match.group('timestamp_end')))
-
-            for additional_column in additional_columns:
-                events[additional_column].append(current_blink_additional[additional_column])
-            current_blink_additional = {}
-
-        elif match := START_RECORDING_REGEX.match(line):
-            start_recording_timestamp = match.groupdict()['timestamp']
-
-        elif match := STOP_RECORDING_REGEX.match(line):
-            stop_recording_timestamp = match.groupdict()['timestamp']
-            block_duration = float(stop_recording_timestamp) - float(start_recording_timestamp)
-
-            total_recording_duration += block_duration
-
-        elif eye_tracking_sample_match := EYE_TRACKING_SAMPLE.match(line):
-
-            timestamp_s = eye_tracking_sample_match.group('time')
-            x_pix_s = eye_tracking_sample_match.group('x_pix')
-            y_pix_s = eye_tracking_sample_match.group('y_pix')
-            pupil_s = eye_tracking_sample_match.group('pupil')
-
-            timestamp = float(timestamp_s)
-            x_pix = check_nan(x_pix_s)
-            y_pix = check_nan(y_pix_s)
-            pupil = check_nan(pupil_s)
-
-            samples['time'].append(timestamp)
-            samples['x_pix'].append(x_pix)
-            samples['y_pix'].append(y_pix)
-            samples['pupil'].append(pupil)
-
-            for additional_column in additional_columns:
-                samples[additional_column].append(current_additional[additional_column])
-
-            if match := INVALID_SAMPLE_REGEX.match(line):
-                if blink:
-                    num_blink_samples += 1
-                else:
-                    invalid_samples.append(match.groupdict()['timestamp'])
-
-        elif match := CALIBRATION_TIMESTAMP_REGEX.match(line):
-            cal_timestamp = match.groupdict()['timestamp']
-
-        elif match := VALIDATION_REGEX.match(line):
-            validations.append(match.groupdict())
-
-        elif compiled_metadata_patterns:
-            for pattern_dict in compiled_metadata_patterns.copy():
-                if match := pattern_dict['pattern'].match(line):
-                    if 'value' in pattern_dict:
-                        metadata[pattern_dict['key']] = pattern_dict['value']
-
-                    else:
-                        metadata.update(match.groupdict())
-
-                    # each metadata pattern should only match once
-                    compiled_metadata_patterns.remove(pattern_dict)
-
-    if not metadata:
-        raise Warning('No metadata found. Please check the file for errors.')
-
-    # if the sampling rate is not found, we cannot calculate the data loss
-    actual_number_of_samples = len(samples['time'])
-
-    data_loss_ratio, data_loss_ratio_blinks = _calculate_data_loss(
-        blinks=blinks,
-        invalid_samples=invalid_samples,
-        actual_num_samples=actual_number_of_samples,
-        total_rec_duration=total_recording_duration,
-        sampling_rate=metadata['sampling_rate'],
-    )
-
-    pre_processed_metadata: dict[str, Any] = _pre_process_metadata(metadata)
-    # is not yet pre-processed but should be
-    pre_processed_metadata['calibrations'] = calibrations
-    pre_processed_metadata['validations'] = validations
-    pre_processed_metadata['blinks'] = blinks
-    pre_processed_metadata['data_loss_ratio'] = data_loss_ratio
-    pre_processed_metadata['data_loss_ratio_blinks'] = data_loss_ratio_blinks
-    pre_processed_metadata['total_recording_duration_ms'] = total_recording_duration
-
-    gaze_schema_overrides = {
-        'time': pl.Float64,
-        'x_pix': pl.Float64,
-        'y_pix': pl.Float64,
-        'pupil': pl.Float64,
-    }
-    if schema is not None:
-        gaze_schema_overrides.update(schema)
-
-    event_schema_overrides = {
-        'name': pl.String,
-        'onset': pl.Float64,
-        'offset': pl.Float64,
-    }
-    if schema is not None:
-        event_schema_overrides.update(schema)
-
-    gaze_df = pl.from_dict(data=samples).cast(gaze_schema_overrides)
-    event_df = pl.from_dict(data=events).cast(event_schema_overrides)
-
-    return gaze_df, event_df, pre_processed_metadata
-
-
-def _pre_process_metadata(metadata: defaultdict[str, Any]) -> dict[str, Any]:
-    """Pre-process metadata to suitable types and formats.
-
-    Parameters
-    ----------
-    metadata: defaultdict[str, Any]
-        Metadata to pre-process.
-
-    Returns
-    -------
-    dict[str, Any]
-        Pre-processed metadata.
-    """
-    # in case the version strings have not been found, they will be empty strings (defaultdict)
-    metadata['version_number'], metadata['model'] = _parse_full_eyelink_version(
-        metadata['version_1'], metadata['version_2'],
-    )
-
-    if 'resolution' in metadata:
-        coordinates = [int(coord) for coord in metadata['resolution'].split()]
-        resolution = (coordinates[2] - coordinates[0] + 1, coordinates[3] - coordinates[1] + 1)
-        metadata['resolution'] = resolution
-
-    if metadata['sampling_rate']:
-        metadata['sampling_rate'] = float(metadata['sampling_rate'])
-    else:
-        metadata['sampling_rate'] = 'unknown'
-
-    # if the date has been parsed fully, convert the date to a datetime object
-    if 'day' in metadata and 'year' in metadata and 'month' in metadata and 'time' in metadata:
-        metadata['day'] = int(metadata['day'])
-        metadata['year'] = int(metadata['year'])
-        month_num = list(calendar.month_abbr).index(metadata['month'])
-        date_time = datetime.datetime(day=metadata['day'], month=month_num, year=metadata['year'])
-        time = datetime.datetime.strptime(metadata['time'], '%H:%M:%S')
-        metadata['datetime'] = datetime.datetime.combine(date_time, time.time())
-
-    if 'mount_configuration' in metadata:
-        metadata['mount_configuration'] = _parse_eyelink_mount_config(
-            metadata['mount_configuration'],
-        )
-
-    return_metadata: dict[str, Any] = dict(metadata)
-
-    return return_metadata
-
-
-def _calculate_data_loss(
-        blinks: list[dict[str, Any]],
-        invalid_samples: list[str],
-        actual_num_samples: int,
-        total_rec_duration: float,
-        sampling_rate: float,
-) -> tuple[float | str, float | str]:
-    """Calculate data loss and blink loss.
-
-    Parameters
-    ----------
-    blinks: list[dict[str, Any]]
-        List of dicts of blinks. Each dict containing start and stop timestamps and duration.
-    invalid_samples: list[str]
-        List of invalid samples.
-    actual_num_samples: int
-        Number of actual samples recorded.
-    total_rec_duration: float
-        Total duration of the recording.
-    sampling_rate: float
-        Sampling rate of the eye tracker.
-
-    Returns
-    -------
-    tuple[float | str, float | str]
-        Data loss ratio and blink loss ratio.
-    """
-    if not sampling_rate or not total_rec_duration:
-        return 'unknown', 'unknown'
-
-    dl_ratio_blinks = 0.0
-
-    num_expected_samples = total_rec_duration * float(sampling_rate) / 1000
-
-    total_lost_samples = num_expected_samples - actual_num_samples
-
-    if blinks:
-        total_blink_samples = sum(blink['num_samples'] for blink in blinks)
-        dl_ratio_blinks = total_blink_samples / num_expected_samples
-        total_lost_samples += total_blink_samples
-
-    total_lost_samples += len(invalid_samples)
-
-    dl_ratio = total_lost_samples / num_expected_samples
-
-    return dl_ratio, dl_ratio_blinks
-
-
-def _parse_full_eyelink_version(version_str_1: str, version_str_2: str) -> tuple[str, str]:
-    """Parse the two version strings into an eyelink version number and model.
-
-    Parameters
-    ----------
-    version_str_1: str
-        First version string.
-    version_str_2: str
-        Second version string.
-
-    Returns
-    -------
-    tuple[str, str]
-        Version number and model as strings or unknown if it cannot be parsed.
-    """
-    if version_str_1 == 'EYELINK II 1' and version_str_2:
-        version_pattern = re.compile(r'.*v(?P<version_number>[0-9]\.[0-9]+).*')
-        if match := version_pattern.match(version_str_2):
-            version_number = match.groupdict()['version_number']
-            if float(version_number) < 3:
-                model = 'EyeLink II'
-            elif float(version_number) < 5:
-                model = 'EyeLink 1000'
-            elif float(version_number) < 6:
-                model = 'EyeLink 1000 Plus'
-            else:
-                model = 'EyeLink Portable Duo'
-
-        else:
-            version_number = 'unknown'
-            model = 'unknown'
-
-    else:
-        # taken from R package eyelinker/eyelink_parser.R
-        version_pattern = re.compile(r'.*\s+(?P<version_number>[0-9]\.[0-9]+).*')
-        model = 'EyeLink I'
-        if match := version_pattern.match(version_str_1):
-            version_number = match.groupdict()['version_number']
-
-        else:
-            model = 'unknown'
-            version_number = 'unknown'
-
-    return version_number, model
-
-
-def _parse_eyelink_mount_config(mount_config: str) -> dict[str, str]:
-    """Return a dictionary with the mount configuration based on the config short name.
-
-    Parameters
-    ----------
-    mount_config: str
-        Short name of the mount configuration.
-
-    Returns
-    -------
-    dict[str, str]
-        Dictionary with the mount configuration spelled out.
-
-    """
-    possible_mounts = {
-        'MTABLER': {
-            'mount_type': 'Desktop',
-            'head_stabilization': 'stabilized',
-            'eyes_recorded': 'monocular',
-            'short_name': 'MTABLER',
-        },
-        'BTABLER': {
-            'mount_type': 'Desktop',
-            'head_stabilization': 'stabilized',
-            'eyes_recorded': 'binocular / monocular',
-            'short_name': 'BTABLER',
-        },
-        'RTABLER': {
-            'mount_type': 'Desktop',
-            'head_stabilization': 'remote',
-            'eyes_recorded': 'monocular',
-            'short_name': 'RTABLER',
-        },
-        'RBTABLER': {
-            'mount_type': 'Desktop',
-            'head_stabilization': 'remote',
-            'eyes_recorded': 'binocular / monocular',
-            'short_name': 'RBTABLER',
-        },
-        'AMTABLER': {
-            'mount_type': 'Arm Mount',
-            'head_stabilization': 'stabilized',
-            'eyes_recorded': 'monocular',
-            'short_name': 'AMTABLER',
-        },
-        'ABTABLER': {
-            'mount_type': 'Arm Mount',
-            'head_stabilization': 'stabilized',
-            'eyes_recorded': 'binocular / monocular',
-            'short_name': 'ABTABLER',
-        },
-        'ARTABLER': {
-            'mount_type': 'Arm Mount',
-            'head_stabilization': 'remote',
-            'eyes_recorded': 'monocular',
-            'short_name': 'ARTABLER',
-        },
-        'ABRTABLE': {
-            'mount_type': 'Arm Mount',
-            'head_stabilization': 'remote',
-            'eyes_recorded': 'binocular / monocular',
-            'short_name': 'ABRTABLE',
-        },
-        'BTOWER': {
-            'mount_type': 'Binocular Tower Mount',
-            'head_stabilization': 'stabilized',
-            'eyes_recorded': 'binocular / monocular',
-            'short_name': 'BTOWER',
-        },
-        'TOWER': {
-            'mount_type': 'Tower Mount',
-            'head_stabilization': 'stabilized',
-            'eyes_recorded': 'monocular',
-            'short_name': 'TOWER',
-        },
-        'MPRIM': {
-            'mount_type': 'Primate Mount',
-            'head_stabilization': 'stabilized',
-            'eyes_recorded': 'monocular',
-            'short_name': 'MPRIM',
-        },
-        'BPRIM': {
-            'mount_type': 'Primate Mount',
-            'head_stabilization': 'stabilized',
-            'eyes_recorded': 'binocular / monocular',
-            'short_name': 'BPRIM',
-        },
-        'MLRR': {
-            'mount_type': 'Long-Range Mount',
-            'head_stabilization': 'stabilized',
-            'eyes_recorded': 'monocular',
-            'camera_position': 'level',
-            'short_name': 'MLRR',
-        },
-        'BLRR': {
-            'mount_type': 'Long-Range Mount',
-            'head_stabilization': 'stabilized',
-            'eyes_recorded': 'binocular / monocular',
-            'camera_position': 'angled',
-            'short_name': 'BLRR',
-        },
-    }
-
-    if mount_config in possible_mounts:
-        return possible_mounts[mount_config]
-
-    return {
-        'mount_type': 'unknown',
-        'head_stabilization': 'unknown',
-        'eyes_recorded': 'unknown',
-        'camera_position': 'unknown',
-        'short_name': mount_config,
-    }
-=======
-    gaze, metadata = _parse_eyelink(
+    gaze, _, metadata = _parse_eyelink(
         filepath=filepath,
         patterns=patterns,
         schema=schema,
         metadata_patterns=metadata_patterns,
         encoding=encoding,
     )
-    return gaze, metadata
->>>>>>> 2d9da18b
+    return gaze, metadata