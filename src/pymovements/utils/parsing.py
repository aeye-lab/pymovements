# Copyright (c) 2023-2025 The pymovements Project Authors
#
# Permission is hereby granted, free of charge, to any person obtaining a copy
# of this software and associated documentation files (the "Software"), to deal
# in the Software without restriction, including without limitation the rights
# to use, copy, modify, merge, publish, distribute, sublicense, and/or sell
# copies of the Software, and to permit persons to whom the Software is
# furnished to do so, subject to the following conditions:
#
# The above copyright notice and this permission notice shall be included in all
# copies or substantial portions of the Software.
#
# THE SOFTWARE IS PROVIDED "AS IS", WITHOUT WARRANTY OF ANY KIND, EXPRESS OR
# IMPLIED, INCLUDING BUT NOT LIMITED TO THE WARRANTIES OF MERCHANTABILITY,
# FITNESS FOR A PARTICULAR PURPOSE AND NONINFRINGEMENT. IN NO EVENT SHALL THE
# AUTHORS OR COPYRIGHT HOLDERS BE LIABLE FOR ANY CLAIM, DAMAGES OR OTHER
# LIABILITY, WHETHER IN AN ACTION OF CONTRACT, TORT OR OTHERWISE, ARISING FROM,
# OUT OF OR IN CONNECTION WITH THE SOFTWARE OR THE USE OR OTHER DEALINGS IN THE
# SOFTWARE.
"""Module for parsing input data.

.. deprecated:: v0.21.0
   Please use gaze.from_asc() instead of utils.parsing.
   This module will be removed in v0.26.0.
"""
from __future__ import annotations

from pathlib import Path
from typing import Any

import polars as pl
from deprecated.sphinx import deprecated

from pymovements.gaze._utils.parsing import parse_eyelink as _parse_eyelink


@deprecated(
    reason='Please use gaze.from_asc() instead of utils.parsing. '
           'This module will be removed in v0.26.0.',
    version='v0.21.0',
)
<<<<<<< HEAD


def check_nan(sample_location: str) -> float:
    """Return position as float or np.nan depending on validity of sample.

    Parameters
    ----------
    sample_location: str
        Sample location as extracted from ascii file.

    Returns
    -------
    float
        Returns either the valid sample as a float or np.nan.
    """
    try:
        ret = float(sample_location)
    except ValueError:
        ret = np.nan
    return ret


def compile_patterns(patterns: list[dict[str, Any] | str]) -> list[dict[str, Any]]:
    """Compile patterns from strings.

    Parameters
    ----------
    patterns: list[dict[str, Any] | str]
        The list of patterns to compile.

    Returns
    -------
    list[dict[str, Any]]
        Returns from string compiled regex patterns.
    """
    msg_prefix = r'MSG\s+\d+[.]?\d*\s+'

    compiled_patterns = []

    for pattern in patterns:
        if isinstance(pattern, str):
            compiled_pattern = {'pattern': re.compile(msg_prefix + pattern)}
            compiled_patterns.append(compiled_pattern)
            continue

        if isinstance(pattern, dict):
            if isinstance(pattern['pattern'], str):
                compiled_patterns.append({
                    **pattern,
                    'pattern': re.compile(msg_prefix + pattern['pattern']),
                })
                continue

            if isinstance(pattern['pattern'], tuple | list):
                for single_pattern in pattern['pattern']:
                    compiled_patterns.append({
                        **pattern,
                        'pattern': re.compile(msg_prefix + single_pattern),
                    })
                continue

            raise ValueError(f'invalid pattern: {pattern}')

        raise ValueError(f'invalid pattern: {pattern}')

    return compiled_patterns


def get_pattern_keys(compiled_patterns: list[dict[str, Any]], pattern_key: str) -> set[str]:
    """Get names of capture groups or column/metadata keys."""
    keys = set()

    for compiled_pattern_dict in compiled_patterns:
        if pattern_key in compiled_pattern_dict:
            keys.add(compiled_pattern_dict[pattern_key])

        for key in compiled_pattern_dict['pattern'].groupindex.keys():
            keys.add(key)

    return keys


=======
>>>>>>> 62cdbbec
def parse_eyelink(
        filepath: Path | str,
        patterns: list[dict[str, Any] | str] | None = None,
        schema: dict[str, Any] | None = None,
        metadata_patterns: list[dict[str, Any] | str] | None = None,
        encoding: str = 'ascii',
) -> tuple[pl.DataFrame, dict[str, Any]]:
    """Parse EyeLink asc file.

    Parameters
    ----------
    filepath: Path | str
        file name of ascii file to convert.
    patterns: list[dict[str, Any] | str] | None
        List of patterns to match for additional columns. (default: None)
    schema: dict[str, Any] | None
        Dictionary to optionally specify types of columns parsed by patterns. (default: None)
    metadata_patterns: list[dict[str, Any] | str] | None
        list of patterns to match for additional metadata. (default: None)
    encoding: str
        Text encoding of the file. (default: 'ascii')

    Returns
    -------
    tuple[pl.DataFrame, dict[str, Any]]
        A tuple containing the parsed sample data and the metadata in a dictionary.

    Raises
    ------
    Warning
        If no metadata is found in the file.
    """
    gaze, metadata = _parse_eyelink(
        filepath=filepath,
        patterns=patterns,
        schema=schema,
        metadata_patterns=metadata_patterns,
        encoding=encoding,
    )
    return gaze, metadata<|MERGE_RESOLUTION|>--- conflicted
+++ resolved
@@ -39,91 +39,6 @@
            'This module will be removed in v0.26.0.',
     version='v0.21.0',
 )
-<<<<<<< HEAD
-
-
-def check_nan(sample_location: str) -> float:
-    """Return position as float or np.nan depending on validity of sample.
-
-    Parameters
-    ----------
-    sample_location: str
-        Sample location as extracted from ascii file.
-
-    Returns
-    -------
-    float
-        Returns either the valid sample as a float or np.nan.
-    """
-    try:
-        ret = float(sample_location)
-    except ValueError:
-        ret = np.nan
-    return ret
-
-
-def compile_patterns(patterns: list[dict[str, Any] | str]) -> list[dict[str, Any]]:
-    """Compile patterns from strings.
-
-    Parameters
-    ----------
-    patterns: list[dict[str, Any] | str]
-        The list of patterns to compile.
-
-    Returns
-    -------
-    list[dict[str, Any]]
-        Returns from string compiled regex patterns.
-    """
-    msg_prefix = r'MSG\s+\d+[.]?\d*\s+'
-
-    compiled_patterns = []
-
-    for pattern in patterns:
-        if isinstance(pattern, str):
-            compiled_pattern = {'pattern': re.compile(msg_prefix + pattern)}
-            compiled_patterns.append(compiled_pattern)
-            continue
-
-        if isinstance(pattern, dict):
-            if isinstance(pattern['pattern'], str):
-                compiled_patterns.append({
-                    **pattern,
-                    'pattern': re.compile(msg_prefix + pattern['pattern']),
-                })
-                continue
-
-            if isinstance(pattern['pattern'], tuple | list):
-                for single_pattern in pattern['pattern']:
-                    compiled_patterns.append({
-                        **pattern,
-                        'pattern': re.compile(msg_prefix + single_pattern),
-                    })
-                continue
-
-            raise ValueError(f'invalid pattern: {pattern}')
-
-        raise ValueError(f'invalid pattern: {pattern}')
-
-    return compiled_patterns
-
-
-def get_pattern_keys(compiled_patterns: list[dict[str, Any]], pattern_key: str) -> set[str]:
-    """Get names of capture groups or column/metadata keys."""
-    keys = set()
-
-    for compiled_pattern_dict in compiled_patterns:
-        if pattern_key in compiled_pattern_dict:
-            keys.add(compiled_pattern_dict[pattern_key])
-
-        for key in compiled_pattern_dict['pattern'].groupindex.keys():
-            keys.add(key)
-
-    return keys
-
-
-=======
->>>>>>> 62cdbbec
 def parse_eyelink(
         filepath: Path | str,
         patterns: list[dict[str, Any] | str] | None = None,
