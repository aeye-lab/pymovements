--- conflicted
+++ resolved
@@ -34,13 +34,8 @@
 from pymovements.dataset import DatasetLibrary
 from pymovements.dataset import DatasetPaths
 from pymovements.dataset import register_dataset
-<<<<<<< HEAD
-from pymovements.dataset import Resource
-from pymovements.dataset import Resources
-=======
 from pymovements.dataset import ResourceDefinition
 from pymovements.dataset import ResourceDefinitions
->>>>>>> fb3a19d0
 from pymovements.events import EventDataFrame
 from pymovements.events import EventGazeProcessor
 from pymovements.events import EventProcessor
@@ -60,13 +55,8 @@
     'DatasetPaths',
     'datasets',
     'register_dataset',
-<<<<<<< HEAD
-    'Resource',
-    'Resources',
-=======
     'ResourceDefinition',
     'ResourceDefinitions',
->>>>>>> fb3a19d0
 
     'events',
     'EventDataFrame',
