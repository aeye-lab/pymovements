--- conflicted
+++ resolved
@@ -27,6 +27,7 @@
    :template: class.rst
 
     pymovements.events.EventDataFrame
+    pymovements.events.EventDetectionCallable
 
 .. rubric:: Processing
 
@@ -65,21 +66,14 @@
 from pymovements.events.event_processing import EventGazeProcessor
 from pymovements.events.event_processing import EventProcessor
 from pymovements.events.events import EventDataFrame
-<<<<<<< HEAD
-
-=======
 from pymovements.events.events import register_event_detection
->>>>>>> fd650c35
 
 __all__ = [
-    'microsaccades',
+    'EventDataFrame',
+    'EventGazeProcessor',
+    'EventProcessor',
     'idt',
     'ivt',
-    'EventGazeProcessor',
-    'EventProcessor',
-    'EventDataFrame',
-<<<<<<< HEAD
-=======
+    'microsaccades',
     'register_event_detection',
->>>>>>> fd650c35
 ]