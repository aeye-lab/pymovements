# Copyright (c) 2022-2025 The pymovements Project Authors
#
# Permission is hereby granted, free of charge, to any person obtaining a copy
# of this software and associated documentation files (the "Software"), to deal
# in the Software without restriction, including without limitation the rights
# to use, copy, modify, merge, publish, distribute, sublicense, and/or sell
# copies of the Software, and to permit persons to whom the Software is
# furnished to do so, subject to the following conditions:
#
# The above copyright notice and this permission notice shall be included in all
# copies or substantial portions of the Software.
#
# THE SOFTWARE IS PROVIDED "AS IS", WITHOUT WARRANTY OF ANY KIND, EXPRESS OR
# IMPLIED, INCLUDING BUT NOT LIMITED TO THE WARRANTIES OF MERCHANTABILITY,
# FITNESS FOR A PARTICULAR PURPOSE AND NONINFRINGEMENT. IN NO EVENT SHALL THE
# AUTHORS OR COPYRIGHT HOLDERS BE LIABLE FOR ANY CLAIM, DAMAGES OR OTHER
# LIABILITY, WHETHER IN AN ACTION OF CONTRACT, TORT OR OTHERWISE, ARISING FROM,
# OUT OF OR IN CONNECTION WITH THE SOFTWARE OR THE USE OR OTHER DEALINGS IN THE
# SOFTWARE.
<<<<<<< HEAD
"""Provides event related functionality."""
=======
"""Provides event related functionality.

.. rubric:: Classes

.. autosummary::
   :toctree:
   :recursive:
   :template: class.rst

    Events
    EventDataFrame

.. rubric:: Processing

.. autosummary::
   :toctree:
   :recursive:

    EventProcessor
    EventGazeProcessor

.. rubric:: Detection Methods

.. autosummary::
   :toctree:
   :recursive:

    idt
    ivt
    microsaccades
    fill

.. rubric:: Event Properties

.. autosummary::
    :toctree:
    :recursive:

    amplitude
    duration
    dispersion
    disposition
    peak_velocity
    location
"""
>>>>>>> 3460b57e
from pymovements.events.detection import fill
from pymovements.events.detection import idt
from pymovements.events.detection import ivt
from pymovements.events.detection import microsaccades
from pymovements.events.detection._library import EventDetectionLibrary
from pymovements.events.detection._library import register_event_detection
from pymovements.events.events import Events
from pymovements.events.frame import EventDataFrame
from pymovements.events.precomputed import PrecomputedEventDataFrame
from pymovements.events.processing import EventGazeProcessor
from pymovements.events.processing import EventProcessor
from pymovements.events.properties import amplitude
from pymovements.events.properties import dispersion
from pymovements.events.properties import disposition
from pymovements.events.properties import duration
from pymovements.events.properties import EVENT_PROPERTIES
from pymovements.events.properties import location
from pymovements.events.properties import peak_velocity
from pymovements.events.properties import register_event_property


__all__ = [
    'EventDetectionLibrary',
    'register_event_detection',
    'fill',
    'idt',
    'ivt',
    'microsaccades',

    'PrecomputedEventDataFrame',
    'Events',
    'EventDataFrame',

    'EventGazeProcessor',
    'EventProcessor',

    'EVENT_PROPERTIES',
    'register_event_property',
    'amplitude',
    'dispersion',
    'disposition',
    'duration',
    'location',
    'peak_velocity',
]<|MERGE_RESOLUTION|>--- conflicted
+++ resolved
@@ -17,55 +17,7 @@
 # LIABILITY, WHETHER IN AN ACTION OF CONTRACT, TORT OR OTHERWISE, ARISING FROM,
 # OUT OF OR IN CONNECTION WITH THE SOFTWARE OR THE USE OR OTHER DEALINGS IN THE
 # SOFTWARE.
-<<<<<<< HEAD
 """Provides event related functionality."""
-=======
-"""Provides event related functionality.
-
-.. rubric:: Classes
-
-.. autosummary::
-   :toctree:
-   :recursive:
-   :template: class.rst
-
-    Events
-    EventDataFrame
-
-.. rubric:: Processing
-
-.. autosummary::
-   :toctree:
-   :recursive:
-
-    EventProcessor
-    EventGazeProcessor
-
-.. rubric:: Detection Methods
-
-.. autosummary::
-   :toctree:
-   :recursive:
-
-    idt
-    ivt
-    microsaccades
-    fill
-
-.. rubric:: Event Properties
-
-.. autosummary::
-    :toctree:
-    :recursive:
-
-    amplitude
-    duration
-    dispersion
-    disposition
-    peak_velocity
-    location
-"""
->>>>>>> 3460b57e
 from pymovements.events.detection import fill
 from pymovements.events.detection import idt
 from pymovements.events.detection import ivt
