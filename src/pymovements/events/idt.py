# Copyright (c) 2022-2023 The pymovements Project Authors
#
# Permission is hereby granted, free of charge, to any person obtaining a copy
# of this software and associated documentation files (the "Software"), to deal
# in the Software without restriction, including without limitation the rights
# to use, copy, modify, merge, publish, distribute, sublicense, and/or sell
# copies of the Software, and to permit persons to whom the Software is
# furnished to do so, subject to the following conditions:
#
# The above copyright notice and this permission notice shall be included in all
# copies or substantial portions of the Software.
#
# THE SOFTWARE IS PROVIDED "AS IS", WITHOUT WARRANTY OF ANY KIND, EXPRESS OR
# IMPLIED, INCLUDING BUT NOT LIMITED TO THE WARRANTIES OF MERCHANTABILITY,
# FITNESS FOR A PARTICULAR PURPOSE AND NONINFRINGEMENT. IN NO EVENT SHALL THE
# AUTHORS OR COPYRIGHT HOLDERS BE LIABLE FOR ANY CLAIM, DAMAGES OR OTHER
# LIABILITY, WHETHER IN AN ACTION OF CONTRACT, TORT OR OTHERWISE, ARISING FROM,
# OUT OF OR IN CONNECTION WITH THE SOFTWARE OR THE USE OR OTHER DEALINGS IN THE
# SOFTWARE.
"""
This module holds the implementation for idt algorithm.
"""
from __future__ import annotations

import numpy as np
import polars as pl

from pymovements.utils.checks import check_shapes_positions_velocities


def dispersion(positions: list[list[float]] | np.ndarray) -> float:
    """
    Compute the dispersion of a group of consecutive points in a 2D position time series.

    The dispersion is defined as the sum of the differences between
    the points' maximum and minimum x and y values

    Parameters
    ----------
    positions: array-like
        Continuous 2D position time series.

    Returns
    -------
    dispersion: float
        Dispersion of the group of points.
    """
    return sum(np.max(positions, axis=0) - np.min(positions, axis=0))


def idt(
<<<<<<< HEAD
        positions: list[list[float]] | np.ndarray,
        velocities: list[list[float]] | np.ndarray,
=======
        positions: list[list[float]] | list[tuple[float, float]] | np.ndarray,
        velocities: list[list[float]] | list[tuple[float, float]] | np.ndarray,
>>>>>>> 4323137f
        dispersion_threshold: float,
        minimum_duration: int,
) -> pl.DataFrame:
    """
    Fixation identification based on dispersion threshold.

    The algorithm identifies fixations by grouping consecutive points
    within a maximum separation (dispersion) threshold and a minimum duration threshold.
    The algorithm uses a moving window to check the dispersion of the points in the window.
    If the dispersion is below the threshold, the window represents a fixation,
    and the window is expanded until the dispersion is above threshold.

    The implementation is based on the description and pseudocode
    from Salvucci and Goldberg :cite:p:`SalvucciGoldberg2000`.

    Parameters
    ----------
    positions: array-like, shape (N, 2)
        Continuous 2D position time series
    velocities: array-like, shape (N, 2)
        Corresponding continuous 2D velocity time series.
    dispersion_threshold: float
        Threshold for dispersion for a group of consecutive samples to be identified as fixation
    minimum_duration: int
        Minimum fixation duration in number of samples

    Returns
    -------
    pl.DataFrame
        A dataframe with detected fixations as rows.

    Raises
    ------
    ValueError
        If positions is not shaped (N, 2)
        If dispersion_threshold is not greater than 0
        If duration_threshold is not greater than 0
    """
    positions = np.array(positions)
    velocities = np.array(velocities)

    check_shapes_positions_velocities(positions=positions, velocities=velocities)
    if dispersion_threshold <= 0:
        raise ValueError('dispersion threshold must be greater than 0')
    if minimum_duration <= 0:
        raise ValueError('minimum duration must be greater than 0')

    fixations = []

    # Initialize window over first points to cover the duration threshold
    win_start = 0
    win_end = minimum_duration

    while win_end < len(positions):
        if dispersion(positions[win_start:win_end]) <= dispersion_threshold:
            # Add additional points to the window until dispersion > threshold
            while dispersion(positions[win_start:win_end]) < dispersion_threshold:
                win_end += 1

                # break if we reach end of input data
                if win_end == len(positions) - 1:
                    break

            # Note a fixation at the centroid of the window points
            centroid = np.mean(positions[win_start:win_end], axis=0)

            fixations.append({
                'type': 'fixation',
                'onset': win_start,
                'offset': win_end,
                'position': centroid.tolist(),
            })

            # Initialize new window excluding the previous window
            win_start = win_end
            win_end = win_start + minimum_duration
        else:
            win_start += 1

    event_df = pl.from_dicts(fixations, infer_schema_length=1)

    return event_df<|MERGE_RESOLUTION|>--- conflicted
+++ resolved
@@ -49,13 +49,8 @@
 
 
 def idt(
-<<<<<<< HEAD
-        positions: list[list[float]] | np.ndarray,
-        velocities: list[list[float]] | np.ndarray,
-=======
         positions: list[list[float]] | list[tuple[float, float]] | np.ndarray,
         velocities: list[list[float]] | list[tuple[float, float]] | np.ndarray,
->>>>>>> 4323137f
         dispersion_threshold: float,
         minimum_duration: int,
 ) -> pl.DataFrame:
