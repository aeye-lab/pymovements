# Copyright (c) 2023 The pymovements Project Authors
#
# Permission is hereby granted, free of charge, to any person obtaining a copy
# of this software and associated documentation files (the "Software"), to deal
# in the Software without restriction, including without limitation the rights
# to use, copy, modify, merge, publish, distribute, sublicense, and/or sell
# copies of the Software, and to permit persons to whom the Software is
# furnished to do so, subject to the following conditions:
#
# The above copyright notice and this permission notice shall be included in all
# copies or substantial portions of the Software.
#
# THE SOFTWARE IS PROVIDED "AS IS", WITHOUT WARRANTY OF ANY KIND, EXPRESS OR
# IMPLIED, INCLUDING BUT NOT LIMITED TO THE WARRANTIES OF MERCHANTABILITY,
# FITNESS FOR A PARTICULAR PURPOSE AND NONINFRINGEMENT. IN NO EVENT SHALL THE
# AUTHORS OR COPYRIGHT HOLDERS BE LIABLE FOR ANY CLAIM, DAMAGES OR OTHER
# LIABILITY, WHETHER IN AN ACTION OF CONTRACT, TORT OR OTHERWISE, ARISING FROM,
# OUT OF OR IN CONNECTION WITH THE SOFTWARE OR THE USE OR OTHER DEALINGS IN THE
# SOFTWARE.
"""Module for event processing."""
from __future__ import annotations

import inspect
from collections.abc import Callable
from typing import Any

import polars as pl

from pymovements.events.event_properties import EVENT_PROPERTIES
from pymovements.events.events import EventDataFrame
from pymovements.exceptions import InvalidProperty
from pymovements.gaze.gaze_dataframe import GazeDataFrame


class EventProcessor:
    """Processes event and gaze dataframes.

    Attributes
    ----------
    event_properties: list[str]
        A list of property names.
    """

    def __init__(self, event_properties: str | list[str]):
        """Initialize processor with event property definitions.

        Parameters
        ----------
        event_properties:
            List of event property names.
        """
        if isinstance(event_properties, str):
            event_properties = [event_properties]

        for property_name in event_properties:
            if property_name not in EVENT_PROPERTIES:
                valid_properties = list(EVENT_PROPERTIES.keys())
                raise InvalidProperty(
                    property_name=property_name, valid_properties=valid_properties,
                )

        self.event_properties = event_properties

    def process(self, events: EventDataFrame) -> pl.DataFrame:
        """Process event dataframe.

        Parameters
        ----------
        events:
            Event data to process event properties from.

        Returns
        -------
        pl.DataFrame
            :py:class:`polars.DataFrame` with properties as columns and rows refering to the rows in
            the source dataframe.

        Raises
        ------
        InvalidProperty
            If ``property_name`` is not a valid property. See
            :py:mod:`pymovements.events.event_properties` for an overview of supported properties.
        """
        property_expressions: dict[str, Callable[[], pl.Expr]] = {
            property_name: EVENT_PROPERTIES[property_name]
            for property_name in self.event_properties
        }

        expression_list = [
            property_expression().alias(property_name)
            for property_name, property_expression in property_expressions.items()
        ]
        result = events.frame.select(expression_list)
        return result


class EventGazeProcessor:
    """Processes event and gaze dataframes.

    Attributes
    ----------
    event_properties: list[str]
        A list of property names.
    """

    def __init__(
            self,
            event_properties: str | tuple[str, dict[str, Any]]
            | list[str | tuple[str, dict[str, Any]]],
    ):
        """Initialize processor with event property definitions.

        Parameters
        ----------
        event_properties:
            List of event property names.
        """
        if isinstance(event_properties, (str, tuple)):
            event_properties = [event_properties]

        event_properties_with_kwargs = []
        for event_property in event_properties:
            if isinstance(event_property, str):
                property_name = event_property
                property_kwargs = {}
            else:
                property_name = event_property[0]
                property_kwargs = event_property[1]

            if property_name not in EVENT_PROPERTIES:
                valid_properties = list(EVENT_PROPERTIES.keys())
                raise InvalidProperty(
                    property_name=property_name, valid_properties=valid_properties,
                )

            event_properties_with_kwargs.append((property_name, property_kwargs))

        self.event_properties: list[tuple[str, dict[str, Any]]] = event_properties_with_kwargs

    def process(
            self,
            events: EventDataFrame,
            gaze: GazeDataFrame,
            identifiers: str | list[str],
            name: str | None = None,
    ) -> pl.DataFrame:
        """Process event and gaze dataframe.

        Parameters
        ----------
        events:
            Event data to process event properties from.
        gaze:
            Gaze data to process event properties from.
        identifiers:
            Column names to join on events and gaze dataframes.
        name:
            Process only events that match the name.

        Returns
        -------
        pl.DataFrame
            :py:class:`polars.DataFrame` with properties as columns and rows refering to the rows in
            the source dataframe.

        Raises
        ------
        ValueError
            If list of identifiers is empty.
        InvalidProperty
            If ``property_name`` is not a valid property. See
            :py:mod:`pymovements.events.event_properties` for an overview of supported properties.
        """
        if isinstance(identifiers, str):
            trial_identifiers = [identifiers]
        else:
            trial_identifiers = identifiers

        if len(trial_identifiers) == 0:
            raise ValueError('list of identifiers must not be empty')

        property_expressions: list[Callable[..., pl.Expr]] = [
            EVENT_PROPERTIES[property_name] for property_name, _ in self.event_properties
        ]

        property_names: list[str] = [property_name for property_name, _ in self.event_properties]

        property_kwargs: list[dict[str, Any]] = [
            property_kwargs for _, property_kwargs in self.event_properties
        ]

        # We need to create a new column here, which is a list of position tuples.
        # For the intermediate time before the tuple will be the default format for
        # positions, we create this column here and drop this column afterwards.
        position_columns = tuple(gaze.position_columns[:2])
        if position_columns:
            position_component_expressions = [pl.col(component) for component in position_columns]
            gaze.frame = gaze.frame.with_columns(
                pl.concat_list(position_component_expressions)
                .alias('position'),
            )
        velocity_columns = tuple(gaze.velocity_columns[:2])
        if velocity_columns:
            velocity_component_expressions = [pl.col(component) for component in velocity_columns]
            gaze.frame = gaze.frame.with_columns(
                pl.concat_list(velocity_component_expressions)
                .alias('velocity'),
            )

        for property_id, property_expression in enumerate(property_expressions):
            property_args = inspect.getfullargspec(property_expression).kwonlyargs

            if 'position_column' in property_args:
                property_kwargs[property_id]['position_column'] = 'position'

            if 'velocity_column' in property_args:
                property_kwargs[property_id]['velocity_column'] = 'velocity'

        # Each event is uniquely defined by a list of trial identifiers,
        # a name and its on- and offset.
        event_identifiers = [*trial_identifiers, 'name', 'onset', 'offset']

<<<<<<< HEAD
        joined_frame = gaze.frame.join(events.frame, on=trial_identifiers)
        if name is not None:
            joined_frame = joined_frame.filter(pl.col('name').str.contains(f'^{name}$'))

        result = (
            joined_frame
=======
        # Each event is uniquely defined by a list of trial identifiers,
        # a name and its on- and offset.
        event_identifiers = [*trial_identifiers, 'name', 'onset', 'offset']

        result = (
            gaze.frame.join(events.frame, on=trial_identifiers)
>>>>>>> 97a51bd6
            .filter(pl.col('time').is_between(pl.col('onset'), pl.col('offset')))
            .groupby(event_identifiers, maintain_order=True)
            .agg(
                [
                    this_property_expression(**this_property_kwargs)
                    .alias(this_property_name)
                    for this_property_name, this_property_expression, this_property_kwargs,
                    in zip(property_names, property_expressions, property_kwargs)
                ],
            )
        )

        # If we created the position and velocity tuple columns, we drop it again.
        if 'position' in gaze.frame.columns:
            gaze.frame.drop_in_place('position')
        if 'velocity' in gaze.frame.columns:
            gaze.frame.drop_in_place('velocity')

        return result<|MERGE_RESOLUTION|>--- conflicted
+++ resolved
@@ -220,21 +220,16 @@
         # a name and its on- and offset.
         event_identifiers = [*trial_identifiers, 'name', 'onset', 'offset']
 
-<<<<<<< HEAD
+        # Each event is uniquely defined by a list of trial identifiers,
+        # a name and its on- and offset.
+        event_identifiers = [*trial_identifiers, 'name', 'onset', 'offset']
+
         joined_frame = gaze.frame.join(events.frame, on=trial_identifiers)
         if name is not None:
             joined_frame = joined_frame.filter(pl.col('name').str.contains(f'^{name}$'))
 
         result = (
             joined_frame
-=======
-        # Each event is uniquely defined by a list of trial identifiers,
-        # a name and its on- and offset.
-        event_identifiers = [*trial_identifiers, 'name', 'onset', 'offset']
-
-        result = (
-            gaze.frame.join(events.frame, on=trial_identifiers)
->>>>>>> 97a51bd6
             .filter(pl.col('time').is_between(pl.col('onset'), pl.col('offset')))
             .groupby(event_identifiers, maintain_order=True)
             .agg(
