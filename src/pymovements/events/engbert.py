# Copyright (c) 2022-2023 The pymovements Project Authors
#
# Permission is hereby granted, free of charge, to any person obtaining a copy
# of this software and associated documentation files (the "Software"), to deal
# in the Software without restriction, including without limitation the rights
# to use, copy, modify, merge, publish, distribute, sublicense, and/or sell
# copies of the Software, and to permit persons to whom the Software is
# furnished to do so, subject to the following conditions:
#
# The above copyright notice and this permission notice shall be included in all
# copies or substantial portions of the Software.
#
# THE SOFTWARE IS PROVIDED "AS IS", WITHOUT WARRANTY OF ANY KIND, EXPRESS OR
# IMPLIED, INCLUDING BUT NOT LIMITED TO THE WARRANTIES OF MERCHANTABILITY,
# FITNESS FOR A PARTICULAR PURPOSE AND NONINFRINGEMENT. IN NO EVENT SHALL THE
# AUTHORS OR COPYRIGHT HOLDERS BE LIABLE FOR ANY CLAIM, DAMAGES OR OTHER
# LIABILITY, WHETHER IN AN ACTION OF CONTRACT, TORT OR OTHERWISE, ARISING FROM,
# OUT OF OR IN CONNECTION WITH THE SOFTWARE OR THE USE OR OTHER DEALINGS IN THE
# SOFTWARE.
"""
This module holds the implementation for the Engbert microsaccades algorithm.
"""
from __future__ import annotations

from collections.abc import Sized

import numpy as np
import polars as pl

from pymovements.transforms import consecutive
from pymovements.utils.checks import check_shapes_positions_velocities


def microsaccades(
<<<<<<< HEAD
    positions: list[list[float]] | np.ndarray,
    velocities: list[list[float]] | np.ndarray,
=======
    positions: list[list[float]] | list[tuple[float, float]] | np.ndarray,
    velocities: list[list[float]] | list[tuple[float, float]] | np.ndarray,
>>>>>>> 4323137f
    threshold: np.ndarray | tuple[float] | str = 'engbert2015',
    threshold_factor: float = 6,
    minimum_duration: int = 6,
    minimum_threshold: float = 1e-10,
) -> pl.DataFrame:
    """Detect micro-saccades from velocity gaze sequence.

    This algorithm has a noise-adaptive velocity threshold parameter, which can also be set
    explicitly.

    The implemetation is based on the description from Engbert & Kliegl :cite:p:`EngbertKliegl2003`
    and is adopted from the Microsaccade Toolbox 0.9 originally implemented in R
    :cite:p:`Engbert2015`.

    Parameters
    ----------
    positions : np.ndarray, shape (N, 2)
        x and y positions of N samples in chronological order
    velocities : np.ndarray, shape (N, 2)
        x and y velocities of N samples in chronological order
    threshold : np.ndarray, tuple[float, float] or str
        If tuple of floats then use this as explicit elliptic threshold. If str, then use
        a data-driven velocity threshold method. See :func:`~events.engbert.compute_threshold` for
        a reference of valid methods. Default: `engbert2015`
    threshold_factor : float
        factor for relative velocity threshold computation. Default: 6
    minimum_duration : int
        minimal saccade duration in samples. Default: 6
    minimum_threshold : float
        minimal threshold value. Raises ValueError if calculated threshold is too low.
        Default: 1e-10

    Returns
    -------
    pl.DataFrame
        A dataframe with detected saccades as rows.

    Raises
    ------
    ValueError
        If `threshold` value is below `min_threshold` value.
        If passed `threshold` is either not two-dimensional or not a supported method.
    """
    positions = np.array(positions)
    velocities = np.array(velocities)

    check_shapes_positions_velocities(positions=positions, velocities=velocities)

    if isinstance(threshold, str):
        threshold = compute_threshold(velocities, method=threshold)
    else:
        if isinstance(threshold, Sized) and len(threshold) != 2:
            raise ValueError('threshold must be either string or two-dimensional')
        threshold = np.array(threshold)

    if (threshold < minimum_threshold).any():
        raise ValueError(
            'threshold does not provide enough variance as required by min_threshold'
            f' ({threshold} < {minimum_threshold})',
        )

    # Radius of elliptic threshold.
    radius = threshold * threshold_factor

    # If value is greater than 1, point lies outside the ellipse.
    outside_ellipse = np.greater(np.sum(np.power(velocities / radius, 2), axis=1), 1)

    # Get all indices with velocities outside of ellipse.
    outside_ellipse_indices = np.where(outside_ellipse)[0]

    # Get all saccade candidates by grouping all consecutive indices.
    candidates = consecutive(arr=outside_ellipse_indices)

    # Filter all candidates by minimum duration.
    candidates = [candidate for candidate in candidates if len(candidate) >= minimum_duration]

    # Create saccades from valid candidates. First channel is onset, second channel is offset.
    saccades = np.array([
        (candidate_indices[0], candidate_indices[-1])
        for candidate_indices in candidates
    ])

    # Create event dataframe from saccade onset and offsets.
    event_df = pl.from_dict(
        {
            'type': 'saccade',
            'onset': saccades[:, 0].tolist(),
            'offset': saccades[:, 1].tolist(),
        },
    )
    return event_df


def compute_threshold(arr: np.ndarray, method: str = 'engbert2015') -> np.ndarray:
    """Determine threshold by computing variation.

    The following methods are supported:

    - `std`: This is the channel-wise standard deviation.
    - `mad`: This is the channel-wise median absolute deviation.
    - `engbert2003`: This is the threshold method as described in :cite:p:`EngbertKliegl2003`.
    - `engbert2015`: This is the threshold method as described in :cite:p:`Engbert2015`.

    Parameters
    ----------
    arr : np.ndarray
        Array for which threshold is to be computed.
    method : str
        Method for threshold computation.

    Returns
    -------
    np.ndarray
        Threshold values for horizontal and vertical direction.

    Raises
    ------
    ValueError
        If passed method is not supported.
    """
    if method == 'std':
        thx = np.nanstd(arr[:, 0])
        thy = np.nanstd(arr[:, 1])

    elif method == 'mad':
        thx = np.nanmedian(np.absolute(arr[:, 0] - np.nanmedian(arr[:, 0])))
        thy = np.nanmedian(np.absolute(arr[:, 1] - np.nanmedian(arr[:, 1])))

    elif method == 'engbert2003':
        thx = np.sqrt(
            np.nanmedian(np.power(arr[:, 0], 2)) - np.power(np.nanmedian(arr[:, 0]), 2),
        )
        thy = np.sqrt(
            np.nanmedian(np.power(arr[:, 1], 2)) - np.power(np.nanmedian(arr[:, 1]), 2),
        )

    elif method == 'engbert2015':
        thx = np.sqrt(np.nanmedian(np.power(arr[:, 0] - np.nanmedian(arr[:, 0]), 2)))
        thy = np.sqrt(np.nanmedian(np.power(arr[:, 1] - np.nanmedian(arr[:, 1]), 2)))

    else:
        valid_methods = ['std', 'mad', 'engbert2003', 'engbert2015']
        raise ValueError(f'Method "{method}" not implemented. Valid methods: {valid_methods}')

    return np.array([thx, thy])<|MERGE_RESOLUTION|>--- conflicted
+++ resolved
@@ -32,13 +32,8 @@
 
 
 def microsaccades(
-<<<<<<< HEAD
-    positions: list[list[float]] | np.ndarray,
-    velocities: list[list[float]] | np.ndarray,
-=======
     positions: list[list[float]] | list[tuple[float, float]] | np.ndarray,
     velocities: list[list[float]] | list[tuple[float, float]] | np.ndarray,
->>>>>>> 4323137f
     threshold: np.ndarray | tuple[float] | str = 'engbert2015',
     threshold_factor: float = 6,
     minimum_duration: int = 6,
