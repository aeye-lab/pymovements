--- conflicted
+++ resolved
@@ -121,12 +121,7 @@
                 }
 
                 if trials is not None:
-                    # Ensure that trial column is at the beginning of the dictionary.
-<<<<<<< HEAD
-                    data_dict = {'trial': pl.Series('trial', trials), **data_dict}
-=======
                     data_dict['trial'] = pl.Series('trial', trials)
->>>>>>> 439f72f8
                     self.trial_columns = ['trial']
                 else:
                     self.trial_columns = None
