--- conflicted
+++ resolved
@@ -28,10 +28,7 @@
 from tqdm import tqdm
 
 from pymovements._utils import _checks
-<<<<<<< HEAD
-=======
 from pymovements._utils._html import repr_html
->>>>>>> 362c4f85
 from pymovements.events.properties import duration
 from pymovements.stimulus.text import TextStimulus
 
@@ -329,11 +326,7 @@
         """
         self.unnest()
         aois = [
-<<<<<<< HEAD
-            aoi_dataframe.get_aoi(row, 'location_x', 'location_y')
-=======
             aoi_dataframe.get_aoi(row=row, x_eye='location_x', y_eye='location_y')
->>>>>>> 362c4f85
             for row in tqdm(self.frame.iter_rows(named=True))
         ]
         aoi_df = pl.concat(aois)
