--- conflicted
+++ resolved
@@ -171,9 +171,6 @@
                 if column_name not in df.columns
             ] + [pl.all()],
         )
-<<<<<<< HEAD
-        return df
-=======
         return df
 
 
@@ -216,5 +213,4 @@
 ) -> Callable[..., EventDataFrame]:
     """Register an event detection method."""
     EventDetectionLibrary.add(method)
-    return method
->>>>>>> fd650c35
+    return method