--- conflicted
+++ resolved
@@ -73,25 +73,16 @@
         >>> screen = Screen(
         ...     width_px=1280,
         ...     height_px=1024,
-<<<<<<< HEAD
         ...     width_cm=38.0,
         ...     height_cm=30.0,
         ...     distance_cm=68.0,
+        ...     origin='lower left',
         ... )
         >>> print(screen)  # doctest: +NORMALIZE_WHITESPACE
         Screen(width_px=1280, height_px=1024, width_cm=38.00,
-        height_cm=30.00, distance_cm=68.00, x_max_dva=15.60,
-        y_max_dva=12.43, x_min_dva=-15.60, y_min_dva=-12.43)
-=======
-        ...     width_cm=38,
-        ...     height_cm=30,
-        ...     distance_cm=68,
-        ...     origin='lower left',
-        ... )
-        >>> print(screen)  # doctest: +NORMALIZE_WHITESPACE
-        Screen(width_px=1280, height_px=1024, width_cm=38, height_cm=30, distance_cm=68,
-        origin=lower left, x_max_dva=15.60, y_max_dva=12.43, x_min_dva=-15.60, y_min_dva=-12.43)
->>>>>>> 83cc5cba
+        height_cm=30.00, distance_cm=68.00, origin=lower left,
+        x_max_dva=15.60, y_max_dva=12.43, x_min_dva=-15.60,
+        y_min_dva=-12.43)
 
         """
         checks.check_no_zeros(width_px, "width_px")
@@ -140,16 +131,10 @@
         >>> screen = Screen(
         ...     width_px=1280,
         ...     height_px=1024,
-<<<<<<< HEAD
         ...     width_cm=38.0,
         ...     height_cm=30.0,
         ...     distance_cm=68.0,
-=======
-        ...     width_cm=38,
-        ...     height_cm=30,
-        ...     distance_cm=68,
         ...     origin='lower left',
->>>>>>> 83cc5cba
         ... )
         >>> screen.pix2deg(arr=[(123.0, 865.0)])
         array([[-12.70732231,   8.65963972]])
