--- conflicted
+++ resolved
@@ -120,11 +120,6 @@
     x_signal = gaze.samples[position_column].list.get(0)
     y_signal = gaze.samples[position_column].list.get(1)
 
-<<<<<<< HEAD
-    own_figure = ax is None
-
-    fig, ax, cmap, cmap_norm, cval, show_cbar = _setup_axes_and_colormap(
-=======
     screen_width_px = None
     screen_height_px = None
 
@@ -139,8 +134,10 @@
                 "but only 'upper left' is supported for traceplot.",
             )
 
-    fig, ax, cmap, cmap_norm, cval, show_cbar = _setup_matplotlib(
->>>>>>> c119cc1c
+
+    own_figure = ax is None
+
+    fig, ax, cmap, cmap_norm, cval, show_cbar = _setup_axes_and_colormap(
         x_signal,
         y_signal,
         figsize,
