--- conflicted
+++ resolved
@@ -26,13 +26,8 @@
 import numpy as np
 from matplotlib import colors
 
-<<<<<<< HEAD
 from pymovements.gaze import Gaze
-from pymovements.utils.plotting import draw_image_stimulus
-=======
-from pymovements.gaze import GazeDataFrame
 from pymovements.stimulus.image import _draw_image_stimulus
->>>>>>> a5a4a03d
 
 
 def heatmap(
