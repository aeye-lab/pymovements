# Copyright (c) 2023 The pymovements Project Authors
#
# Permission is hereby granted, free of charge, to any person obtaining a copy
# of this software and associated documentation files (the "Software"), to deal
# in the Software without restriction, including without limitation the rights
# to use, copy, modify, merge, publish, distribute, sublicense, and/or sell
# copies of the Software, and to permit persons to whom the Software is
# furnished to do so, subject to the following conditions:
#
# The above copyright notice and this permission notice shall be included in all
# copies or substantial portions of the Software.
#
# THE SOFTWARE IS PROVIDED "AS IS", WITHOUT WARRANTY OF ANY KIND, EXPRESS OR
# IMPLIED, INCLUDING BUT NOT LIMITED TO THE WARRANTIES OF MERCHANTABILITY,
# FITNESS FOR A PARTICULAR PURPOSE AND NONINFRINGEMENT. IN NO EVENT SHALL THE
# AUTHORS OR COPYRIGHT HOLDERS BE LIABLE FOR ANY CLAIM, DAMAGES OR OTHER
# LIABILITY, WHETHER IN AN ACTION OF CONTRACT, TORT OR OTHERWISE, ARISING FROM,
# OUT OF OR IN CONNECTION WITH THE SOFTWARE OR THE USE OR OTHER DEALINGS IN THE
# SOFTWARE.
<<<<<<< HEAD
"""This module holds all plotting related functionality."""
from pymovements.plotting.heatmap import heatmap  # noqa: F401
=======
"""This module holds all plotting related functionality.

.. rubric:: Functions

.. autosummary::
   :toctree:

    pymovements.plotting.traceplot
    pymovements.plotting.tsplot
    pymovements.plotting.main_sequence_plot
"""
from pymovements.plotting.main_sequence_plot import main_sequence_plot  # noqa: F401
>>>>>>> e0e1729f
from pymovements.plotting.traceplot import traceplot  # noqa: F401
from pymovements.plotting.tsplot import tsplot  # noqa: F401

__all__ = [
    'heatmap',
    'traceplot',
    'tsplot',
    'main_sequence_plot',
]<|MERGE_RESOLUTION|>--- conflicted
+++ resolved
@@ -17,23 +17,9 @@
 # LIABILITY, WHETHER IN AN ACTION OF CONTRACT, TORT OR OTHERWISE, ARISING FROM,
 # OUT OF OR IN CONNECTION WITH THE SOFTWARE OR THE USE OR OTHER DEALINGS IN THE
 # SOFTWARE.
-<<<<<<< HEAD
 """This module holds all plotting related functionality."""
 from pymovements.plotting.heatmap import heatmap  # noqa: F401
-=======
-"""This module holds all plotting related functionality.
-
-.. rubric:: Functions
-
-.. autosummary::
-   :toctree:
-
-    pymovements.plotting.traceplot
-    pymovements.plotting.tsplot
-    pymovements.plotting.main_sequence_plot
-"""
 from pymovements.plotting.main_sequence_plot import main_sequence_plot  # noqa: F401
->>>>>>> e0e1729f
 from pymovements.plotting.traceplot import traceplot  # noqa: F401
 from pymovements.plotting.tsplot import tsplot  # noqa: F401
 
