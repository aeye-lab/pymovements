--- conflicted
+++ resolved
@@ -66,15 +66,11 @@
         add_stimulus: bool = False,
         path_to_image_stimulus: str | None = None,
         stimulus_origin: str = 'upper',
-<<<<<<< HEAD
+        events: Events | EventDataFrame | None = None,
         *,
         ax: plt.Axes | None = None,
         closefig: bool | None = None,
 ) -> tuple[plt.Figure, plt.Axes]:
-=======
-        events: Events | EventDataFrame | None = None,
-) -> None:
->>>>>>> a929b32f
     """Plot scanpath from positional data.
 
     Parameters
@@ -122,7 +118,8 @@
         Path of the stimulus to be shown. (default: None)
     stimulus_origin: str
         Origin of stimuls to plot on the stimulus. (default: 'upper')
-<<<<<<< HEAD
+    events: Events | EventDataFrame | None
+        The events to plot. (default: None)
     ax: plt.Axes | None
         External axes to draw into. If provided, the function will not show or close the figure.
     closefig: bool | None
@@ -132,10 +129,6 @@
     -------
     tuple[plt.Figure, plt.Axes]
         The created or provided figure and axes.
-=======
-    events: Events | EventDataFrame | None
-        The events to plot. (default: None)
->>>>>>> a929b32f
 
     Raises
     ------
@@ -166,7 +159,6 @@
     x_signal = events.frame[position_column].list.get(0)
     y_signal = events.frame[position_column].list.get(1)
 
-<<<<<<< HEAD
     own_figure = ax is None
 
     fig, ax, cmap, cmap_norm, cval, show_cbar = _setup_axes_and_colormap(
@@ -184,22 +176,6 @@
         padding,
         pad_factor,
         ax=ax,
-=======
-    fig, ax, cmap, cmap_norm, cval, show_cbar = _setup_matplotlib(
-        x_signal=x_signal,
-        y_signal=y_signal,
-        figsize=figsize,
-        cmap=cmap,
-        cmap_norm=cmap_norm,
-        cmap_segmentdata=cmap_segmentdata,
-        cval=cval,
-        show_cbar=show_cbar,
-        add_stimulus=add_stimulus,
-        path_to_image_stimulus=path_to_image_stimulus,
-        stimulus_origin=stimulus_origin,
-        padding=padding,
-        pad_factor=pad_factor,
->>>>>>> a929b32f
     )
 
     for row in events.frame.iter_rows(named=True):
