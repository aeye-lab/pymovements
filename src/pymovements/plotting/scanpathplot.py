# Copyright (c) 2022-2025 The pymovements Project Authors
#
# Permission is hereby granted, free of charge, to any person obtaining a copy
# of this software and associated documentation files (the "Software"), to deal
# in the Software without restriction, including without limitation the rights
# to use, copy, modify, merge, publish, distribute, sublicense, and/or sell
# copies of the Software, and to permit persons to whom the Software is
# furnished to do so, subject to the following conditions:
#
# The above copyright notice and this permission notice shall be included in all
# copies or substantial portions of the Software.
#
# THE SOFTWARE IS PROVIDED "AS IS", WITHOUT WARRANTY OF ANY KIND, EXPRESS OR
# IMPLIED, INCLUDING BUT NOT LIMITED TO THE WARRANTIES OF MERCHANTABILITY,
# FITNESS FOR A PARTICULAR PURPOSE AND NONINFRINGEMENT. IN NO EVENT SHALL THE
# AUTHORS OR COPYRIGHT HOLDERS BE LIABLE FOR ANY CLAIM, DAMAGES OR OTHER
# LIABILITY, WHETHER IN AN ACTION OF CONTRACT, TORT OR OTHERWISE, ARISING FROM,
# OUT OF OR IN CONNECTION WITH THE SOFTWARE OR THE USE OR OTHER DEALINGS IN THE
# SOFTWARE.
"""Provides the scanpath plotting function."""
from __future__ import annotations

import math
import sys

import matplotlib.colors
import matplotlib.pyplot as plt
import matplotlib.scale
import numpy as np
from matplotlib.patches import Circle

from pymovements.events import EventDataFrame
from pymovements.gaze import GazeDataFrame
<<<<<<< HEAD
from pymovements.plotting._matlab import draw_line_data
from pymovements.plotting._matlab import LinearSegmentedColormapType
from pymovements.plotting._matlab import setup_matplotlib

=======
from pymovements.plotting._matplotlib import _draw_line_data
from pymovements.plotting._matplotlib import _setup_matplotlib
from pymovements.plotting._matplotlib import LinearSegmentedColormapType
>>>>>>> 362c4f85

# This is really a dirty workaround to use the Agg backend if runnning pytest.
# This is needed as Windows workers on GitHub fail randomly with other backends.
# Unfortunately the Agg module cannot show plots in jupyter notebooks.
if 'pytest' in sys.modules:  # pragma: no cover
    matplotlib.use('Agg')


def scanpathplot(
        events: EventDataFrame,
        gaze: GazeDataFrame | None = None,
        position_column: str = 'location',
        cval: np.ndarray | None = None,  # pragma: no cover
        cmap: matplotlib.colors.Colormap | None = None,
        cmap_norm: matplotlib.colors.Normalize | str | None = None,
        cmap_segmentdata: LinearSegmentedColormapType | None = None,
        cbar_label: str | None = None,
        show_cbar: bool = False,
        padding: float | None = None,
        pad_factor: float | None = 0.05,
        figsize: tuple[int, int] = (15, 5),
        title: str | None = None,
        savepath: str | None = None,
        show: bool = True,
        color: str = 'blue',
        alpha: float = 0.5,
        add_traceplot: bool = False,
        gaze_position_column: str = 'pixel',
        add_stimulus: bool = False,
        path_to_image_stimulus: str | None = None,
        stimulus_origin: str = 'upper',
) -> None:
    """Plot scanpath from positional data.

    Parameters
    ----------
    events: EventDataFrame
        The EventDataFrame to plot.
    gaze: GazeDataFrame | None
        Optional Gaze Dataframe. (default: None)
    position_column: str
        The column name of the x and y position data (default: 'location')
    cval: np.ndarray | None
        Line color values. (default: None)
    cmap: matplotlib.colors.Colormap | None
        Color map for line color values. (default: None)
    cmap_norm: matplotlib.colors.Normalize | str | None
        Normalization for color values. (default: None)
    cmap_segmentdata: LinearSegmentedColormapType | None
        Color map segmentation to build color map. (default: None)
    cbar_label: str | None
        String label for color bar. (default: None)
    show_cbar: bool
        Shows color bar if True. (default: False)
    padding: float | None
        Absolute padding value.
        If None it is inferred from pad_factor and limits. (default: None)
    pad_factor: float | None
        Relative padding factor to construct padding value if not given. (default: 0.5)
    figsize: tuple[int, int]
        Figure size. (default: (15, 5))
    title: str | None
        Set figure title. (default: None)
    savepath: str | None
        If given, figure will be saved to this path. (default: None)
    show: bool
        If True, figure will be shown. (default: True)
    color: str
        Color of fixations. (default: 'blue')
    alpha: float
        Alpha value of scanpath. (default: 0.5)
    add_traceplot: bool
        Boolean value indicating whether to add traceplot to the scanpath plot. (default: False)
    gaze_position_column: str
        Position column in the gaze dataframe. (default: 'pixel')
    add_stimulus: bool
        Boolean value indicationg whether to plot the scanpath on the stimuls. (default: False)
    path_to_image_stimulus: str | None
        Path of the stimulus to be shown. (default: None)
    stimulus_origin: str
        Origin of stimuls to plot on the stimulus. (default: 'upper')

    Raises
    ------
    ValueError
        If length of x and y coordinates do not match or if ``cmap_norm`` is unknown.

    """
    # pylint: disable=duplicate-code
    x_signal = events.frame[position_column].list.get(0)
    y_signal = events.frame[position_column].list.get(1)

    fig, ax, cmap, cmap_norm, cval, show_cbar = _setup_matplotlib(
        x_signal,
        y_signal,
        figsize,
        cmap,
        cmap_norm,
        cmap_segmentdata,
        cval,
        show_cbar,
        add_stimulus,
        path_to_image_stimulus,
        stimulus_origin,
        padding,
        pad_factor,
    )

    for row in events.frame.iter_rows(named=True):
        fixation = Circle(
            row[position_column],
            math.sqrt(row['duration']),
            color=color,
            fill=True,
            alpha=alpha,
            zorder=10,
        )
        ax.add_patch(fixation)

    if add_traceplot:
        assert gaze
        gaze_x_signal = gaze.frame[gaze_position_column].list.get(0)
        gaze_y_signal = gaze.frame[gaze_position_column].list.get(1)
        line = _draw_line_data(
            gaze_x_signal,
            gaze_y_signal,
            ax,
            cmap,
            cmap_norm,
            cval,
        )

        if show_cbar:
            # sm = matplotlib.cm.ScalarMappable(cmap=cmap, norm=cmap_norm)
            # sm.set_array(cval)
            fig.colorbar(line, label=cbar_label, ax=ax)

    if title:
        ax.set_title(title)

    if savepath is not None:
        fig.savefig(savepath)

    if show:
        plt.show()
    plt.close(fig)<|MERGE_RESOLUTION|>--- conflicted
+++ resolved
@@ -31,16 +31,9 @@
 
 from pymovements.events import EventDataFrame
 from pymovements.gaze import GazeDataFrame
-<<<<<<< HEAD
-from pymovements.plotting._matlab import draw_line_data
-from pymovements.plotting._matlab import LinearSegmentedColormapType
-from pymovements.plotting._matlab import setup_matplotlib
-
-=======
 from pymovements.plotting._matplotlib import _draw_line_data
 from pymovements.plotting._matplotlib import _setup_matplotlib
 from pymovements.plotting._matplotlib import LinearSegmentedColormapType
->>>>>>> 362c4f85
 
 # This is really a dirty workaround to use the Agg backend if runnning pytest.
 # This is needed as Windows workers on GitHub fail randomly with other backends.
