# Copyright (c) 2022-2025 The pymovements Project Authors
#
# Permission is hereby granted, free of charge, to any person obtaining a copy
# of this software and associated documentation files (the "Software"), to deal
# in the Software without restriction, including without limitation the rights
# to use, copy, modify, merge, publish, distribute, sublicense, and/or sell
# copies of the Software, and to permit persons to whom the Software is
# furnished to do so, subject to the following conditions:
#
# The above copyright notice and this permission notice shall be included in all
# copies or substantial portions of the Software.
#
# THE SOFTWARE IS PROVIDED "AS IS", WITHOUT WARRANTY OF ANY KIND, EXPRESS OR
# IMPLIED, INCLUDING BUT NOT LIMITED TO THE WARRANTIES OF MERCHANTABILITY,
# FITNESS FOR A PARTICULAR PURPOSE AND NONINFRINGEMENT. IN NO EVENT SHALL THE
# AUTHORS OR COPYRIGHT HOLDERS BE LIABLE FOR ANY CLAIM, DAMAGES OR OTHER
# LIABILITY, WHETHER IN AN ACTION OF CONTRACT, TORT OR OTHERWISE, ARISING FROM,
# OUT OF OR IN CONNECTION WITH THE SOFTWARE OR THE USE OR OTHER DEALINGS IN THE
# SOFTWARE.
"""Provides the scanpath plotting function."""
from __future__ import annotations

import math
import sys
from warnings import warn

import matplotlib.pyplot as plt
import matplotlib.scale
import numpy as np
from matplotlib.patches import Circle

from pymovements.events import EventDataFrame
from pymovements.events import Events
from pymovements.gaze import Gaze
from pymovements.plotting._matplotlib import _draw_line_data
from pymovements.plotting._matplotlib import _setup_axes_and_colormap
from pymovements.plotting._matplotlib import finalize_figure
from pymovements.plotting._matplotlib import LinearSegmentedColormapType
import polars as pl

# This is really a dirty workaround to use the Agg backend if runnning pytest.
# This is needed as Windows workers on GitHub fail randomly with other backends.
# Unfortunately the Agg module cannot show plots in jupyter notebooks.
if 'pytest' in sys.modules:  # pragma: no cover
    matplotlib.use('Agg')


def scanpathplot(
        gaze: Gaze | None = None,
        event_name: str = 'fixation.idt',
        position_column: str = 'location',
        cval: np.ndarray | None = None,
        cmap: matplotlib.colors.Colormap | None = None,
        cmap_norm: matplotlib.colors.Normalize | str | None = None,
        cmap_segmentdata: LinearSegmentedColormapType | None = None,
        cbar_label: str | None = None,
        show_cbar: bool = False,
        padding: float | None = None,
        pad_factor: float | None = 0.05,
        figsize: tuple[int, int] = (15, 5),
        title: str | None = None,
        savepath: str | None = None,
        show: bool = True,
        color: str = 'blue',
        alpha: float = 0.5,
        add_traceplot: bool = False,
        gaze_position_column: str = 'pixel',
        add_stimulus: bool = False,
        path_to_image_stimulus: str | None = None,
        stimulus_origin: str = 'upper',
        events: Events | EventDataFrame | None = None,
<<<<<<< HEAD
) -> None:
=======
        *,
        ax: plt.Axes | None = None,
        closefig: bool | None = None,
) -> tuple[plt.Figure, plt.Axes]:
>>>>>>> db88a0a4
    """Plot scanpath from positional data.

    Parameters
    ----------
    gaze: Gaze | None
        Optional Gaze Dataframe. (default: None)
    event_type: str
        The event type to filter for. (default: 'fixation.idt')
    position_column: str
        The column name of the x and y position data (default: 'location')
    cval: np.ndarray | None
        Line color values. (default: None)
    cmap: matplotlib.colors.Colormap | None
        Color map for line color values. (default: None)
    cmap_norm: matplotlib.colors.Normalize | str | None
        Normalization for color values. (default: None)
    cmap_segmentdata: LinearSegmentedColormapType | None
        Color map segmentation to build color map. (default: None)
    cbar_label: str | None
        String label for color bar. (default: None)
    show_cbar: bool
        Shows color bar if True. (default: False)
    padding: float | None
        Absolute padding value.
        If None it is inferred from pad_factor and limits. (default: None)
    pad_factor: float | None
        Relative padding factor to construct padding value if not given. (default: 0.5)
    figsize: tuple[int, int]
        Figure size. (default: (15, 5))
    title: str | None
        Set figure title. (default: None)
    savepath: str | None
        If given, figure will be saved to this path. (default: None)
    show: bool
        If True, figure will be shown. (default: True)
    color: str
        Color of fixations. (default: 'blue')
    alpha: float
        Alpha value of scanpath. (default: 0.5)
    add_traceplot: bool
        Boolean value indicating whether to add traceplot to the scanpath plot. (default: False)
    gaze_position_column: str
        Position column in the gaze dataframe. (default: 'pixel')
    add_stimulus: bool
        Boolean value indicationg whether to plot the scanpath on the stimuls. (default: False)
    path_to_image_stimulus: str | None
        Path of the stimulus to be shown. (default: None)
    stimulus_origin: str
        Origin of stimuls to plot on the stimulus. (default: 'upper')
    events: Events | EventDataFrame | None
        The events to plot. (default: None)
<<<<<<< HEAD
=======
    ax: plt.Axes | None
        External axes to draw into. If provided, the function will not show or close the figure.
    closefig: bool | None
        Whether to close the figure. If None, close only when the function created the figure.

    Returns
    -------
    tuple[plt.Figure, plt.Axes]
        The created or provided figure and axes.
>>>>>>> db88a0a4

    Raises
    ------
    TypeError
        If both gaze and events are 'None'.
    ValueError
        If length of x and y coordinates do not match or if ``cmap_norm`` is unknown.

    """
    if events is not None:
        warn(
            DeprecationWarning(
                "scanpathplot argument 'events' is deprecated since version v0.23.1. "
                "Please use argument 'gaze' instead. "
                'This argument will be removed in v0.28.0.',
            ),
        )
    else:
        if gaze is None:
            raise TypeError("scanpathplot argument 'gaze' or 'events' must not be both None")
        if gaze.events is None:
            raise TypeError("scanpathplot 'gaze.events' must not be None")
        assert gaze is not None
        assert gaze.events is not None
        events = gaze.events
<<<<<<< HEAD

    # pylint: disable=duplicate-code
    events = gaze.events.frame.filter(pl.col('name') == event_name)
    x_signal = events[position_column].list.get(0)
    y_signal = events[position_column].list.get(1)
    figsize = (gaze.experiment.screen.width_cm, gaze.experiment.screen.height_cm)
    fig, ax, cmap, cmap_norm, cval, show_cbar = _setup_matplotlib(
        x_signal=x_signal,
        y_signal=y_signal,
        figsize=figsize,
        cmap=cmap,
        cmap_norm=cmap_norm,
        cmap_segmentdata=cmap_segmentdata,
        cval=cval,
        show_cbar=show_cbar,
        add_stimulus=add_stimulus,
        path_to_image_stimulus=path_to_image_stimulus,
        stimulus_origin=stimulus_origin,
        padding=padding,
        pad_factor=pad_factor,
=======

    # pylint: disable=duplicate-code
    x_signal = events.frame[position_column].list.get(0)
    y_signal = events.frame[position_column].list.get(1)

    own_figure = ax is None

    fig, ax, cmap, cmap_norm, cval, show_cbar = _setup_axes_and_colormap(
        x_signal,
        y_signal,
        figsize,
        cmap,
        cmap_norm,
        cmap_segmentdata,
        cval,
        show_cbar,
        add_stimulus,
        path_to_image_stimulus,
        stimulus_origin,
        padding,
        pad_factor,
        ax=ax,
>>>>>>> db88a0a4
    )

    for row in events.iter_rows(named=True):
        fixation = Circle(
            row[position_column],
            math.sqrt(row['duration']),
            color=color,
            fill=True,
            alpha=alpha,
            zorder=10,
        )
        ax.add_patch(fixation)

    if add_traceplot:
        if gaze is None or gaze.samples is None:
            raise TypeError("scanpathplot 'gaze.samples' must not be None")
        gaze_x_signal = gaze.samples[gaze_position_column].list.get(0)
        gaze_y_signal = gaze.samples[gaze_position_column].list.get(1)
        line = _draw_line_data(
            gaze_x_signal,
            gaze_y_signal,
            ax,
            cmap,
            cmap_norm,
            cval,
        )
        if show_cbar:
            # sm = matplotlib.cm.ScalarMappable(cmap=cmap, norm=cmap_norm)
            # sm.set_array(cval)
            fig.colorbar(line, label=cbar_label, ax=ax)

    if title:
        ax.set_title(title)

    finalize_figure(
        fig,
        show=show,
        savepath=savepath,
        closefig=closefig,
        own_figure=own_figure,
        func_name='scanpathplot',
    )

    return fig, ax<|MERGE_RESOLUTION|>--- conflicted
+++ resolved
@@ -69,14 +69,10 @@
         path_to_image_stimulus: str | None = None,
         stimulus_origin: str = 'upper',
         events: Events | EventDataFrame | None = None,
-<<<<<<< HEAD
-) -> None:
-=======
         *,
         ax: plt.Axes | None = None,
         closefig: bool | None = None,
 ) -> tuple[plt.Figure, plt.Axes]:
->>>>>>> db88a0a4
     """Plot scanpath from positional data.
 
     Parameters
@@ -128,8 +124,6 @@
         Origin of stimuls to plot on the stimulus. (default: 'upper')
     events: Events | EventDataFrame | None
         The events to plot. (default: None)
-<<<<<<< HEAD
-=======
     ax: plt.Axes | None
         External axes to draw into. If provided, the function will not show or close the figure.
     closefig: bool | None
@@ -139,7 +133,6 @@
     -------
     tuple[plt.Figure, plt.Axes]
         The created or provided figure and axes.
->>>>>>> db88a0a4
 
     Raises
     ------
@@ -165,30 +158,9 @@
         assert gaze is not None
         assert gaze.events is not None
         events = gaze.events
-<<<<<<< HEAD
-
-    # pylint: disable=duplicate-code
+
     events = gaze.events.frame.filter(pl.col('name') == event_name)
-    x_signal = events[position_column].list.get(0)
-    y_signal = events[position_column].list.get(1)
-    figsize = (gaze.experiment.screen.width_cm, gaze.experiment.screen.height_cm)
-    fig, ax, cmap, cmap_norm, cval, show_cbar = _setup_matplotlib(
-        x_signal=x_signal,
-        y_signal=y_signal,
-        figsize=figsize,
-        cmap=cmap,
-        cmap_norm=cmap_norm,
-        cmap_segmentdata=cmap_segmentdata,
-        cval=cval,
-        show_cbar=show_cbar,
-        add_stimulus=add_stimulus,
-        path_to_image_stimulus=path_to_image_stimulus,
-        stimulus_origin=stimulus_origin,
-        padding=padding,
-        pad_factor=pad_factor,
-=======
-
-    # pylint: disable=duplicate-code
+
     x_signal = events.frame[position_column].list.get(0)
     y_signal = events.frame[position_column].list.get(1)
 
@@ -209,7 +181,6 @@
         padding,
         pad_factor,
         ax=ax,
->>>>>>> db88a0a4
     )
 
     for row in events.iter_rows(named=True):
