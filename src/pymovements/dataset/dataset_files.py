--- conflicted
+++ resolved
@@ -219,76 +219,8 @@
             preprocessed=preprocessed,
             custom_read_kwargs=definition.custom_read_kwargs,
         )
-<<<<<<< HEAD
-
-        if not preprocessed:
-            gaze_data = gaze_data.rename(definition.column_map)
-
-        # Add fileinfo columns to dataframe.
-        gaze_data = add_fileinfo(
-            definition=definition,
-            df=gaze_data,
-            fileinfo=fileinfo_row,
-        )
-
-        if preprocessed and extension == 'feather':
-            # Preprocessed data already has tuple columns.
-            gaze_df = GazeDataFrame(
-                gaze_data,
-                experiment=definition.experiment,
-                trial_columns=definition.trial_columns,
-            )
-
-        elif preprocessed and extension in {'csv', 'txt', 'tsv'}:
-            # Time unit is always milliseconds for preprocessed data if a time column is present.
-            time_unit = 'ms'
-            distance_column = None
-
-            if 'distance' in gaze_data.columns:
-                distance_column = 'distance'
-
-            pixel_columns: list[str] = list(
-                set(GazeDataFrame.valid_pixel_position_columns) & set(gaze_data.columns),
-            )
-            position_columns: list[str] = list(
-                set(GazeDataFrame.valid_position_columns) & set(gaze_data.columns),
-            )
-            velocity_columns: list[str] = list(
-                set(GazeDataFrame.valid_velocity_columns) & set(gaze_data.columns),
-            )
-            acceleration_columns: list[str] = list(
-                set(GazeDataFrame.valid_acceleration_columns) & set(gaze_data.columns),
-            )
-
-            gaze_df = GazeDataFrame(
-                gaze_data,
-                experiment=definition.experiment,
-                trial_columns=definition.trial_columns,
-                time_unit=time_unit,
-                distance_column=distance_column,
-                pixel_columns=pixel_columns,
-                position_columns=position_columns,
-                velocity_columns=velocity_columns,
-                acceleration_columns=acceleration_columns,
-            )
-        else:
-            # Create GazeDataFrame
-            gaze_df = GazeDataFrame(
-                gaze_data,
-                experiment=definition.experiment,
-                trial_columns=definition.trial_columns,
-                time_column=definition.time_column,
-                time_unit=definition.time_unit,
-                distance_column=definition.distance_column,
-                pixel_columns=definition.pixel_columns,
-                position_columns=definition.position_columns,
-                velocity_columns=definition.velocity_columns,
-                acceleration_columns=definition.acceleration_columns,
-            )
-
-=======
->>>>>>> 6a3af881
         gaze_dfs.append(gaze_df)
+
     return gaze_dfs
 
 
@@ -337,9 +269,13 @@
 
     if filepath.suffix in {'.csv', '.txt', '.tsv'}:
         if preprocessed:
+            # Time unit is always milliseconds for preprocessed data if a time column is present.
+            time_unit = 'ms'
+            
             gaze_df = from_csv(
                 filepath,
                 trial_columns=definition.trial_columns,
+                time_unit=time_unit,
                 add_columns=add_columns,
                 column_dtypes=definition.filename_format_dtypes,
             )
@@ -380,6 +316,7 @@
                 filepath,
                 experiment=definition.experiment,
                 time_column=definition.time_column,
+                time_unit=definition.time_unit,
                 distance_column=definition.distance_column,
                 pixel_columns=definition.pixel_columns,
                 position_columns=definition.position_columns,
