# Copyright (c) 2023-2025 The pymovements Project Authors
#
# Permission is hereby granted, free of charge, to any person obtaining a copy
# of this software and associated documentation files (the "Software"), to deal
# in the Software without restriction, including without limitation the rights
# to use, copy, modify, merge, publish, distribute, sublicense, and/or sell
# copies of the Software, and to permit persons to whom the Software is
# furnished to do so, subject to the following conditions:
#
# The above copyright notice and this permission notice shall be included in all
# copies or substantial portions of the Software.
#
# THE SOFTWARE IS PROVIDED "AS IS", WITHOUT WARRANTY OF ANY KIND, EXPRESS OR
# IMPLIED, INCLUDING BUT NOT LIMITED TO THE WARRANTIES OF MERCHANTABILITY,
# FITNESS FOR A PARTICULAR PURPOSE AND NONINFRINGEMENT. IN NO EVENT SHALL THE
# AUTHORS OR COPYRIGHT HOLDERS BE LIABLE FOR ANY CLAIM, DAMAGES OR OTHER
# LIABILITY, WHETHER IN AN ACTION OF CONTRACT, TORT OR OTHERWISE, ARISING FROM,
# OUT OF OR IN CONNECTION WITH THE SOFTWARE OR THE USE OR OTHER DEALINGS IN THE
# SOFTWARE.
"""Functionality to scan, load and save dataset files."""
from __future__ import annotations

import warnings
from pathlib import Path
from typing import Any

import polars as pl
from tqdm.auto import tqdm

from pymovements._utils._paths import match_filepaths
from pymovements._utils._strings import curly_to_regex
from pymovements.dataset.dataset_definition import DatasetDefinition
from pymovements.dataset.dataset_paths import DatasetPaths
from pymovements.events import EventDataFrame
from pymovements.events.precomputed import PrecomputedEventDataFrame
from pymovements.gaze.gaze import Gaze
from pymovements.gaze.io import from_asc
from pymovements.gaze.io import from_csv
from pymovements.gaze.io import from_ipc
from pymovements.reading_measures import ReadingMeasures


def scan_dataset(definition: DatasetDefinition, paths: DatasetPaths) -> pl.DataFrame:
    """Infer information from filepaths and filenames.

    Parameters
    ----------
    definition: DatasetDefinition
        The dataset definition.
    paths: DatasetPaths
        The dataset paths.

    Returns
    -------
    pl.DataFrame
        File information dataframe.

    Raises
    ------
    AttributeError
        If no regular expression for parsing filenames is defined.
    RuntimeError
        If an error occurred during matching filenames or no files have been found.
    """
    # Get all filepaths that match regular expression.
    _fileinfo_dicts = {}
    if definition.has_files['gaze']:
        fileinfo_dicts = match_filepaths(
            path=paths.raw,
            regex=curly_to_regex(definition.filename_format['gaze']),
            relative=True,
        )
        if not fileinfo_dicts:
            raise RuntimeError(f'no matching files found in {paths.raw}')

        fileinfo_df = pl.from_dicts(data=fileinfo_dicts, infer_schema_length=1)
        fileinfo_df = fileinfo_df.sort(by='filepath')
        if definition.filename_format_schema_overrides['gaze']:
            items = definition.filename_format_schema_overrides['gaze'].items()
            fileinfo_df = fileinfo_df.with_columns([
                pl.col(fileinfo_key).cast(fileinfo_dtype)
                for fileinfo_key, fileinfo_dtype in items
            ])
        _fileinfo_dicts['gaze'] = fileinfo_df

    if definition.has_files['precomputed_events']:
        fileinfo_dicts = match_filepaths(
            path=paths.precomputed_events,
            regex=curly_to_regex(definition.filename_format['precomputed_events']),
            relative=True,
        )
        if not fileinfo_dicts:
            raise RuntimeError(f'no matching files found in {paths.precomputed_events}')
        fileinfo_df = pl.from_dicts(data=fileinfo_dicts, infer_schema_length=1)
        fileinfo_df = fileinfo_df.sort(by='filepath')
        if definition.filename_format_schema_overrides['precomputed_events']:
            items = definition.filename_format_schema_overrides['precomputed_events'].items()
            fileinfo_df = fileinfo_df.with_columns([
                pl.col(fileinfo_key).cast(fileinfo_dtype)
                for fileinfo_key, fileinfo_dtype in items
            ])
        _fileinfo_dicts['precomputed_events'] = fileinfo_df

    pc_rm = 'precomputed_reading_measures'
    if definition.has_files[pc_rm]:
        fileinfo_dicts = match_filepaths(
            path=paths.precomputed_reading_measures,
            regex=curly_to_regex(definition.filename_format[pc_rm]),
            relative=True,
        )
        if not fileinfo_dicts:
            raise RuntimeError(f'no matching files found in {paths.precomputed_reading_measures}')
        fileinfo_df = pl.from_dicts(data=fileinfo_dicts, infer_schema_length=1)
        fileinfo_df = fileinfo_df.sort(by='filepath')
        if definition.filename_format_schema_overrides[pc_rm]:
            _schema_overrides = definition.filename_format_schema_overrides[pc_rm]
            items = _schema_overrides.items()
            fileinfo_df = fileinfo_df.with_columns([
                pl.col(fileinfo_key).cast(fileinfo_dtype)
                for fileinfo_key, fileinfo_dtype in items
            ])
        _fileinfo_dicts[pc_rm] = fileinfo_df

    return _fileinfo_dicts


def load_event_files(
        definition: DatasetDefinition,
        fileinfo: pl.DataFrame,
        paths: DatasetPaths,
        events_dirname: str | None = None,
        extension: str = 'feather',
) -> list[EventDataFrame]:
    """Load all event files according to fileinfo dataframe.

    Parameters
    ----------
    definition: DatasetDefinition
        The dataset definition.
    fileinfo: pl.DataFrame
        A dataframe holding file information.
    paths: DatasetPaths
        Path of directory containing event files.
    events_dirname: str | None
        One-time usage of an alternative directory name to save data relative to dataset path.
        This argument is used only for this single call and does not alter
        :py:meth:`pymovements.Dataset.events_rootpath`.
    extension: str
        Specifies the file format for loading data. Valid options are: `csv`, `feather`,
        `tsv`, `txt`.
        (default: 'feather')

    Returns
    -------
    list[EventDataFrame]
        List of event dataframes.

    Raises
    ------
    AttributeError
        If `fileinfo` is None or the `fileinfo` dataframe is empty.
    ValueError
        If extension is not in list of valid extensions.
    """
    event_dfs: list[EventDataFrame] = []

    # read and preprocess input files
    for fileinfo_row in tqdm(fileinfo.to_dicts()):
        filepath = Path(fileinfo_row['filepath'])
        filepath = paths.raw / filepath

        filepath = paths.raw_to_event_filepath(
            filepath,
            events_dirname=events_dirname,
            extension=extension,
        )

        if extension == 'feather':
            event_df = pl.read_ipc(filepath)
        elif extension in {'csv', 'tsv', 'txt'}:
            event_df = pl.read_csv(filepath)
        else:
            valid_extensions = ['csv', 'txt', 'tsv', 'feather']
            raise ValueError(
                f'unsupported file format "{extension}".'
                f'Supported formats are: {valid_extensions}',
            )

        # Add fileinfo columns to dataframe.
        event_df = add_fileinfo(
            definition=definition,
            df=event_df,
            fileinfo=fileinfo_row,
        )

        event_dfs.append(EventDataFrame(event_df))

    return event_dfs


def load_gaze_files(
        definition: DatasetDefinition,
        fileinfo: pl.DataFrame,
        paths: DatasetPaths,
        preprocessed: bool = False,
        preprocessed_dirname: str | None = None,
        extension: str = 'feather',
) -> list[Gaze]:
    """Load all available gaze data files.

    Parameters
    ----------
    definition: DatasetDefinition
        The dataset definition.
    fileinfo: pl.DataFrame
        A dataframe holding file information.
    paths: DatasetPaths
        Path of directory containing event files.
    preprocessed : bool
        If ``True``, saved preprocessed data will be loaded, otherwise raw data will be loaded.
        (default: False)
    preprocessed_dirname : str | None
        One-time usage of an alternative directory name to save data relative to
        :py:meth:`pymovements.Dataset.path`.
        This argument is used only for this single call and does not alter
        :py:meth:`pymovements.Dataset.preprocessed_rootpath`.
    extension: str
        Specifies the file format for loading data. Valid options are: `csv`, `feather`,
        `txt`, `tsv`.
        (default: 'feather')

    Returns
    -------
    list[Gaze]
        Returns self, useful for method cascading.

    Raises
    ------
    AttributeError
        If `fileinfo` is None or the `fileinfo` dataframe is empty.
    RuntimeError
        If file type of gaze file is not supported.
    """
    gazes: list[Gaze] = []

    # Read gaze files from fileinfo attribute.
    for fileinfo_row in tqdm(fileinfo.to_dicts()):
        filepath = Path(fileinfo_row['filepath'])
        filepath = paths.raw / filepath

        if preprocessed:
            filepath = paths.get_preprocessed_filepath(
                filepath, preprocessed_dirname=preprocessed_dirname,
                extension=extension,
            )

        gaze = load_gaze_file(
            filepath=filepath,
            fileinfo_row=fileinfo_row,
            definition=definition,
            preprocessed=preprocessed,
        )
        gazes.append(gaze)

    return gazes


def load_gaze_file(
        filepath: Path,
        fileinfo_row: dict[str, Any],
        definition: DatasetDefinition,
        preprocessed: bool = False,
<<<<<<< HEAD
        custom_read_kwargs: dict[str, Any] | None = None,
) -> Gaze:
    """Load a gaze data file as Gaze.
=======
) -> GazeDataFrame:
    """Load a gaze data file as GazeDataFrame.
>>>>>>> 232c5523

    Parameters
    ----------
    filepath: Path
        Path of gaze file.
    fileinfo_row: dict[str, Any]
        A dictionary holding file information.
    definition: DatasetDefinition
        The dataset definition.
    preprocessed: bool
        If ``True``, saved preprocessed data will be loaded, otherwise raw data will be loaded.
        (default: False)

    Returns
    -------
    Gaze
        The resulting Gaze

    Raises
    ------
    RuntimeError
        If file type of gaze file is not supported.
    ValueError
        If extension is not in list of valid extensions.
    """
    fileinfo_columns = {
        column: fileinfo_row[column] for column in
        [column for column in fileinfo_row.keys() if column != 'filepath']
    }

    # check if we have any trial columns specified.
    if not definition.trial_columns:
        trial_columns = list(fileinfo_columns)
    else:  # check for duplicates and merge.
        trial_columns = definition.trial_columns

        # Make sure fileinfo row is not duplicated as a trial_column:
        if set(trial_columns).intersection(list(fileinfo_columns)):
            dupes = set(trial_columns).intersection(list(fileinfo_columns))
            warnings.warn(
                f'removed duplicated fileinfo columns from trial_columns: {", ".join(dupes)}',
            )
            trial_columns = list(set(trial_columns).difference(list(fileinfo_columns)))

        # expand trial columns with added fileinfo columns
        trial_columns = list(fileinfo_columns) + trial_columns

    if filepath.suffix in {'.csv', '.txt', '.tsv'}:
        if preprocessed:
            # Time unit is always milliseconds for preprocessed data if a time column is present.
            time_unit = 'ms'

            gaze = from_csv(
                filepath,
                time_unit=time_unit,
                auto_column_detect=True,
                trial_columns=trial_columns,  # this includes all fileinfo_columns.
                add_columns=fileinfo_columns,
                # column_schema_overrides is used for fileinfo_columns passed as add_columns.
                column_schema_overrides=definition.filename_format_schema_overrides['gaze'],
            )
        else:
            gaze = from_csv(
                filepath,
                definition=definition,
                trial_columns=trial_columns,  # this includes all fileinfo_columns.
                add_columns=fileinfo_columns,
                # column_schema_overrides is used for fileinfo_columns passed as add_columns.
                column_schema_overrides=definition.filename_format_schema_overrides['gaze'],
            )
    elif filepath.suffix == '.feather':
        gaze = from_ipc(
            filepath,
            experiment=definition.experiment,
            trial_columns=trial_columns,  # this includes all fileinfo_columns.
            add_columns=fileinfo_columns,
            # column_schema_overrides is used for fileinfo_columns passed as add_columns.
            column_schema_overrides=definition.filename_format_schema_overrides['gaze'],
        )
    elif filepath.suffix == '.asc':
        gaze = from_asc(
            filepath,
            definition=definition,
            trial_columns=trial_columns,  # this includes all fileinfo_columns.
            add_columns=fileinfo_columns,
            # column_schema_overrides is used for fileinfo_columns passed as add_columns.
            column_schema_overrides=definition.filename_format_schema_overrides['gaze'],
        )
    else:
        valid_extensions = ['csv', 'tsv', 'txt', 'feather', 'asc']
        raise ValueError(
            f'unsupported file format "{filepath.suffix}".'
            f'Supported formats are: {valid_extensions}',
        )

    return gaze


def load_precomputed_reading_measures(
        definition: DatasetDefinition,
        fileinfo: pl.DataFrame,
        paths: DatasetPaths,
) -> list[ReadingMeasures]:
    """Load text stimulus from file.

    Parameters
    ----------
    definition:  DatasetDefinition
        Dataset definition to load precomputed events.
    fileinfo: pl.DataFrame
        Information about the files.
    paths: DatasetPaths
        Adjustable paths to extract datasets.

    Returns
    -------
    list[ReadingMeasures]
        Return list of precomputed event dataframes.
    """
    precomputed_reading_measures = []
    for filepath in fileinfo.to_dicts():
        data_path = paths.precomputed_reading_measures / Path(filepath['filepath'])
        precomputed_reading_measures.append(
            load_precomputed_reading_measure_file(
                data_path,
                definition.custom_read_kwargs['precomputed_reading_measures'],
            ),
        )
    return precomputed_reading_measures


def load_precomputed_reading_measure_file(
        data_path: str | Path,
        custom_read_kwargs: dict[str, Any] | None = None,
) -> ReadingMeasures:
    """Load precomputed events from files.

    Parameters
    ----------
    data_path:  str | Path
        Path to file to be read.
    custom_read_kwargs: dict[str, Any] | None
        Custom read keyword arguments for polars. (default: None)

    Returns
    -------
    ReadingMeasures
        Returns the text stimulus file.
    """
    data_path = Path(data_path)
    if custom_read_kwargs is None:
        custom_read_kwargs = {}

    valid_extensions = {'.csv', '.tsv', '.txt'}
    if data_path.suffix in valid_extensions:
        precomputed_reading_measure_df = pl.read_csv(data_path, **custom_read_kwargs)
    else:
        raise ValueError(
            f'unsupported file format "{data_path.suffix}". '
            f'Supported formats are: {", ".join(sorted(valid_extensions))}',
        )

    return ReadingMeasures(precomputed_reading_measure_df)


def load_precomputed_event_files(
        definition: DatasetDefinition,
        fileinfo: pl.DataFrame,
        paths: DatasetPaths,
) -> list[PrecomputedEventDataFrame]:
    """Load text stimulus from file.

    Parameters
    ----------
    definition:  DatasetDefinition
        Dataset definition to load precomputed events.
    fileinfo: pl.DataFrame
        Information about the files.
    paths: DatasetPaths
        Adjustable paths to extract datasets.

    Returns
    -------
    list[PrecomputedEventDataFrame]
        Return list of precomputed event dataframes.
    """
    precomputed_events = []
    for filepath in fileinfo.to_dicts():
        data_path = paths.precomputed_events / Path(filepath['filepath'])
        precomputed_events.append(
            load_precomputed_event_file(
                data_path,
                definition.custom_read_kwargs['precomputed_events'],
            ),
        )
    return precomputed_events


def load_precomputed_event_file(
        data_path: str | Path,
        custom_read_kwargs: dict[str, Any] | None = None,
) -> PrecomputedEventDataFrame:
    """Load precomputed events from files.

    Parameters
    ----------
    data_path:  str | Path
        Path to file to be read.
    custom_read_kwargs: dict[str, Any] | None
        Custom read keyword arguments for polars. (default: None)

    Returns
    -------
    PrecomputedEventDataFrame
        Returns the text stimulus file.
    """
    data_path = Path(data_path)
    if custom_read_kwargs is None:
        custom_read_kwargs = {}

    valid_extensions = {'.csv', '.tsv', '.txt'}
    if data_path.suffix in valid_extensions:
        precomputed_event_df = pl.read_csv(data_path, **custom_read_kwargs)
    else:
        raise ValueError(
            f'unsupported file format "{data_path.suffix}". '
            f'Supported formats are: {", ".join(sorted(valid_extensions))}',
        )

    return PrecomputedEventDataFrame(data=precomputed_event_df)


def add_fileinfo(
        definition: DatasetDefinition,
        df: pl.DataFrame,
        fileinfo: dict[str, Any],
) -> pl.DataFrame:
    """Add columns from fileinfo to dataframe.

    Parameters
    ----------
    definition: DatasetDefinition
        The dataset definition.
    df: pl.DataFrame
        Base dataframe to add fileinfo to.
    fileinfo : dict[str, Any]
        Dictionary of fileinfo row.

    Returns
    -------
    pl.DataFrame
        Dataframe with added columns from fileinfo dictionary keys.
    """
    df = df.select(
        [
            pl.lit(value).alias(column)
            for column, value in fileinfo.items()
            if column != 'filepath' and column not in df.columns
        ] + [pl.all()],
    )

    # Cast columns from fileinfo according to specification.
    _schema_overrides = definition.filename_format_schema_overrides['gaze']
    df = df.with_columns([
        pl.col(fileinfo_key).cast(fileinfo_dtype)
        for fileinfo_key, fileinfo_dtype in _schema_overrides.items()
    ])
    return df


def save_events(
        events: list[EventDataFrame],
        fileinfo: pl.DataFrame,
        paths: DatasetPaths,
        events_dirname: str | None = None,
        verbose: int = 1,
        extension: str = 'feather',
) -> None:
    """Save events to files.

    Data will be saved as feather files to ``Dataset.events_roothpath`` with the same directory
    structure as the raw data.

    Parameters
    ----------
    events: list[EventDataFrame]
        The event dataframes to save.
    fileinfo: pl.DataFrame
        A dataframe holding file information.
    paths: DatasetPaths
        Path of directory containing event files.
    events_dirname: str | None
        One-time usage of an alternative directory name to save data relative to dataset path.
        This argument is used only for this single call and does not alter
        :py:meth:`pymovements.Dataset.events_rootpath`. (default: None)
    verbose: int
        Verbosity level (0: no print output, 1: show progress bar, 2: print saved filepaths)
        (default: 1)
    extension: str
        Specifies the file format for loading data. Valid options are: `csv`, `feather`.
        (default: 'feather')

    Raises
    ------
    ValueError
        If extension is not in list of valid extensions.
    """
    disable_progressbar = not verbose

    for file_id, event_df in enumerate(tqdm(events, disable=disable_progressbar)):
        raw_filepath = paths.raw / Path(fileinfo[file_id, 'filepath'])
        events_filepath = paths.raw_to_event_filepath(
            raw_filepath, events_dirname=events_dirname,
            extension=extension,
        )

        event_df_out = event_df.frame.clone()
        for column in event_df_out.columns:
            if column in fileinfo.columns:
                event_df_out = event_df_out.drop(column)

        if verbose >= 2:
            print('Save file to', events_filepath)

        events_filepath.parent.mkdir(parents=True, exist_ok=True)
        if extension == 'feather':
            event_df_out.write_ipc(events_filepath)
        elif extension == 'csv':
            event_df_out.write_csv(events_filepath)
        else:
            valid_extensions = ['csv', 'feather']
            raise ValueError(
                f'unsupported file format "{extension}".'
                f'Supported formats are: {valid_extensions}',
            )


def save_preprocessed(
        gazes: list[Gaze],
        fileinfo: pl.DataFrame,
        paths: DatasetPaths,
        preprocessed_dirname: str | None = None,
        verbose: int = 1,
        extension: str = 'feather',
) -> None:
    """Save preprocessed gaze files.

    Data will be saved as feather files to ``Dataset.preprocessed_roothpath`` with the same
    directory structure as the raw data.

    Parameters
    ----------
    gazes: list[Gaze]
        The gaze dataframes to save.
    fileinfo: pl.DataFrame
        A dataframe holding file information.
    paths: DatasetPaths
        Path of directory containing event files.
    preprocessed_dirname: str | None
        One-time usage of an alternative directory name to save data relative to dataset path.
        This argument is used only for this single call and does not alter
        :py:meth:`pymovements.Dataset.preprocessed_rootpath`. (default: None)
    verbose: int
        Verbosity level (0: no print output, 1: show progress bar, 2: print saved filepaths)
        (default: 1)
    extension: str
        Specifies the file format for loading data. Valid options are: `csv`, `feather`.
        (default: 'feather')

    Raises
    ------
    ValueError
        If extension is not in list of valid extensions.
    """
    disable_progressbar = not verbose

    for file_id, gaze in enumerate(tqdm(gazes, disable=disable_progressbar)):
        gaze = gaze.clone()

        raw_filepath = paths.raw / Path(fileinfo[file_id, 'filepath'])
        preprocessed_filepath = paths.get_preprocessed_filepath(
            raw_filepath, preprocessed_dirname=preprocessed_dirname,
            extension=extension,
        )

        if extension == 'csv':
            gaze.unnest()

        for column in gaze.columns:
            if column in fileinfo.columns:
                gaze.frame = gaze.frame.drop(column)

        if verbose >= 2:
            print('Save file to', preprocessed_filepath)

        preprocessed_filepath.parent.mkdir(parents=True, exist_ok=True)
        if extension == 'feather':
            gaze.frame.write_ipc(preprocessed_filepath)
        elif extension == 'csv':
            gaze.frame.write_csv(preprocessed_filepath)
        else:
            valid_extensions = ['csv', 'feather']
            raise ValueError(
                f'unsupported file format "{extension}".'
                f'Supported formats are: {valid_extensions}',
            )


def take_subset(
        fileinfo: pl.DataFrame,
        subset: dict[
            str, bool | float | int | str | list[bool | float | int | str],
        ] | None = None,
) -> pl.DataFrame:
    """Take a subset of the fileinfo dataframe.

    Parameters
    ----------
    fileinfo: pl.DataFrame
        File information dataframe.
    subset: dict[str, bool | float | int | str | list[bool | float | int | str]] | None
        If specified, take a subset of the dataset. All keys in the dictionary must be
        present in the fileinfo dataframe inferred by `scan_dataset()`. Values can be either
        bool, float, int , str or a list of these. (default: None)

    Returns
    -------
    pl.DataFrame
        Subset of file information dataframe.

    Raises
    ------
    ValueError
        If dictionary key is not a column in the fileinfo dataframe.
    TypeError
        If dictionary key or value is not of valid type.
    """
    if subset is None:
        return fileinfo

    if not isinstance(subset, dict):
        raise TypeError(f'subset must be of type dict but is of type {type(subset)}')

    for subset_key, subset_value in subset.items():
        if not isinstance(subset_key, str):
            raise TypeError(
                f'subset keys must be of type str but key {subset_key} is of type'
                f' {type(subset_key)}',
            )

        if subset_key not in fileinfo['gaze'].columns:
            raise ValueError(
                f'subset key {subset_key} must be a column in the fileinfo attribute.'
                f" Available columns are: {fileinfo['gaze'].columns}",
            )

        if isinstance(subset_value, (bool, float, int, str)):
            column_values = [subset_value]
        elif isinstance(subset_value, (list, tuple, range)):
            column_values = subset_value
        else:
            raise TypeError(
                f'subset values must be of type bool, float, int, str, range, or list, '
                f'but value of pair {subset_key}: {subset_value} is of type {type(subset_value)}',
            )

        fileinfo['gaze'] = fileinfo['gaze'].filter(pl.col(subset_key).is_in(column_values))
    return fileinfo<|MERGE_RESOLUTION|>--- conflicted
+++ resolved
@@ -270,14 +270,9 @@
         fileinfo_row: dict[str, Any],
         definition: DatasetDefinition,
         preprocessed: bool = False,
-<<<<<<< HEAD
         custom_read_kwargs: dict[str, Any] | None = None,
 ) -> Gaze:
     """Load a gaze data file as Gaze.
-=======
-) -> GazeDataFrame:
-    """Load a gaze data file as GazeDataFrame.
->>>>>>> 232c5523
 
     Parameters
     ----------
