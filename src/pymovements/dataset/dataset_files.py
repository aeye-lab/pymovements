# Copyright (c) 2023 The pymovements Project Authors
#
# Permission is hereby granted, free of charge, to any person obtaining a copy
# of this software and associated documentation files (the "Software"), to deal
# in the Software without restriction, including without limitation the rights
# to use, copy, modify, merge, publish, distribute, sublicense, and/or sell
# copies of the Software, and to permit persons to whom the Software is
# furnished to do so, subject to the following conditions:
#
# The above copyright notice and this permission notice shall be included in all
# copies or substantial portions of the Software.
#
# THE SOFTWARE IS PROVIDED "AS IS", WITHOUT WARRANTY OF ANY KIND, EXPRESS OR
# IMPLIED, INCLUDING BUT NOT LIMITED TO THE WARRANTIES OF MERCHANTABILITY,
# FITNESS FOR A PARTICULAR PURPOSE AND NONINFRINGEMENT. IN NO EVENT SHALL THE
# AUTHORS OR COPYRIGHT HOLDERS BE LIABLE FOR ANY CLAIM, DAMAGES OR OTHER
# LIABILITY, WHETHER IN AN ACTION OF CONTRACT, TORT OR OTHERWISE, ARISING FROM,
# OUT OF OR IN CONNECTION WITH THE SOFTWARE OR THE USE OR OTHER DEALINGS IN THE
# SOFTWARE.
"""Functionality to scan, load and save dataset files."""
from __future__ import annotations

from pathlib import Path
from typing import Any

import polars as pl
from tqdm.auto import tqdm

from pymovements.dataset.dataset_definition import DatasetDefinition
from pymovements.dataset.dataset_paths import DatasetPaths
from pymovements.events import EventDataFrame
from pymovements.gaze.gaze_dataframe import GazeDataFrame
from pymovements.utils.parsing import parse_eyelink
from pymovements.utils.paths import match_filepaths
from pymovements.utils.strings import curly_to_regex


def scan_dataset(definition: DatasetDefinition, paths: DatasetPaths) -> pl.DataFrame:
    """Infer information from filepaths and filenames.

    Parameters
    ----------
    definition: DatasetDefinition
        The dataset definition.
    paths: DatasetPaths
        The dataset paths.

    Returns
    -------
    pl.DataFrame
        File information dataframe.

    Raises
    ------
    AttributeError
        If no regular expression for parsing filenames is defined.
    RuntimeError
        If an error occurred during matching filenames or no files have been found.
    """
    # Get all filepaths that match regular expression.
    fileinfo_dicts = match_filepaths(
        path=paths.raw,
        regex=curly_to_regex(definition.filename_format),
        relative=True,
    )

    if not fileinfo_dicts:
        print(definition.filename_format)
        print(curly_to_regex(definition.filename_format))
        raise RuntimeError(f'no matching files found in {paths.raw}')

    # Create dataframe from all fileinfo records.
    fileinfo_df = pl.from_dicts(data=fileinfo_dicts, infer_schema_length=1)
    fileinfo_df = fileinfo_df.sort(by='filepath')

    fileinfo_df = fileinfo_df.with_columns([
        pl.col(fileinfo_key).cast(fileinfo_dtype)
        for fileinfo_key, fileinfo_dtype in definition.filename_format_dtypes.items()
    ])

    return fileinfo_df


def load_event_files(
        definition: DatasetDefinition,
        fileinfo: pl.DataFrame,
        paths: DatasetPaths,
        events_dirname: str | None = None,
        extension: str = 'feather',
) -> list[EventDataFrame]:
    """Load all event files according to fileinfo dataframe.

    Parameters
    ----------
    definition: DatasetDefinition
        The dataset definition.
    fileinfo: pl.DataFrame
        A dataframe holding file information.
    paths: DatasetPaths
        Path of directory containing event files.
    events_dirname: str | None
        One-time usage of an alternative directory name to save data relative to dataset path.
        This argument is used only for this single call and does not alter
<<<<<<< HEAD
        :py:meth:`pymovements.Dataset.events_rootpath`.
    extension:
        Specifies the file format for loading data. Valid options are: `csv`, `feather`,
        `tsv`, `txt`.
        :Default: `feather`.
=======
        :py:meth:`pymovements.Dataset.events_rootpath`. (default: None)
    extension: str
        Specifies the file format for loading data. Valid options are: `csv`, `feather`.
        (default: 'feather')
>>>>>>> 4c052e2d

    Returns
    -------
    list[EventDataFrame]
        List of event dataframes.

    Raises
    ------
    AttributeError
        If `fileinfo` is None or the `fileinfo` dataframe is empty.
    ValueError
        If extension is not in list of valid extensions.
    """
    event_dfs: list[EventDataFrame] = []

    # read and preprocess input files
    for fileinfo_row in tqdm(fileinfo.to_dicts()):
        filepath = Path(fileinfo_row['filepath'])
        filepath = paths.raw / filepath

        filepath = paths.raw_to_event_filepath(
            filepath, events_dirname=events_dirname,
            extension=extension,
        )

        if extension == 'feather':
            event_df = pl.read_ipc(filepath)
        elif extension in {'csv', 'tsv', 'txt'}:
            event_df = pl.read_csv(filepath)
        else:
            valid_extensions = ['csv', 'txt', 'tsv', 'feather']
            raise ValueError(
                f'unsupported file format "{extension}".'
                f'Supported formats are: {valid_extensions}',
            )

        # Add fileinfo columns to dataframe.
        event_df = add_fileinfo(
            definition=definition,
            df=event_df,
            fileinfo=fileinfo_row,
        )

        event_dfs.append(EventDataFrame(event_df))

    return event_dfs


def load_gaze_files(
        definition: DatasetDefinition,
        fileinfo: pl.DataFrame,
        paths: DatasetPaths,
        preprocessed: bool = False,
        preprocessed_dirname: str | None = None,
        extension: str = 'feather',
) -> list[GazeDataFrame]:
    """Load all available gaze data files.

    Parameters
    ----------
    definition: DatasetDefinition
        The dataset definition.
    fileinfo: pl.DataFrame
        A dataframe holding file information.
    paths: DatasetPaths
        Path of directory containing event files.
    preprocessed : bool
        If ``True``, saved preprocessed data will be loaded, otherwise raw data will be loaded.
        (default: False)
    preprocessed_dirname : str | None
        One-time usage of an alternative directory name to save data relative to
        :py:meth:`pymovements.Dataset.path`.
        This argument is used only for this single call and does not alter
<<<<<<< HEAD
        :py:meth:`pymovements.Dataset.preprocessed_rootpath`.
    extension:
        Specifies the file format for loading data. Valid options are: `csv`, `feather`,
        `txt`, `tsv`.
        :Default: `feather`.
=======
        :py:meth:`pymovements.Dataset.preprocessed_rootpath`. (default: None)
    extension: str
        Specifies the file format for loading data. Valid options are: `csv`, `feather`.
        :Default: `feather`. (default: 'feather')
>>>>>>> 4c052e2d

    Returns
    -------
    list[GazeDataFrame]
        Returns self, useful for method cascading.

    Raises
    ------
    AttributeError
        If `fileinfo` is None or the `fileinfo` dataframe is empty.
    RuntimeError
        If file type of gaze file is not supported.
    """
    gaze_dfs: list[GazeDataFrame] = []

    # Read gaze files from fileinfo attribute.
    for fileinfo_row in tqdm(fileinfo.to_dicts()):
        filepath = Path(fileinfo_row['filepath'])
        filepath = paths.raw / filepath

        if preprocessed:
            filepath = paths.get_preprocessed_filepath(
                filepath, preprocessed_dirname=preprocessed_dirname,
                extension=extension,
            )

        gaze_data = load_gaze_file(
            filepath=filepath,
            preprocessed=preprocessed,
            custom_read_kwargs=definition.custom_read_kwargs,
        )

        if not preprocessed:
            gaze_data = gaze_data.rename(definition.column_map)

        # Add fileinfo columns to dataframe.
        gaze_data = add_fileinfo(
            definition=definition,
            df=gaze_data,
            fileinfo=fileinfo_row,
        )

        if preprocessed and extension == 'feather':
            # Preprocessed data already has tuple columns.
            gaze_df = GazeDataFrame(
                gaze_data,
                experiment=definition.experiment,
                trial_columns=definition.trial_columns,
            )

        elif preprocessed and extension in {'csv', 'txt', 'tsv'}:
            time_column = None
            distance_column = None

            if 'time' in gaze_data.columns:
                time_column = 'time'

            if 'distance' in gaze_data.columns:
                distance_column = 'distance'

            pixel_columns: list[str] = list(
                set(GazeDataFrame.valid_pixel_position_columns) & set(gaze_data.columns),
            )
            position_columns: list[str] = list(
                set(GazeDataFrame.valid_position_columns) & set(gaze_data.columns),
            )
            velocity_columns: list[str] = list(
                set(GazeDataFrame.valid_velocity_columns) & set(gaze_data.columns),
            )
            acceleration_columns: list[str] = list(
                set(GazeDataFrame.valid_acceleration_columns) & set(gaze_data.columns),
            )

            gaze_df = GazeDataFrame(
                gaze_data,
                experiment=definition.experiment,
                trial_columns=definition.trial_columns,
                time_column=time_column,
                distance_column=distance_column,
                pixel_columns=pixel_columns,
                position_columns=position_columns,
                velocity_columns=velocity_columns,
                acceleration_columns=acceleration_columns,
            )
        else:
            # Create GazeDataFrame
            gaze_df = GazeDataFrame(
                gaze_data,
                experiment=definition.experiment,
                trial_columns=definition.trial_columns,
                time_column=definition.time_column,
                distance_column=definition.distance_column,
                pixel_columns=definition.pixel_columns,
                position_columns=definition.position_columns,
                velocity_columns=definition.velocity_columns,
                acceleration_columns=definition.acceleration_columns,
            )

        gaze_dfs.append(gaze_df)

    return gaze_dfs


def load_gaze_file(
        filepath: Path,
        preprocessed: bool = False,
        custom_read_kwargs: dict[str, Any] | None = None,
) -> pl.DataFrame:
    """Load a gaze data file as a polars DataFrame.

    Parameters
    ----------
    filepath: Path
        Path of gaze file.
    preprocessed: bool
        If ``True``, saved preprocessed data will be loaded, otherwise raw data will be loaded.
        (default: False)
    custom_read_kwargs: dict[str, Any] | None
        Dictionary of keyword arguments for reading gaze file. (default: None)

    Returns
    -------
    pl.DataFrame
        The resulting polars.DataFrame

    Raises
    ------
    RuntimeError
        If file type of gaze file is not supported.
    ValueError
        If extension is not in list of valid extensions.
    """
    if custom_read_kwargs is None:
        custom_read_kwargs = {}

    if filepath.suffix in {'.csv', '.txt', '.tsv'}:
        if preprocessed:
            gaze_df = pl.read_csv(filepath)
        else:
            gaze_df = pl.read_csv(filepath, **custom_read_kwargs)
    elif filepath.suffix == '.feather':
        gaze_df = pl.read_ipc(filepath)
    elif filepath.suffix == '.asc':
        gaze_df = parse_eyelink(filepath, **custom_read_kwargs)
    else:
        valid_extensions = ['csv', 'tsv', 'txt', 'feather', 'asc']
        raise ValueError(
            f'unsupported file format "{filepath.suffix}".'
            f'Supported formats are: {valid_extensions}',
        )

    return gaze_df


def add_fileinfo(
        definition: DatasetDefinition,
        df: pl.DataFrame,
        fileinfo: dict[str, Any],
) -> pl.DataFrame:
    """Add columns from fileinfo to dataframe.

    Parameters
    ----------
    definition: DatasetDefinition
        The dataset definition.
    df: pl.DataFrame
        Base dataframe to add fileinfo to.
    fileinfo : dict[str, Any]
        Dictionary of fileinfo row.

    Returns
    -------
    pl.DataFrame
        Dataframe with added columns from fileinfo dictionary keys.
    """
    df = df.select(
        [
            pl.lit(value).alias(column)
            for column, value in fileinfo.items()
            if column != 'filepath' and column not in df.columns
        ] + [pl.all()],
    )

    # Cast columns from fileinfo according to specification.
    df = df.with_columns([
        pl.col(fileinfo_key).cast(fileinfo_dtype)
        for fileinfo_key, fileinfo_dtype in definition.filename_format_dtypes.items()
    ])
    return df


def save_events(
        events: list[EventDataFrame],
        fileinfo: pl.DataFrame,
        paths: DatasetPaths,
        events_dirname: str | None = None,
        verbose: int = 1,
        extension: str = 'feather',
) -> None:
    """Save events to files.

    Data will be saved as feather files to ``Dataset.events_roothpath`` with the same directory
    structure as the raw data.

    Parameters
    ----------
    events: list[EventDataFrame]
        The event dataframes to save.
    fileinfo: pl.DataFrame
        A dataframe holding file information.
    paths: DatasetPaths
        Path of directory containing event files.
    events_dirname: str | None
        One-time usage of an alternative directory name to save data relative to dataset path.
        This argument is used only for this single call and does not alter
        :py:meth:`pymovements.Dataset.events_rootpath`. (default: None)
    verbose: int
        Verbosity level (0: no print output, 1: show progress bar, 2: print saved filepaths)
        (default: 1)
    extension: str
        Specifies the file format for loading data. Valid options are: `csv`, `feather`.
        :Default: `feather`. (default: 'feather')

    Raises
    ------
    ValueError
        If extension is not in list of valid extensions.
    """
    disable_progressbar = not verbose

    for file_id, event_df in enumerate(tqdm(events, disable=disable_progressbar)):
        raw_filepath = paths.raw / Path(fileinfo[file_id, 'filepath'])
        events_filepath = paths.raw_to_event_filepath(
            raw_filepath, events_dirname=events_dirname,
            extension=extension,
        )

        event_df_out = event_df.frame.clone()
        for column in event_df_out.columns:
            if column in fileinfo.columns:
                event_df_out = event_df_out.drop(column)

        if verbose >= 2:
            print('Save file to', events_filepath)

        events_filepath.parent.mkdir(parents=True, exist_ok=True)
        if extension == 'feather':
            event_df_out.write_ipc(events_filepath)
        elif extension == 'csv':
            event_df_out.write_csv(events_filepath)
        else:
            valid_extensions = ['csv', 'feather']
            raise ValueError(
                f'unsupported file format "{extension}".'
                f'Supported formats are: {valid_extensions}',
            )


def save_preprocessed(
        gaze: list[GazeDataFrame],
        fileinfo: pl.DataFrame,
        paths: DatasetPaths,
        preprocessed_dirname: str | None = None,
        verbose: int = 1,
        extension: str = 'feather',
) -> None:
    """Save preprocessed gaze files.

    Data will be saved as feather files to ``Dataset.preprocessed_roothpath`` with the same
    directory structure as the raw data.

    Parameters
    ----------
    gaze: list[GazeDataFrame]
        The gaze dataframes to save.
    fileinfo: pl.DataFrame
        A dataframe holding file information.
    paths: DatasetPaths
        Path of directory containing event files.
    preprocessed_dirname: str | None
        One-time usage of an alternative directory name to save data relative to dataset path.
        This argument is used only for this single call and does not alter
        :py:meth:`pymovements.Dataset.preprocessed_rootpath`. (default: None)
    verbose: int
        Verbosity level (0: no print output, 1: show progress bar, 2: print saved filepaths)
        (default: 1)
    extension: str
        Specifies the file format for loading data. Valid options are: `csv`, `feather`.
        (default: 'feather')

    Raises
    ------
    ValueError
        If extension is not in list of valid extensions.
    """
    disable_progressbar = not verbose

    for file_id, gaze_df in enumerate(tqdm(gaze, disable=disable_progressbar)):
        gaze_df = gaze_df.copy()

        raw_filepath = paths.raw / Path(fileinfo[file_id, 'filepath'])
        preprocessed_filepath = paths.get_preprocessed_filepath(
            raw_filepath, preprocessed_dirname=preprocessed_dirname,
            extension=extension,
        )

        if extension == 'csv':
            gaze_df.unnest()

        for column in gaze_df.columns:
            if column in fileinfo.columns:
                gaze_df.frame = gaze_df.frame.drop(column)

        if verbose >= 2:
            print('Save file to', preprocessed_filepath)

        preprocessed_filepath.parent.mkdir(parents=True, exist_ok=True)
        if extension == 'feather':
            gaze_df.frame.write_ipc(preprocessed_filepath)
        elif extension == 'csv':
            gaze_df.frame.write_csv(preprocessed_filepath)
        else:
            valid_extensions = ['csv', 'feather']
            raise ValueError(
                f'unsupported file format "{extension}".'
                f'Supported formats are: {valid_extensions}',
            )


def take_subset(
        fileinfo: pl.DataFrame,
        subset: dict[
            str, bool | float | int | str | list[bool | float | int | str],
        ] | None = None,
) -> pl.DataFrame:
    """Take a subset of the fileinfo dataframe.

    Parameters
    ----------
    fileinfo: pl.DataFrame
        File information dataframe.
    subset: dict[str, bool | float | int | str | list[bool | float | int | str]] | None
        If specified, take a subset of the dataset. All keys in the dictionary must be
        present in the fileinfo dataframe inferred by `scan_dataset()`. Values can be either
        bool, float, int , str or a list of these. (default: None)

    Returns
    -------
    pl.DataFrame
        Subset of file information dataframe.

    Raises
    ------
    ValueError
        If dictionary key is not a column in the fileinfo dataframe.
    TypeError
        If dictionary key or value is not of valid type.
    """
    if subset is None:
        return fileinfo

    if not isinstance(subset, dict):
        raise TypeError(f'subset must be of type dict but is of type {type(subset)}')

    for subset_key, subset_value in subset.items():
        if not isinstance(subset_key, str):
            raise TypeError(
                f'subset keys must be of type str but key {subset_key} is of type'
                f' {type(subset_key)}',
            )

        if subset_key not in fileinfo.columns:
            raise ValueError(
                f'subset key {subset_key} must be a column in the fileinfo attribute.'
                f' Available columns are: {fileinfo.columns}',
            )

        if isinstance(subset_value, (bool, float, int, str)):
            column_values = [subset_value]
        elif isinstance(subset_value, (list, tuple, range)):
            column_values = subset_value
        else:
            raise TypeError(
                f'subset values must be of type bool, float, int, str, range, or list, '
                f'but value of pair {subset_key}: {subset_value} is of type {type(subset_value)}',
            )

        fileinfo = fileinfo.filter(pl.col(subset_key).is_in(column_values))
    return fileinfo<|MERGE_RESOLUTION|>--- conflicted
+++ resolved
@@ -101,18 +101,11 @@
     events_dirname: str | None
         One-time usage of an alternative directory name to save data relative to dataset path.
         This argument is used only for this single call and does not alter
-<<<<<<< HEAD
         :py:meth:`pymovements.Dataset.events_rootpath`.
     extension:
         Specifies the file format for loading data. Valid options are: `csv`, `feather`,
         `tsv`, `txt`.
         :Default: `feather`.
-=======
-        :py:meth:`pymovements.Dataset.events_rootpath`. (default: None)
-    extension: str
-        Specifies the file format for loading data. Valid options are: `csv`, `feather`.
-        (default: 'feather')
->>>>>>> 4c052e2d
 
     Returns
     -------
@@ -186,18 +179,11 @@
         One-time usage of an alternative directory name to save data relative to
         :py:meth:`pymovements.Dataset.path`.
         This argument is used only for this single call and does not alter
-<<<<<<< HEAD
         :py:meth:`pymovements.Dataset.preprocessed_rootpath`.
     extension:
         Specifies the file format for loading data. Valid options are: `csv`, `feather`,
         `txt`, `tsv`.
         :Default: `feather`.
-=======
-        :py:meth:`pymovements.Dataset.preprocessed_rootpath`. (default: None)
-    extension: str
-        Specifies the file format for loading data. Valid options are: `csv`, `feather`.
-        :Default: `feather`. (default: 'feather')
->>>>>>> 4c052e2d
 
     Returns
     -------
