--- conflicted
+++ resolved
@@ -438,9 +438,9 @@
         custom_read_kwargs = {}
 
     csv_extensions = {'.csv', '.tsv', '.txt'}
-<<<<<<< HEAD
     r_extensions = {'.rda'}
-    valid_extensions = csv_extensions | r_extensions
+    excel_extensions = {'.xlsx'}
+    valid_extensions = csv_extensions | r_extensions | excel_extensions
     if data_path.suffix in csv_extensions:
         precomputed_reading_measure_df = pl.read_csv(data_path, **custom_read_kwargs)
     elif data_path.suffix in r_extensions:
@@ -452,17 +452,11 @@
             )
         else:
             raise ValueError('please specify r_dataframe_key in custom_read_kwargs')
-=======
-    excel_extensions = {'.xlsx'}
-    valid_extensions = csv_extensions | excel_extensions
-    if data_path.suffix in csv_extensions:
-        precomputed_reading_measure_df = pl.read_csv(data_path, **custom_read_kwargs)
     elif data_path.suffix in excel_extensions:
         precomputed_reading_measure_df = pl.read_excel(
             data_path,
             sheet_name=custom_read_kwargs['sheet_name'],
         )
->>>>>>> fb3a19d0
     else:
         raise ValueError(
             f'unsupported file format "{data_path.suffix}". '
@@ -547,9 +541,9 @@
         custom_read_kwargs = {}
 
     csv_extensions = {'.csv', '.tsv', '.txt'}
-<<<<<<< HEAD
     r_extensions = {'.rda'}
-    valid_extensions = csv_extensions | r_extensions
+    json_extensions = {'.jsonl', '.ndjson'}
+    valid_extensions = csv_extensions | r_extensions | json_extensions
     if data_path.suffix in csv_extensions:
         precomputed_event_df = pl.read_csv(data_path, **custom_read_kwargs)
     elif data_path.suffix in r_extensions:
@@ -561,14 +555,8 @@
             )
         else:
             raise ValueError('please specify r_dataframe_key in custom_read_kwargs')
-=======
-    json_extensions = {'.jsonl', '.ndjson'}
-    valid_extensions = csv_extensions.union(json_extensions)
-    if data_path.suffix in csv_extensions:
-        precomputed_event_df = pl.read_csv(data_path, **custom_read_kwargs)
     elif data_path.suffix in json_extensions:
         precomputed_event_df = pl.read_ndjson(data_path, **custom_read_kwargs)
->>>>>>> fb3a19d0
     else:
         raise ValueError(
             f'unsupported file format "{data_path.suffix}". '
