--- conflicted
+++ resolved
@@ -35,9 +35,6 @@
 from pymovements.gaze.io import from_ipc
 from pymovements.utils.paths import match_filepaths
 from pymovements.utils.strings import curly_to_regex
-from pymovements.gaze.io import from_asc
-from pymovements.gaze.io import from_csv
-from pymovements.gaze.io import from_ipc
 
 
 def scan_dataset(definition: DatasetDefinition, paths: DatasetPaths) -> pl.DataFrame:
@@ -214,12 +211,7 @@
                 filepath, preprocessed_dirname=preprocessed_dirname,
                 extension=extension,
             )
-<<<<<<< HEAD
-        
-        
-=======
-
->>>>>>> c23ca21a
+
         if preprocessed and extension == 'feather':
             # Preprocessed data already has tuple columns.
             gaze_df = load_gaze_file(
@@ -227,13 +219,8 @@
                 preprocessed=preprocessed,
                 definition=definition,
                 custom_read_kwargs=definition.custom_read_kwargs,
-<<<<<<< HEAD
-            )          
-        
-=======
-            )
-
->>>>>>> c23ca21a
+            )
+
         else:
             # Create GazeDataFrame
             gaze_df = load_gaze_file(
@@ -242,19 +229,11 @@
                 definition=definition,
                 custom_read_kwargs=definition.custom_read_kwargs,
             )
-<<<<<<< HEAD
         gaze_df.frame = add_fileinfo(
             definition=definition,
             df=gaze_df.frame,
             fileinfo=fileinfo_row,
-        )        
-=======
-        gaze_df = add_fileinfo(
-            definition=definition,
-            df=gaze_df,
-            fileinfo=fileinfo_row,
         )
->>>>>>> c23ca21a
         gaze_dfs.append(gaze_df)
     return gaze_dfs
 
@@ -297,24 +276,12 @@
     if filepath.suffix in {'.csv', '.txt', '.tsv'}:
         if preprocessed:
             gaze_df = from_csv(filepath)
-<<<<<<< HEAD
-            time_column = None
-            distance_column = None
-
-            # Time column is always available in every initialized GazeDataFrame.
-            time_column = 'time'
-
-            if 'distance' in gaze_df.frame.columns:
-                distance_column = 'distance'
-            
-=======
 
             # Time column is always available in every initialized GazeDataFrame.
 
             if 'distance' in gaze_df.frame.columns:
                 pass
 
->>>>>>> c23ca21a
             pixel_columns: list[str] = list(
                 set(GazeDataFrame.valid_pixel_position_columns) & set(gaze_df.frame.columns),
             )
@@ -353,11 +320,7 @@
             if definition is None:
                 gaze_df = from_csv(
                     filepath,
-<<<<<<< HEAD
-                    **custom_read_kwargs
-=======
                     **custom_read_kwargs,
->>>>>>> c23ca21a
                 )
             else:
                 gaze_df = from_csv(
@@ -393,10 +356,10 @@
 
 def add_fileinfo(
         definition: DatasetDefinition,
-        df: GazeDataFrame,
+        df: pl.DataFrame,
         fileinfo: dict[str, Any],
-) -> GazeDataFrame:
-    """Add columns from fileinfo to GazeDataFrame.
+) -> pl.DataFrame:
+    """Add columns from fileinfo to dataframe.
 
     Parameters
     ----------
@@ -409,10 +372,10 @@
 
     Returns
     -------
-    GazeDataFrame
-        GazeDataFrame with added columns from fileinfo dictionary keys.
-    """
-    df.frame = df.frame.select(
+    pl.DataFrame
+        Dataframe with added columns from fileinfo dictionary keys.
+    """
+    df = df.select(
         [
             pl.lit(value).alias(column)
             for column, value in fileinfo.items()
@@ -421,7 +384,7 @@
     )
 
     # Cast columns from fileinfo according to specification.
-    df.frame = df.frame.with_columns([
+    df = df.with_columns([
         pl.col(fileinfo_key).cast(fileinfo_dtype)
         for fileinfo_key, fileinfo_dtype in definition.filename_format_dtypes.items()
     ])
