# Copyright (c) 2023-2025 The pymovements Project Authors
#
# Permission is hereby granted, free of charge, to any person obtaining a copy
# of this software and associated documentation files (the "Software"), to deal
# in the Software without restriction, including without limitation the rights
# to use, copy, modify, merge, publish, distribute, sublicense, and/or sell
# copies of the Software, and to permit persons to whom the Software is
# furnished to do so, subject to the following conditions:
#
# The above copyright notice and this permission notice shall be included in all
# copies or substantial portions of the Software.
#
# THE SOFTWARE IS PROVIDED "AS IS", WITHOUT WARRANTY OF ANY KIND, EXPRESS OR
# IMPLIED, INCLUDING BUT NOT LIMITED TO THE WARRANTIES OF MERCHANTABILITY,
# FITNESS FOR A PARTICULAR PURPOSE AND NONINFRINGEMENT. IN NO EVENT SHALL THE
# AUTHORS OR COPYRIGHT HOLDERS BE LIABLE FOR ANY CLAIM, DAMAGES OR OTHER
# LIABILITY, WHETHER IN AN ACTION OF CONTRACT, TORT OR OTHERWISE, ARISING FROM,
# OUT OF OR IN CONNECTION WITH THE SOFTWARE OR THE USE OR OTHER DEALINGS IN THE
# SOFTWARE.
"""DatasetLibrary module."""
from __future__ import annotations

from copy import deepcopy
<<<<<<< HEAD
=======
from importlib import resources
from pathlib import Path
>>>>>>> 87487d03
from typing import TypeVar

import yaml

from pymovements import datasets
from pymovements.dataset.dataset_definition import DatasetDefinition


class DatasetLibrary:
    """Provides access by name to :py:class:`~pymovements.dataset.DatasetDefinition`.

    Attributes
    ----------
    definitions: dict[str, DatasetDefinition]
        Dictionary of :py:class:`~pymovements.dataset.DatasetDefinition`,
        either as classes or instances.
    """

    definitions: dict[str, DatasetDefinition] = {}

    @classmethod
    def add(cls, definition: type[DatasetDefinition] | Path | str) -> None:
        """Add :py:class:`~pymovements.dataset.DatasetDefinition` to library.

        Parameters
        ----------
        definition: type[DatasetDefinition] | Path | str
            The :py:class:`~pymovements.dataset.DatasetDefinition` to add to the library.

        Notes
        -----
        Definition can be:
            * A DatasetDefinition class
            * A DatasetDefinition instance
            * A Path to a YAML file
            * A string path to a YAML file
        """
        if isinstance(definition, (str, Path)):
            # Load from YAML file
            yaml_def = DatasetDefinition.from_yaml(definition)
            cls.definitions[yaml_def.name] = yaml_def
        else:
            cls.definitions[definition.name] = definition()

    @classmethod
<<<<<<< HEAD
    def get(cls, name: str) -> type[DatasetDefinition]:
        """Get copy of :py:class:`~pymovements.dataset.DatasetDefinition` py name.
=======
    def get(cls, name: str) -> DatasetDefinition:
        """Get :py:class:`~pymovements.dataset.DatasetDefinition` py name.
>>>>>>> 87487d03

        Parameters
        ----------
        name: str
            Name of the dataset definition in the library.

        Returns
        -------
        DatasetDefinition
            The :py:class:`~pymovements.dataset.DatasetDefinition`.

        Raises
        ------
        KeyError
            If dataset name not found in library.
        """
<<<<<<< HEAD
        return deepcopy(cls.definitions[name])

    @classmethod
    def list(cls) -> list[str]:
        """Get list of names of all added datasets in library.

        Returns
        -------
        list[str]
            List of dataset names that are included in the dataset library.
        """
        return list(cls.definitions.keys())
=======
        if name not in cls.definitions:
            raise KeyError(
                f"Dataset '{name}' not found in DatasetLibrary. "
                f"Available datasets: {sorted(cls.definitions.keys())}",
            )
        return deepcopy(cls.definitions[name])

    @classmethod
    def names(cls) -> list[str]:
        """Return available datasets in :py:class:`~pymovements.dataset.DatasetLibrary`.
>>>>>>> 87487d03

        Returns
        -------
        list[str]
            List of dataset names that are available in
            :py:class:`~pymovements.dataset.DatasetLibrary`.
        """
        return sorted(list(cls.definitions.keys()))


DatasetDefinitionClass = TypeVar('DatasetDefinitionClass', bound=type[DatasetDefinition])


def register_dataset(cls: DatasetDefinitionClass) -> DatasetDefinitionClass:
    """Register a public dataset definition.

    Parameters
    ----------
    cls: DatasetDefinitionClass
        The :py:class:`~pymovements.dataset.DatasetDefinition` to register.

    Returns
    -------
    DatasetDefinitionClass
        The :py:class:`~pymovements.dataset.DatasetDefinition` to register.
    """
    DatasetLibrary.add(cls)
    return cls


def _add_shipped_datasets() -> None:
    """Add available public datasets via `src/pymovements/datasets/datasets.yaml`."""
    dataset_definition_files = resources.files(datasets)

    datasets_list_yaml = dataset_definition_files / 'datasets.yaml'
    # https://github.com/aeye-lab/pymovements/pull/952#issuecomment-2690742187
    assert isinstance(datasets_list_yaml, Path)
    with open(datasets_list_yaml, encoding='utf-8') as f:
        datasets_list = yaml.safe_load(f)

    for definition_basename in datasets_list:
        yaml_file_name = dataset_definition_files / f'{definition_basename}.yaml'
        # https://github.com/aeye-lab/pymovements/pull/952#issuecomment-2690742187
        assert isinstance(yaml_file_name, Path)
        DatasetLibrary.add(yaml_file_name)


_add_shipped_datasets()<|MERGE_RESOLUTION|>--- conflicted
+++ resolved
@@ -21,11 +21,8 @@
 from __future__ import annotations
 
 from copy import deepcopy
-<<<<<<< HEAD
-=======
 from importlib import resources
 from pathlib import Path
->>>>>>> 87487d03
 from typing import TypeVar
 
 import yaml
@@ -71,13 +68,8 @@
             cls.definitions[definition.name] = definition()
 
     @classmethod
-<<<<<<< HEAD
-    def get(cls, name: str) -> type[DatasetDefinition]:
-        """Get copy of :py:class:`~pymovements.dataset.DatasetDefinition` py name.
-=======
     def get(cls, name: str) -> DatasetDefinition:
         """Get :py:class:`~pymovements.dataset.DatasetDefinition` py name.
->>>>>>> 87487d03
 
         Parameters
         ----------
@@ -94,20 +86,6 @@
         KeyError
             If dataset name not found in library.
         """
-<<<<<<< HEAD
-        return deepcopy(cls.definitions[name])
-
-    @classmethod
-    def list(cls) -> list[str]:
-        """Get list of names of all added datasets in library.
-
-        Returns
-        -------
-        list[str]
-            List of dataset names that are included in the dataset library.
-        """
-        return list(cls.definitions.keys())
-=======
         if name not in cls.definitions:
             raise KeyError(
                 f"Dataset '{name}' not found in DatasetLibrary. "
@@ -118,7 +96,6 @@
     @classmethod
     def names(cls) -> list[str]:
         """Return available datasets in :py:class:`~pymovements.dataset.DatasetLibrary`.
->>>>>>> 87487d03
 
         Returns
         -------
