--- conflicted
+++ resolved
@@ -17,33 +17,7 @@
 # LIABILITY, WHETHER IN AN ACTION OF CONTRACT, TORT OR OTHERWISE, ARISING FROM,
 # OUT OF OR IN CONNECTION WITH THE SOFTWARE OR THE USE OR OTHER DEALINGS IN THE
 # SOFTWARE.
-<<<<<<< HEAD
-"""Provides access to dataset classes.
-
-.. rubric:: Classes
-
-.. autosummary::
-   :toctree:
-   :template: class.rst
-
-    Dataset
-    DatasetDefinition
-    DatasetLibrary
-    DatasetPaths
-    ResourceDefinition
-    ResourceDefinitions
-
-.. rubric:: Decorators
-
-.. autosummary::
-   :toctree:
-   :recursive:
-
-    register_dataset
-"""
-=======
 """Provides access to dataset classes."""
->>>>>>> bd69e286
 from pymovements.dataset.dataset import Dataset
 from pymovements.dataset.dataset_definition import DatasetDefinition
 from pymovements.dataset.dataset_library import DatasetLibrary
