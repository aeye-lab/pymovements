# Copyright (c) 2022-2025 The pymovements Project Authors
#
# Permission is hereby granted, free of charge, to any person obtaining a copy
# of this software and associated documentation files (the "Software"), to deal
# in the Software without restriction, including without limitation the rights
# to use, copy, modify, merge, publish, distribute, sublicense, and/or sell
# copies of the Software, and to permit persons to whom the Software is
# furnished to do so, subject to the following conditions:
#
# The above copyright notice and this permission notice shall be included in all
# copies or substantial portions of the Software.
#
# THE SOFTWARE IS PROVIDED "AS IS", WITHOUT WARRANTY OF ANY KIND, EXPRESS OR
# IMPLIED, INCLUDING BUT NOT LIMITED TO THE WARRANTIES OF MERCHANTABILITY,
# FITNESS FOR A PARTICULAR PURPOSE AND NONINFRINGEMENT. IN NO EVENT SHALL THE
# AUTHORS OR COPYRIGHT HOLDERS BE LIABLE FOR ANY CLAIM, DAMAGES OR OTHER
# LIABILITY, WHETHER IN AN ACTION OF CONTRACT, TORT OR OTHERWISE, ARISING FROM,
# OUT OF OR IN CONNECTION WITH THE SOFTWARE OR THE USE OR OTHER DEALINGS IN THE
# SOFTWARE.
"""Provides access to dataset classes.

.. rubric:: Classes

.. autosummary::
   :toctree:
   :template: class.rst

    Dataset
    DatasetDefinition
    DatasetLibrary
    DatasetPaths
<<<<<<< HEAD
    Resource
    Resources
=======
    ResourceDefinition
    ResourceDefinitions
>>>>>>> fb3a19d0

.. rubric:: Decorators

.. autosummary::
   :toctree:
   :recursive:

    register_dataset
"""
from pymovements.dataset.dataset import Dataset
from pymovements.dataset.dataset_definition import DatasetDefinition
from pymovements.dataset.dataset_library import DatasetLibrary
from pymovements.dataset.dataset_library import register_dataset
from pymovements.dataset.dataset_paths import DatasetPaths
<<<<<<< HEAD
from pymovements.dataset.resources import Resource
from pymovements.dataset.resources import Resources
=======
from pymovements.dataset.resources import ResourceDefinition
from pymovements.dataset.resources import ResourceDefinitions
>>>>>>> fb3a19d0


__all__ = [
    'Dataset',
    'DatasetDefinition',
    'DatasetLibrary',
    'DatasetPaths',
    'register_dataset',
<<<<<<< HEAD
    'Resource',
    'Resources',
=======
    'ResourceDefinition',
    'ResourceDefinitions',
>>>>>>> fb3a19d0
]<|MERGE_RESOLUTION|>--- conflicted
+++ resolved
@@ -29,13 +29,8 @@
     DatasetDefinition
     DatasetLibrary
     DatasetPaths
-<<<<<<< HEAD
-    Resource
-    Resources
-=======
     ResourceDefinition
     ResourceDefinitions
->>>>>>> fb3a19d0
 
 .. rubric:: Decorators
 
@@ -50,13 +45,8 @@
 from pymovements.dataset.dataset_library import DatasetLibrary
 from pymovements.dataset.dataset_library import register_dataset
 from pymovements.dataset.dataset_paths import DatasetPaths
-<<<<<<< HEAD
-from pymovements.dataset.resources import Resource
-from pymovements.dataset.resources import Resources
-=======
 from pymovements.dataset.resources import ResourceDefinition
 from pymovements.dataset.resources import ResourceDefinitions
->>>>>>> fb3a19d0
 
 
 __all__ = [
@@ -65,11 +55,6 @@
     'DatasetLibrary',
     'DatasetPaths',
     'register_dataset',
-<<<<<<< HEAD
-    'Resource',
-    'Resources',
-=======
     'ResourceDefinition',
     'ResourceDefinitions',
->>>>>>> fb3a19d0
 ]