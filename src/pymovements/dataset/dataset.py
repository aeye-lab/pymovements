# Copyright (c) 2022-2025 The pymovements Project Authors
#
# Permission is hereby granted, free of charge, to any person obtaining a copy
# of this software and associated documentation files (the "Software"), to deal
# in the Software without restriction, including without limitation the rights
# to use, copy, modify, merge, publish, distribute, sublicense, and/or sell
# copies of the Software, and to permit persons to whom the Software is
# furnished to do so, subject to the following conditions:
#
# The above copyright notice and this permission notice shall be included in all
# copies or substantial portions of the Software.
#
# THE SOFTWARE IS PROVIDED "AS IS", WITHOUT WARRANTY OF ANY KIND, EXPRESS OR
# IMPLIED, INCLUDING BUT NOT LIMITED TO THE WARRANTIES OF MERCHANTABILITY,
# FITNESS FOR A PARTICULAR PURPOSE AND NONINFRINGEMENT. IN NO EVENT SHALL THE
# AUTHORS OR COPYRIGHT HOLDERS BE LIABLE FOR ANY CLAIM, DAMAGES OR OTHER
# LIABILITY, WHETHER IN AN ACTION OF CONTRACT, TORT OR OTHERWISE, ARISING FROM,
# OUT OF OR IN CONNECTION WITH THE SOFTWARE OR THE USE OR OTHER DEALINGS IN THE
# SOFTWARE.
"""Provides the Dataset class."""
from __future__ import annotations

from collections.abc import Callable
from collections.abc import Sequence
from copy import deepcopy
from pathlib import Path
from typing import Any

import polars as pl
from tqdm.auto import tqdm

from pymovements.dataset import dataset_download
from pymovements.dataset import dataset_files
from pymovements.dataset.dataset_definition import DatasetDefinition
from pymovements.dataset.dataset_library import DatasetLibrary
from pymovements.dataset.dataset_paths import DatasetPaths
from pymovements.events import EventDataFrame
from pymovements.events.precomputed import PrecomputedEventDataFrame
from pymovements.events.processing import EventGazeProcessor
from pymovements.gaze import GazeDataFrame
from pymovements.reading_measures import ReadingMeasures


class Dataset:
    """Dataset base class.

    Initialize the dataset object.

    Parameters
    ----------
    definition: str | Path | DatasetDefinition | type[DatasetDefinition]
        Dataset definition to initialize dataset with.
<<<<<<< HEAD
    path: str | Path | DatasetPaths
        Path to the dataset directory. You can set up a custom directory structure
        by passing a :py:class:`~pymovements.DatasetPaths` instance.
=======
    path : str | Path | DatasetPaths
        Path to the dataset directory. You can set up a custom directory structure by passing a
        :py:class:`~pymovements.dataset.DatasetPaths` instance.
>>>>>>> 62cdbbec
    """

    def __init__(
            self,
            definition: str | Path | DatasetDefinition | type[DatasetDefinition],
            path: str | Path | DatasetPaths,
    ):
        self.fileinfo: pl.DataFrame = pl.DataFrame()
        self.gaze: list[GazeDataFrame] = []
        self.events: list[EventDataFrame] = []
        self.precomputed_events: list[PrecomputedEventDataFrame] = []
        self.precomputed_reading_measures: list[ReadingMeasures] = []

        # Handle different definition input types
        if isinstance(definition, (str, Path)):
            # Check if it's a path to a YAML file
            if isinstance(definition, Path) or str(definition).endswith('.yaml'):
                self.definition = DatasetDefinition.from_yaml(definition)
            else:
                # Try to load from registered datasets
                self.definition = DatasetLibrary.get(definition)

        elif isinstance(definition, type):
            self.definition = definition()
        else:
            self.definition = deepcopy(definition)

        # Handle path setup
        if isinstance(path, (str, Path)):
            self.paths = DatasetPaths(root=path, dataset='.')
        else:
            self.paths = deepcopy(path)

        # Fill dataset directory name with dataset definition name if specified
        self.paths.fill_name(self.definition.name)

    def load(
            self,
            *,
            events: bool | None = None,
            preprocessed: bool = False,
            subset: dict[str, float | int | str | list[float | int | str]] | None = None,
            events_dirname: str | None = None,
            preprocessed_dirname: str | None = None,
            extension: str = 'feather',
    ) -> Dataset:
        """Parse file information and load all gaze files.

        The parsed file information is assigned to the `fileinfo` attribute.
        All gaze files will be loaded as dataframes and assigned to the `gaze` attribute.

        Parameters
        ----------
        events: bool | None
            If ``True``, load previously saved event data. (default: None)
        preprocessed: bool
            If ``True``, load previously saved preprocessed data, otherwise load raw data.
            (default: False)
        subset:  dict[str, float | int | str | list[float | int | str]] | None
            If specified, load only a subset of the dataset. All keys in the dictionary must be
            present in the fileinfo dataframe inferred by `scan()`. Values can be either
            float, int , str or a list of these. (default: None)
        events_dirname: str | None
            One-time usage of an alternative directory name to save data relative to
            :py:meth:`pymovements.Dataset.path`.
            This argument is used only for this single call and does not alter
            :py:meth:`pymovements.Dataset.events_rootpath`. (default: None)
        preprocessed_dirname: str | None
            One-time usage of an alternative directory name to save data relative to
            :py:meth:`pymovements.Dataset.path`.
            This argument is used only for this single call and does not alter
            :py:meth:`pymovements.Dataset.preprocessed_rootpath`. (default: None)
        extension: str
            Specifies the file format for loading data. Valid options are: `csv`, `feather`.
            (default: 'feather')

        Returns
        -------
        Dataset
            Returns self, useful for method cascading.
        """
        self.scan()
        self.fileinfo = dataset_files.take_subset(fileinfo=self.fileinfo, subset=subset)

        if self.definition.has_files['gaze']:
            self.load_gaze_files(
                preprocessed=preprocessed,
                preprocessed_dirname=preprocessed_dirname,
                extension=extension,
            )

        # Event files precomuted by authors of the dataset
        if self.definition.has_files['precomputed_events']:
            self.load_precomputed_events()

        # Reading measures files precomuted by authors of the dataset
        if self.definition.has_files['precomputed_reading_measures']:
            self.load_precomputed_reading_measures()

        # Events extracted previously by pymovements
        if events:
            self.load_event_files(
                events_dirname=events_dirname,
                extension=extension,
            )

        return self

    def scan(self) -> Dataset:
        """Infer information from filepaths and filenames.

        Returns
        -------
        Dataset
            Returns self, useful for method cascading.

        Raises
        ------
        AttributeError
            If no regular expression for parsing filenames is defined.
        RuntimeError
            If an error occurred during matching filenames or no files have been found.
        """
        self.fileinfo = dataset_files.scan_dataset(definition=self.definition, paths=self.paths)
        return self

    def load_gaze_files(
            self,
            preprocessed: bool = False,
            preprocessed_dirname: str | None = None,
            extension: str = 'feather',
    ) -> Dataset:
        """Load all available gaze data files.

        Parameters
        ----------
        preprocessed: bool
            If ``True``, saved preprocessed data will be loaded, otherwise raw data will be loaded.
            (default: False)
        preprocessed_dirname: str | None
            One-time usage of an alternative directory name to save data relative to
            :py:meth:`pymovements.Dataset.path`.
            This argument is used only for this single call and does not alter
            :py:meth:`pymovements.Dataset.preprocessed_rootpath`. (default: None)
        extension: str
            Specifies the file format for loading data. Valid options are: `csv`, `feather`.
            (default: 'feather')

        Returns
        -------
        Dataset
            Returns self, useful for method cascading.

        Raises
        ------
        AttributeError
            If `fileinfo` is None or the `fileinfo` dataframe is empty.
        RuntimeError
            If file type of gaze file is not supported.
        """
        self._check_fileinfo()
        self.gaze = dataset_files.load_gaze_files(
            definition=self.definition,
            fileinfo=self.fileinfo['gaze'],
            paths=self.paths,
            preprocessed=preprocessed,
            preprocessed_dirname=preprocessed_dirname,
            extension=extension,
        )
        return self

    def load_precomputed_events(self) -> None:
        """Load precomputed events."""
        self._check_fileinfo()
        self.precomputed_events = dataset_files.load_precomputed_event_files(
            self.definition,
            self.fileinfo['precomputed_events'],
            self.paths,
        )

    def load_precomputed_reading_measures(self) -> None:
        """Load precomputed events."""
        self._check_fileinfo()
        self.precomputed_reading_measures = dataset_files.load_precomputed_reading_measures(
            self.definition,
            self.fileinfo['precomputed_reading_measures'],
            self.paths,
        )

    def split_gaze_data(
            self,
            by: Sequence[str],
    ) -> None:
        """Split gaze data into separated GazeDataFrame's.

        Parameters
        ----------
        by: Sequence[str]
            Column(s) to split dataframe by.
        """
        fileinfo_dicts = self.fileinfo['gaze'].to_dicts()

        all_gaze_frames = []
        all_fileinfo_rows = []

        for frame, fileinfo_row in zip(self.gaze, fileinfo_dicts):
            split_frames = frame.split(by=by)
            all_gaze_frames.extend(split_frames)
            all_fileinfo_rows.extend([fileinfo_row] * len(split_frames))

        self.gaze = all_gaze_frames
        self.fileinfo['gaze'] = pl.concat([pl.from_dict(row) for row in all_fileinfo_rows])

    def split_precomputed_events(
            self,
            by: list[str] | str,
    ) -> None:
        """Split precomputed event data into seperated PrecomputedEventDataFrame's.

        Parameters
        ----------
        by: list[str] | str
            Column's to split dataframe by.
        """
        if isinstance(by, str):
            by = [by]
        self.precomputed_events = [
            PrecomputedEventDataFrame(new_frame) for _frame in self.precomputed_events
            for new_frame in _frame.frame.partition_by(by=by)
        ]

    def load_event_files(
            self,
            events_dirname: str | None = None,
            extension: str = 'feather',
    ) -> Dataset:
        """Load all available event files.

        Parameters
        ----------
        events_dirname: str | None
            One-time usage of an alternative directory name to save data relative to
            :py:meth:`pymovements.Dataset.path`.
            This argument is used only for this single call and does not alter
            :py:meth:`pymovements.Dataset.events_rootpath`. (default: None)
        extension: str
            Specifies the file format for loading data. Valid options are: `csv`, `feather`.
            (default: 'feather')

        Returns
        -------
        Dataset
            List of event dataframes.

        Raises
        ------
        AttributeError
            If `fileinfo` is None or the `fileinfo` dataframe is empty.
        ValueError
            If extension is not in list of valid extensions.
        """
        self._check_fileinfo()
        self.events = dataset_files.load_event_files(
            definition=self.definition,
            fileinfo=self.fileinfo['gaze'],
            paths=self.paths,
            events_dirname=events_dirname,
            extension=extension,
        )
        return self

    def apply(
            self,
            function: str,
            *,
            verbose: bool = True,
            **kwargs: Any,
    ) -> Dataset:
        """Apply preprocessing method to all GazeDataFrames in Dataset.

        Parameters
        ----------
        function: str
            Name of the preprocessing function to apply.
        verbose : bool
            If True, show progress bar of computation. (default: True)
        **kwargs: Any
            kwargs that will be forwarded when calling the preprocessing method.

        Returns
        -------
        Dataset
            Returns preprocessed dataset.

        Examples
        --------
        Let's load in our dataset first,
        >>> import pymovements as pm
        >>>
        >>> dataset = pm.Dataset("ToyDatasetEyeLink", path='toy_dataset')
        >>> dataset.download()# doctest:+ELLIPSIS
        Downloading ... to toy_dataset...downloads...
        Checking integrity of ...
        Extracting ... to toy_dataset...raw
        <pymovements.dataset.dataset.Dataset object at ...>
        >>> dataset.load()# doctest:+ELLIPSIS
        <pymovements.dataset.dataset.Dataset object at ...>

        Use apply for your gaze transformations:
        >>> dataset.apply('pix2deg')# doctest:+ELLIPSIS
        <pymovements.dataset.dataset.Dataset object at ...>

        >>> dataset.apply('pos2vel', method='neighbors')# doctest:+ELLIPSIS
        <pymovements.dataset.dataset.Dataset object at ...>

        Use apply for your event detection:
        >>> dataset.apply('ivt')# doctest:+ELLIPSIS
        <pymovements.dataset.dataset.Dataset object at ...>

        >>> dataset.apply('microsaccades', minimum_duration=8)# doctest:+ELLIPSIS
        <pymovements.dataset.dataset.Dataset object at ...>

        Use apply for upsampling, downsampling or making the sampling rate constant
        using resample:
        >>> dataset.apply('resample', resampling_rate=2000)# doctest:+ELLIPSIS
        <pymovements.dataset.dataset.Dataset object at ...>
        """
        self._check_gaze_dataframe()

        disable_progressbar = not verbose
        for gaze in tqdm(self.gaze, disable=disable_progressbar):
            gaze.apply(function, **kwargs)

        return self

    def clip(
            self,
            lower_bound: int | float | None,
            upper_bound: int | float | None,
            *,
            input_column: str,
            output_column: str,
            verbose: bool = True,
            **kwargs: Any,
    ) -> Dataset:
        """Clip gaze signal values.

        This method requires a properly initialized :py:attr:`~.Dataset.experiment` attribute.

        After success, the gaze dataframe is clipped.

        Parameters
        ----------
        lower_bound : int | float | None
            Lower bound of the clipped column.
        upper_bound : int | float | None
            Upper bound of the clipped column.
        input_column : str
            Name of the input column.
        output_column : str
            Name of the output column.
        verbose : bool
            If True, show progress of computation. (default: True)
        **kwargs: Any
            Additional keyword arguments to be passed to the :func:`~transforms.clip()` method.

        Returns
        -------
        Dataset
            Returns self, useful for method cascading.

        Raises
        ------
        AttributeError
            If `gaze` is None or there are no gaze dataframes present in the `gaze` attribute, or
            if experiment is None.
        """
        return self.apply(
            'clip',
            lower_bound=lower_bound,
            upper_bound=upper_bound,
            input_column=input_column,
            output_column=output_column,
            verbose=verbose,
            **kwargs,
        )

    def resample(
            self,
            resampling_rate: float,
            columns: str | list[str] = 'all',
            fill_null_strategy: str = 'interpolate_linear',
            verbose: bool = True,
    ) -> Dataset:
        """Resample a DataFrame to a new sampling rate by timestamps in time column.

        The DataFrame is resampled by upsampling or downsampling the data to the new sampling rate.
        Can also be used to achieve a constant sampling rate for inconsistent data.

        Parameters
        ----------
        resampling_rate: float
            The new sampling rate.
        columns: str | list[str]
            The columns to apply the fill null strategy. Specify a single column name or a list of
            column names. If 'all' is specified, the fill null strategy is applied to all columns.
            (default: 'all')
        fill_null_strategy: str
            The strategy to fill null values of the resampled DataFrame. Supported strategies
            are: 'forward', 'backward', 'interpolate_linear', 'interpolate_nearest'.
            (default: 'interpolate_linear')
        verbose: bool
            If True, show progress of computation. (default: True)

        Returns
        -------
        Dataset
        """
        return self.apply(
            'resample',
            resampling_rate=resampling_rate,
            fill_null_strategy=fill_null_strategy,
            columns=columns,
            verbose=verbose,
        )

    def pix2deg(self, verbose: bool = True) -> Dataset:
        """Compute gaze positions in degrees of visual angle from pixel coordinates.

        This method requires a properly initialized :py:attr:`~.Dataset.experiment` attribute.

        After success, the gaze dataframe is extended by the resulting dva columns.

        Parameters
        ----------
        verbose : bool
            If True, show progress of computation. (default: True)

        Returns
        -------
        Dataset
            Returns self, useful for method cascading.

        Raises
        ------
        AttributeError
            If `gaze` is None or there are no gaze dataframes present in the `gaze` attribute, or
            if experiment is None.
        """
        return self.apply('pix2deg', verbose=verbose)

    def deg2pix(
            self,
            pixel_origin: str = 'upper left',
            position_column: str = 'position',
            pixel_column: str = 'pixel',
            verbose: bool = True,
    ) -> Dataset:
        """Compute gaze positions in pixel coordinates from degrees of visual angle.

        This method requires a properly initialized :py:attr:`~.Dataset.experiment` attribute.

        After success, the gaze dataframe is extended by the resulting dva columns.

        Parameters
        ----------
        pixel_origin: str
            The desired location of the pixel origin. (default: 'upper left')
            Supported values: ``center``, ``upper left``.
        position_column: str
            The input position column name. (default: 'position')
        pixel_column: str
            The output pixel column name. (default: 'pixel')
        verbose : bool
            If True, show progress of computation. (default: True)

        Returns
        -------
        Dataset
            Returns self, useful for method cascading.

        Raises
        ------
        AttributeError
            If `gaze` is None or there are no gaze dataframes present in the `gaze` attribute, or
            if experiment is None.
        """
        return self.apply(
            'deg2pix',
            pixel_origin=pixel_origin,
            position_column=position_column,
            pixel_column=pixel_column,
            verbose=verbose,
        )

    def pos2acc(
            self,
            *,
            degree: int = 2,
            window_length: int = 7,
            padding: str | float | int | None = 'nearest',
            verbose: bool = True,
    ) -> Dataset:
        """Compute gaze accelerations in dva/s^2 from dva coordinates.

        This method requires a properly initialized :py:attr:`~.Dataset.experiment` attribute.

        After success, the gaze dataframe is extended by the resulting acceleration columns.

        Parameters
        ----------
        degree: int
            The degree of the polynomial to use. (default: 2)
        window_length: int
            The window size to use. (default: 7)
        padding: str | float | int | None
            The padding method to use. See ``savitzky_golay`` for details. (default: 'nearest')
        verbose: bool
            If True, show progress of computation. (default: True)

        Returns
        -------
        Dataset
            Returns self, useful for method cascading.

        Raises
        ------
        AttributeError
            If `gaze` is None or there are no gaze dataframes present in the `gaze` attribute, or
            if experiment is None.
        """
        return self.apply(
            'pos2acc',
            window_length=window_length,
            degree=degree,
            padding=padding,
            verbose=verbose,
        )

    def pos2vel(
            self,
            method: str = 'fivepoint',
            *,
            verbose: bool = True,
            **kwargs: Any,
    ) -> Dataset:
        """Compute gaze velocites in dva/s from dva coordinates.

        This method requires a properly initialized :py:attr:`~.Dataset.experiment` attribute.

        After success, the gaze dataframe is extended by the resulting velocity columns.

        Parameters
        ----------
        method: str
            Computation method. See :func:`~transforms.pos2vel()` for details.
            (default: 'fivepoint')
        verbose: bool
            If True, show progress of computation. (default: True)
        **kwargs: Any
            Additional keyword arguments to be passed to the :func:`~transforms.pos2vel()` method.

        Returns
        -------
        Dataset
            Returns self, useful for method cascading.

        Raises
        ------
        AttributeError
            If `gaze` is None or there are no gaze dataframes present in the `gaze` attribute, or
            if experiment is None.
        """
        return self.apply('pos2vel', method=method, verbose=verbose, **kwargs)

    def detect_events(
            self,
            method: Callable[..., EventDataFrame] | str,
            *,
            eye: str = 'auto',
            clear: bool = False,
            verbose: bool = True,
            **kwargs: Any,
    ) -> Dataset:
        """Detect events by applying a specific event detection method.

        Parameters
        ----------
        method : Callable[..., EventDataFrame] | str
            The event detection method to be applied.
        eye: str
            Select which eye to choose. Valid options are ``auto``, ``left``, ``right`` or ``None``.
            If ``auto`` is passed, eye is inferred in the order ``['right', 'left', 'eye']`` from
            the available :py:attr:`~.Dataset.gaze` dataframe columns. (default: 'auto')
        clear: bool
            If ``True``, event DataFrame will be overwritten with new DataFrame instead of being
             merged into the existing one. (default: False)
        verbose: bool
            If ``True``, show progress bar. (default: True)
        **kwargs: Any
            Additional keyword arguments to be passed to the event detection method.

        Returns
        -------
        Dataset
            Returns self, useful for method cascading.

        Raises
        ------
        AttributeError
            If gaze files have not been loaded yet or gaze files do not contain the right columns.
        """
        return self.detect(
            method=method,
            eye=eye,
            clear=clear,
            verbose=verbose,
            **kwargs,
        )

    def detect(
            self,
            method: Callable[..., EventDataFrame] | str,
            *,
            eye: str = 'auto',
            clear: bool = False,
            verbose: bool = True,
            **kwargs: Any,
    ) -> Dataset:
        """Detect events by applying a specific event detection method.

        Alias for :py:meth:`pymovements.Dataset.detect_events`

        Parameters
        ----------
        method: Callable[..., EventDataFrame] | str
            The event detection method to be applied.
        eye: str
            Select which eye to choose. Valid options are ``auto``, ``left``, ``right`` or ``None``.
            If ``auto`` is passed, eye is inferred in the order ``['right', 'left', 'eye']`` from
            the available :py:attr:`~.Dataset.gaze` dataframe columns. (default: 'auto')
        clear: bool
            If ``True``, event DataFrame will be overwritten with new DataFrame instead of being
             merged into the existing one. (default: False)
        verbose: bool
            If ``True``, show progress bar. (default: True)
        **kwargs: Any
            Additional keyword arguments to be passed to the event detection method.

        Returns
        -------
        Dataset
            Returns self, useful for method cascading.

        Raises
        ------
        AttributeError
            If gaze files have not been loaded yet or gaze files do not contain the right columns.
        """
        self._check_gaze_dataframe()

        if not self.events:
            self.events = [gaze.events for gaze in self.gaze]

        disable_progressbar = not verbose
        for file_id, (gaze, fileinfo_row) in tqdm(
                enumerate(zip(self.gaze, self.fileinfo['gaze'].to_dicts())),
                disable=disable_progressbar,
        ):
            gaze.detect(method, eye=eye, clear=clear, **kwargs)
            # workaround until events are fully part of the GazeDataFrame
            gaze.events.frame = dataset_files.add_fileinfo(
                definition=self.definition,
                df=gaze.events.frame,
                fileinfo=fileinfo_row,
            )
            self.events[file_id] = gaze.events
        return self

    def compute_event_properties(
            self,
            event_properties: str | tuple[str, dict[str, Any]]
            | list[str | tuple[str, dict[str, Any]]],
            name: str | None = None,
            verbose: bool = True,
    ) -> Dataset:
        """Calculate an event property for and add it as a column to the event dataframe.

        Parameters
        ----------
        event_properties: str | tuple[str, dict[str, Any]] | list[str | tuple[str, dict[str, Any]]]
            The event properties to compute.
        name: str | None
            Process only events that match the name. (default: None)
        verbose : bool
            If ``True``, show progress bar. (default: True)

        Raises
        ------
        InvalidProperty
            If ``property_name`` is not a valid property. See
            :py:mod:`pymovements.events` for an overview of supported properties.
        RuntimeError
            If specified event name ``name`` is missing from ``events``.

        Returns
        -------
        Dataset
            Returns self, useful for method cascading.
        """
        processor = EventGazeProcessor(event_properties)

        identifier_columns = [
            column
            for column in self.fileinfo['gaze'].columns
            if column != 'filepath'
        ]

        disable_progressbar = not verbose
        for events, gaze in tqdm(zip(self.events, self.gaze), disable=disable_progressbar):
            new_properties = processor.process(
                events, gaze, identifiers=identifier_columns, name=name,
            )
            join_on = identifier_columns + ['name', 'onset', 'offset']
            events.add_event_properties(new_properties, join_on=join_on)

        return self

    def compute_properties(
            self,
            event_properties: str | tuple[str, dict[str, Any]]
            | list[str | tuple[str, dict[str, Any]]],
            name: str | None = None,
            verbose: bool = True,
    ) -> Dataset:
        """Calculate an event property for and add it as a column to the event dataframe.

        Alias for :py:meth:`pymovements.Dataset.compute_event_properties`

        Parameters
        ----------
        event_properties: str | tuple[str, dict[str, Any]] | list[str | tuple[str, dict[str, Any]]]
            The event properties to compute.
        name: str | None
            Process only events that match the name. (default: None)
        verbose: bool
            If ``True``, show progress bar. (default: True)

        Returns
        -------
        Dataset
            Returns self, useful for method cascading.

        Raises
        ------
        InvalidProperty
            If ``property_name`` is not a valid property. See
            :py:mod:`pymovements.events` for an overview of supported properties.
        """
        return self.compute_event_properties(
            event_properties=event_properties,
            name=name,
            verbose=verbose,
        )

    def clear_events(self) -> Dataset:
        """Clear event DataFrame.

        Returns
        -------
        Dataset
            Returns self, useful for method cascading.
        """
        if len(self.events) == 0:
            return self

        for file_id, _ in enumerate(self.events):
            self.events[file_id] = EventDataFrame()

        return self

    def save(
            self,
            events_dirname: str | None = None,
            preprocessed_dirname: str | None = None,
            verbose: int = 1,
            extension: str = 'feather',
    ) -> Dataset:
        """Save preprocessed gaze and event files.

        Data will be saved as feather/csv files to ``Dataset.preprocessed_roothpath`` or
        ``Dataset.events_roothpath`` with the same directory structure as the raw data.

        Returns
        -------
        Dataset
            Returns self, useful for method cascading.

        Parameters
        ----------
        events_dirname: str | None
            One-time usage of an alternative directory name to save data relative to dataset path.
            This argument is used only for this single call and does not alter
            :py:meth:`pymovements.Dataset.events_rootpath`. (default: None)
        preprocessed_dirname: str | None
            One-time usage of an alternative directory name to save data relative to dataset path.
            This argument is used only for this single call and does not alter
            :py:meth:`pymovements.Dataset.preprocessed_rootpath`. (default: None)
        verbose: int
            Verbosity level (0: no print output, 1: show progress bar, 2: print saved filepaths)
            (default: 1)
        extension: str
            Extension specifies the fileformat to store the data. (default: 'feather')
        """
        self.save_events(events_dirname, verbose=verbose, extension=extension)
        self.save_preprocessed(preprocessed_dirname, verbose=verbose, extension=extension)
        return self

    def save_events(
            self,
            events_dirname: str | None = None,
            verbose: int = 1,
            extension: str = 'feather',
    ) -> Dataset:
        """Save events to files.

        Data will be saved as feather files to ``Dataset.events_roothpath`` with the same directory
        structure as the raw data.

        Parameters
        ----------
        events_dirname: str | None
            One-time usage of an alternative directory name to save data relative to dataset path.
            This argument is used only for this single call and does not alter
            :py:meth:`pymovements.Dataset.events_rootpath`. (default: None)
        verbose: int
            Verbosity level (0: no print output, 1: show progress bar, 2: print saved filepaths)
            (default: 1)
        extension: str
            Specifies the file format for loading data. Valid options are: `csv`, `feather`.
            (default: 'feather')

        Returns
        -------
        Dataset
            Returns self, useful for method cascading.

        Raises
        ------
        ValueError
            If extension is not in list of valid extensions.
        """
        dataset_files.save_events(
            events=self.events,
            fileinfo=self.fileinfo['gaze'],
            paths=self.paths,
            events_dirname=events_dirname,
            verbose=verbose,
            extension=extension,
        )
        return self

    def save_preprocessed(
            self,
            preprocessed_dirname: str | None = None,
            verbose: int = 1,
            extension: str = 'feather',
    ) -> Dataset:
        """Save preprocessed gaze files.

        Data will be saved as feather files to ``Dataset.preprocessed_roothpath`` with the same
        directory structure as the raw data.

        Parameters
        ----------
        preprocessed_dirname: str | None
            One-time usage of an alternative directory name to save data relative to dataset path.
            This argument is used only for this single call and does not alter
            :py:meth:`pymovements.Dataset.preprocessed_rootpath`. (default: None)
        verbose: int
            Verbosity level (0: no print output, 1: show progress bar, 2: print saved filepaths)
            (default: 1)
        extension: str
            Specifies the file format for loading data. Valid options are: `csv`, `feather`.
            (default: 'feather')

        Returns
        -------
        Dataset
            Returns self, useful for method cascading.

        Raises
        ------
        ValueError
            If extension is not in list of valid extensions.
        """
        dataset_files.save_preprocessed(
            gaze=self.gaze,
            fileinfo=self.fileinfo['gaze'],
            paths=self.paths,
            preprocessed_dirname=preprocessed_dirname,
            verbose=verbose,
            extension=extension,
        )
        return self

    def download(
            self,
            *,
            extract: bool = True,
            remove_finished: bool = False,
            verbose: int = 1,
    ) -> Dataset:
        """Download dataset resources.

        This downloads all resources of the dataset. Per default this also extracts all archives
        into :py:meth:`Dataset.paths.raw`,
        To save space on your device you can remove the archive files after
        successful extraction with ``remove_finished=True``.

        If a corresponding file already exists in the local system, its checksum is calculated and
        checked against the expected checksum.
        Downloading will be evaded if the integrity of the existing file can be verified.
        If the existing file does not match the expected checksum it is overwritten with the
        downloaded new file.

        Parameters
        ----------
        extract: bool
            Extract dataset archive files. (default: True)
        remove_finished: bool
            Remove archive files after extraction. (default: False)
        verbose: int
            Verbosity levels: (1) Show download progress bar and print info messages on downloading
            and extracting archive files without printing messages for recursive archive extraction.
            (2) Print additional messages for each recursive archive extract. (default: 1)

        Returns
        -------
        Dataset
            Returns self, useful for method cascading.

        Raises
        ------
        AttributeError
            If number of mirrors or number of resources specified for dataset is zero.
        RuntimeError
            If downloading a resource failed for all given mirrors.
        """
        dataset_download.download_dataset(
            definition=self.definition,
            paths=self.paths,
            extract=extract,
            remove_finished=remove_finished,
            verbose=bool(verbose),
        )
        return self

    def extract(
            self,
            remove_finished: bool = False,
            remove_top_level: bool = True,
            verbose: int = 1,
    ) -> Dataset:
        """Extract downloaded dataset archive files.

        Parameters
        ----------
        remove_finished: bool
            Remove archive files after extraction. (default: False)
        remove_top_level: bool
            If ``True``, remove the top-level directory if it has only one child. (default: True)
        verbose: int
            Verbosity levels: (1) Print messages for extracting each dataset resource without
            printing messages for recursive archives. (2) Print additional messages for each
            recursive archive extract. (default: 1)

        Returns
        -------
        Dataset
            Returns self, useful for method cascading.
        """
        dataset_download.extract_dataset(
            definition=self.definition,
            paths=self.paths,
            remove_finished=remove_finished,
            remove_top_level=remove_top_level,
            verbose=verbose,
        )
        return self

    @property
    def path(self) -> Path:
        """The path to the dataset directory.

        The dataset path points to the dataset directory under the root path. Per default the
        dataset path points to the exact same directory as the root path. Add ``dataset_dirname``
        to your initialization call to specify an explicit dataset directory in your root path.

        Returns
        -------
        Path
            Path to the dataset directory.

        Example
        -------
        By passing a `str` or a `Path` as `path` during initialization you can explicitly set the
        directory path of the dataset:
        >>> import pymovements as pm
        >>>
        >>> dataset = pm.Dataset("ToyDataset", path='/path/to/your/dataset')
        >>> dataset.path# doctest: +SKIP
        Path('/path/to/your/dataset')

        If you just want to specify the root directory path which holds all your local datasets, you
        can create pass a :py:class:`~pymovements.dataset.DatasetPaths` object and set the `root`:
        >>> paths = pm.DatasetPaths(root='/path/to/your/common/root/')
        >>> dataset = pm.Dataset("ToyDataset", path=paths)
        >>> dataset.path# doctest: +SKIP
        Path('/path/to/your/common/root/ToyDataset')

        You can also specify an alternative dataset directory name:
        >>> paths = pm.DatasetPaths(root='/path/to/your/common/root/', dataset='my_dataset')
        >>> dataset = pm.Dataset("ToyDataset", path=paths)
        >>> dataset.path# doctest: +SKIP
        Path('/path/to/your/common/root/my_dataset')
        """
        return self.paths.dataset

    def _check_fileinfo(self) -> None:
        """Check if fileinfo attribute is set and there is at least one row present."""
        if self.fileinfo is None:
            raise AttributeError(
                'fileinfo was not loaded yet. please run load() or scan() beforehand',
            )
        if len(self.fileinfo) == 0:
            raise AttributeError('no files present in fileinfo attribute')

    def _check_gaze_dataframe(self) -> None:
        """Check if gaze attribute is set and there is at least one gaze dataframe available."""
        if self.gaze is None:
            raise AttributeError('gaze files were not loaded yet. please run load() beforehand')
        if len(self.gaze) == 0:
            raise AttributeError('no files present in gaze attribute')

    def to_yaml(self, yaml_path: str | Path) -> None:
        """Write the dataset definition to a YAML file.

        Parameters
        ----------
        yaml_path: str | Path
            Path where to save the YAML file to.
        """
        self.definition.to_yaml(yaml_path)<|MERGE_RESOLUTION|>--- conflicted
+++ resolved
@@ -50,15 +50,9 @@
     ----------
     definition: str | Path | DatasetDefinition | type[DatasetDefinition]
         Dataset definition to initialize dataset with.
-<<<<<<< HEAD
-    path: str | Path | DatasetPaths
-        Path to the dataset directory. You can set up a custom directory structure
-        by passing a :py:class:`~pymovements.DatasetPaths` instance.
-=======
     path : str | Path | DatasetPaths
         Path to the dataset directory. You can set up a custom directory structure by passing a
         :py:class:`~pymovements.dataset.DatasetPaths` instance.
->>>>>>> 62cdbbec
     """
 
     def __init__(
