--- conflicted
+++ resolved
@@ -141,13 +141,8 @@
         if self.definition.has_files['precomputed_events']:
             self.load_precomputed_events()
 
-<<<<<<< HEAD
         if self.definition.has_files['stimulus']:
             self.load_stimulus_files()
-=======
-        if self.definition.has_files['precomputed_aois']:
-            self.load_precomputed_aois()
->>>>>>> 649b1aab
 
         # Reading measures files precomuted by authors of the dataset
         if self.definition.has_files['precomputed_reading_measures']:
@@ -225,22 +220,12 @@
         )
         return self
 
-<<<<<<< HEAD
     def load_stimulus_files(self) -> None:
         """Load stimulus files."""
         self._check_fileinfo()
         self.stimulus = dataset_files.load_stimulus(
             self.definition,
             self.fileinfo['stimulus'],
-=======
-    def load_precomputed_aois(self) -> None:
-        """Load precomputed aois."""
-        self._check_fileinfo()
-        self.precomputed_events = dataset_files.load_precomputed_event_files(
-            self.definition,
-            self.fileinfo['precomputed_aois'],
->>>>>>> 649b1aab
-            self.paths,
         )
 
     def load_precomputed_events(self) -> None:
