--- conflicted
+++ resolved
@@ -30,11 +30,7 @@
 import polars as pl
 from tqdm.auto import tqdm
 
-<<<<<<< HEAD
-=======
 from pymovements._utils._html import repr_html
-from pymovements.dataset import dataset_download
->>>>>>> 362c4f85
 from pymovements.dataset import dataset_files
 from pymovements.dataset._archives import _extract_dataset
 from pymovements.dataset._downloads import _download_dataset
@@ -1010,13 +1006,9 @@
         RuntimeError
             If downloading a resource failed for all given mirrors.
         """
-<<<<<<< HEAD
+        logger.info(self._disclaimer())
+
         _download_dataset(
-=======
-        logger.info(self._disclaimer())
-
-        dataset_download.download_dataset(
->>>>>>> 362c4f85
             definition=self.definition,
             paths=self.paths,
             extract=extract,
