# Copyright (c) 2022-2025 The pymovements Project Authors
#
# Permission is hereby granted, free of charge, to any person obtaining a copy
# of this software and associated documentation files (the "Software"), to deal
# in the Software without restriction, including without limitation the rights
# to use, copy, modify, merge, publish, distribute, sublicense, and/or sell
# copies of the Software, and to permit persons to whom the Software is
# furnished to do so, subject to the following conditions:
#
# The above copyright notice and this permission notice shall be included in all
# copies or substantial portions of the Software.
#
# THE SOFTWARE IS PROVIDED "AS IS", WITHOUT WARRANTY OF ANY KIND, EXPRESS OR
# IMPLIED, INCLUDING BUT NOT LIMITED TO THE WARRANTIES OF MERCHANTABILITY,
# FITNESS FOR A PARTICULAR PURPOSE AND NONINFRINGEMENT. IN NO EVENT SHALL THE
# AUTHORS OR COPYRIGHT HOLDERS BE LIABLE FOR ANY CLAIM, DAMAGES OR OTHER
# LIABILITY, WHETHER IN AN ACTION OF CONTRACT, TORT OR OTHERWISE, ARISING FROM,
# OUT OF OR IN CONNECTION WITH THE SOFTWARE OR THE USE OR OTHER DEALINGS IN THE
# SOFTWARE.
"""Provides the Dataset class."""
from __future__ import annotations

from collections.abc import Callable
from collections.abc import Sequence
from copy import deepcopy
from pathlib import Path
from typing import Any

import polars as pl
from tqdm.auto import tqdm

from pymovements.dataset import dataset_download
from pymovements.dataset import dataset_files
from pymovements.dataset.dataset_definition import DatasetDefinition
from pymovements.dataset.dataset_library import DatasetLibrary
from pymovements.dataset.dataset_paths import DatasetPaths
from pymovements.events import EventDataFrame
from pymovements.events.precomputed import PrecomputedEventDataFrame
from pymovements.gaze import GazeDataFrame
from pymovements.reading_measures import ReadingMeasures


class Dataset:
    """Dataset base class.

    Initialize the dataset object.

    Parameters
    ----------
    definition: str | Path | DatasetDefinition | type[DatasetDefinition]
        Dataset definition to initialize dataset with.
    path : str | Path | DatasetPaths
        Path to the dataset directory. You can set up a custom directory structure by passing a
        :py:class:`~pymovements.dataset.DatasetPaths` instance.
    """

    def __init__(
            self,
            definition: str | Path | DatasetDefinition | type[DatasetDefinition],
            path: str | Path | DatasetPaths,
    ):
        self.fileinfo: pl.DataFrame = pl.DataFrame()
        self.gaze: list[GazeDataFrame] = []
        self.events: list[EventDataFrame] = []
        self.precomputed_events: list[PrecomputedEventDataFrame] = []
        self.precomputed_reading_measures: list[ReadingMeasures] = []

        # Handle different definition input types
        if isinstance(definition, (str, Path)):
            # Check if it's a path to a YAML file
            if isinstance(definition, Path) or str(definition).endswith('.yaml'):
                self.definition = DatasetDefinition.from_yaml(definition)
            else:
                # Try to load from registered datasets
                self.definition = DatasetLibrary.get(definition)

        elif isinstance(definition, type):
            self.definition = definition()
        else:
            self.definition = deepcopy(definition)

        # Handle path setup
        if isinstance(path, (str, Path)):
            self.paths = DatasetPaths(root=path, dataset='.')
        else:
            self.paths = deepcopy(path)

        # Fill dataset directory name with dataset definition name if specified
        self.paths.fill_name(self.definition.name)

    def load(
            self,
            *,
            events: bool | None = None,
            preprocessed: bool = False,
            subset: dict[str, float | int | str | list[float | int | str]] | None = None,
            events_dirname: str | None = None,
            preprocessed_dirname: str | None = None,
            extension: str = 'feather',
    ) -> Dataset:
        """Parse file information and load all gaze files.

        The parsed file information is assigned to the `fileinfo` attribute.
        All gaze files will be loaded as dataframes and assigned to the `gaze` attribute.

        Parameters
        ----------
        events: bool | None
            If ``True``, load previously saved event data. (default: None)
        preprocessed: bool
            If ``True``, load previously saved preprocessed data, otherwise load raw data.
            (default: False)
        subset:  dict[str, float | int | str | list[float | int | str]] | None
            If specified, load only a subset of the dataset. All keys in the dictionary must be
            present in the fileinfo dataframe inferred by `scan()`. Values can be either
            float, int , str or a list of these. (default: None)
        events_dirname: str | None
            One-time usage of an alternative directory name to save data relative to
            :py:meth:`pymovements.Dataset.path`.
            This argument is used only for this single call and does not alter
            :py:meth:`pymovements.Dataset.events_rootpath`. (default: None)
        preprocessed_dirname: str | None
            One-time usage of an alternative directory name to save data relative to
            :py:meth:`pymovements.Dataset.path`.
            This argument is used only for this single call and does not alter
            :py:meth:`pymovements.Dataset.preprocessed_rootpath`. (default: None)
        extension: str
            Specifies the file format for loading data. Valid options are: `csv`, `feather`,
            `tsv`, `txt`, `asc`.
            (default: 'feather')

        Returns
        -------
        Dataset
            Returns self, useful for method cascading.
        """
        self.scan()
        self.fileinfo = dataset_files.take_subset(fileinfo=self.fileinfo, subset=subset)

        if self.definition.has_files['gaze']:
            self.load_gaze_files(
                preprocessed=preprocessed,
                preprocessed_dirname=preprocessed_dirname,
                extension=extension,
            )

        # Event files precomuted by authors of the dataset
        if self.definition.has_files['precomputed_events']:
            self.load_precomputed_events()

        # Reading measures files precomuted by authors of the dataset
        if self.definition.has_files['precomputed_reading_measures']:
            self.load_precomputed_reading_measures()

        # Events extracted previously by pymovements
        if events:
            self.load_event_files(
                events_dirname=events_dirname,
                extension=extension,
            )
            for loaded_gaze_df, loaded_events_df in zip(self.gaze, self.events):
                loaded_gaze_df.events = loaded_events_df

        return self

    def scan(self) -> Dataset:
        """Infer information from filepaths and filenames.

        Returns
        -------
        Dataset
            Returns self, useful for method cascading.

        Raises
        ------
        AttributeError
            If no regular expression for parsing filenames is defined.
        RuntimeError
            If an error occurred during matching filenames or no files have been found.
        """
        self.fileinfo = dataset_files.scan_dataset(definition=self.definition, paths=self.paths)
        return self

    def load_gaze_files(
            self,
            preprocessed: bool = False,
            preprocessed_dirname: str | None = None,
            extension: str = 'feather',
    ) -> Dataset:
        """Load all available gaze data files.

        Parameters
        ----------
        preprocessed: bool
            If ``True``, saved preprocessed data will be loaded, otherwise raw data will be loaded.
            (default: False)
        preprocessed_dirname: str | None
            One-time usage of an alternative directory name to save data relative to
            :py:meth:`pymovements.Dataset.path`.
            This argument is used only for this single call and does not alter
            :py:meth:`pymovements.Dataset.preprocessed_rootpath`. (default: None)
        extension: str
            Specifies the file format for loading data. Valid options are: `csv`, `feather`,
            `tsv`, `txt`, `asc`.
            (default: 'feather')

        Returns
        -------
        Dataset
            Returns self, useful for method cascading.

        Raises
        ------
        AttributeError
            If `fileinfo` is None or the `fileinfo` dataframe is empty.
        RuntimeError
            If file type of gaze file is not supported.
        """
        self._check_fileinfo()
        self.gaze = dataset_files.load_gaze_files(
            definition=self.definition,
            fileinfo=self.fileinfo['gaze'],
            paths=self.paths,
            preprocessed=preprocessed,
            preprocessed_dirname=preprocessed_dirname,
            extension=extension,
        )

        return self

    def load_precomputed_events(self) -> None:
        """Load precomputed events."""
        self._check_fileinfo()
        self.precomputed_events = dataset_files.load_precomputed_event_files(
            self.definition,
            self.fileinfo['precomputed_events'],
            self.paths,
        )

    def load_precomputed_reading_measures(self) -> None:
        """Load precomputed events."""
        self._check_fileinfo()
        self.precomputed_reading_measures = dataset_files.load_precomputed_reading_measures(
            self.definition,
            self.fileinfo['precomputed_reading_measures'],
            self.paths,
        )

    def split_gaze_data(
            self,
            by: Sequence[str],
    ) -> None:
        """Split gaze data into separated GazeDataFrame's.

        Parameters
        ----------
        by: Sequence[str]
            Column(s) to split dataframe by.
        """
        fileinfo_dicts = self.fileinfo['gaze'].to_dicts()

        all_gaze_frames = []
        all_fileinfo_rows = []

        for frame, fileinfo_row in zip(self.gaze, fileinfo_dicts):
            split_frames = frame.split(by=by)
            all_gaze_frames.extend(split_frames)
            all_fileinfo_rows.extend([fileinfo_row] * len(split_frames))

        self.gaze = all_gaze_frames
        self.fileinfo['gaze'] = pl.concat([pl.from_dict(row) for row in all_fileinfo_rows])

    def split_precomputed_events(
            self,
            by: list[str] | str,
    ) -> None:
        """Split precomputed event data into seperated PrecomputedEventDataFrame's.

        Parameters
        ----------
        by: list[str] | str
            Column's to split dataframe by.
        """
        if isinstance(by, str):
            by = [by]
        self.precomputed_events = [
            PrecomputedEventDataFrame(new_frame) for _frame in self.precomputed_events
            for new_frame in _frame.frame.partition_by(by=by)
        ]

    def load_event_files(
            self,
            events_dirname: str | None = None,
            extension: str = 'feather',
    ) -> Dataset:
        """Load all available event files.

        Parameters
        ----------
        events_dirname: str | None
            One-time usage of an alternative directory name to save data relative to
            :py:meth:`pymovements.Dataset.path`.
            This argument is used only for this single call and does not alter
            :py:meth:`pymovements.Dataset.events_rootpath`. (default: None)
        extension: str
            Specifies the file format for loading data. Valid options are: `csv`, `feather`.
            (default: 'feather')

        Returns
        -------
        Dataset
            List of event dataframes.

        Raises
        ------
        AttributeError
            If `fileinfo` is None or the `fileinfo` dataframe is empty.
        ValueError
            If extension is not in list of valid extensions.
        """
        self._check_fileinfo()
        self.events = dataset_files.load_event_files(
            definition=self.definition,
            fileinfo=self.fileinfo['gaze'],
            paths=self.paths,
            events_dirname=events_dirname,
            extension=extension,
        )
        return self

    def apply(
            self,
            function: str,
            *,
            verbose: bool = True,
            **kwargs: Any,
    ) -> Dataset:
        """Apply preprocessing method to all GazeDataFrames in Dataset.

        Parameters
        ----------
        function: str
            Name of the preprocessing function to apply.
        verbose : bool
            If True, show progress bar of computation. (default: True)
        **kwargs: Any
            kwargs that will be forwarded when calling the preprocessing method.

        Returns
        -------
        Dataset
            Returns preprocessed dataset.

        Examples
        --------
        Let's load in our dataset first,
        >>> import pymovements as pm
        >>>
        >>> dataset = pm.Dataset("ToyDataset", path='toy_dataset')
        >>> dataset.download()# doctest:+ELLIPSIS
        Downloading ... to toy_dataset...downloads...
        Checking integrity of ...
        Extracting ... to toy_dataset...raw
        <pymovements.dataset.dataset.Dataset object at ...>
        >>> dataset.load()# doctest:+ELLIPSIS
        <pymovements.dataset.dataset.Dataset object at ...>

        Use apply for your gaze transformations:
        >>> dataset.apply('pix2deg')# doctest:+ELLIPSIS
        <pymovements.dataset.dataset.Dataset object at ...>

        >>> dataset.apply('pos2vel', method='neighbors')# doctest:+ELLIPSIS
        <pymovements.dataset.dataset.Dataset object at ...>

        Use apply for your event detection:
        >>> dataset.apply('ivt')# doctest:+ELLIPSIS
        <pymovements.dataset.dataset.Dataset object at ...>

        >>> dataset.apply('microsaccades', minimum_duration=8)# doctest:+ELLIPSIS
        <pymovements.dataset.dataset.Dataset object at ...>

        Use apply for upsampling, downsampling or making the sampling rate constant
        using resample:
        >>> dataset.apply('resample', resampling_rate=2000)# doctest:+ELLIPSIS
        <pymovements.dataset.dataset.Dataset object at ...>
        """
        self._check_gaze_dataframe()

        disable_progressbar = not verbose
        for gaze in tqdm(self.gaze, disable=disable_progressbar):
            gaze.apply(function, **kwargs)

        return self

    def clip(
            self,
            lower_bound: int | float | None,
            upper_bound: int | float | None,
            *,
            input_column: str,
            output_column: str,
            verbose: bool = True,
            **kwargs: Any,
    ) -> Dataset:
        """Clip gaze signal values.

        This method requires a properly initialized :py:attr:`~.Dataset.experiment` attribute.

        After success, the gaze dataframe is clipped.

        Parameters
        ----------
        lower_bound : int | float | None
            Lower bound of the clipped column.
        upper_bound : int | float | None
            Upper bound of the clipped column.
        input_column : str
            Name of the input column.
        output_column : str
            Name of the output column.
        verbose : bool
            If True, show progress of computation. (default: True)
        **kwargs: Any
            Additional keyword arguments to be passed to the :func:`~transforms.clip()` method.

        Returns
        -------
        Dataset
            Returns self, useful for method cascading.

        Raises
        ------
        AttributeError
            If `gaze` is None or there are no gaze dataframes present in the `gaze` attribute, or
            if experiment is None.
        """
        return self.apply(
            'clip',
            lower_bound=lower_bound,
            upper_bound=upper_bound,
            input_column=input_column,
            output_column=output_column,
            verbose=verbose,
            **kwargs,
        )

    def resample(
            self,
            resampling_rate: float,
            columns: str | list[str] = 'all',
            fill_null_strategy: str = 'interpolate_linear',
            verbose: bool = True,
    ) -> Dataset:
        """Resample a DataFrame to a new sampling rate by timestamps in time column.

        The DataFrame is resampled by upsampling or downsampling the data to the new sampling rate.
        Can also be used to achieve a constant sampling rate for inconsistent data.

        Parameters
        ----------
        resampling_rate: float
            The new sampling rate.
        columns: str | list[str]
            The columns to apply the fill null strategy. Specify a single column name or a list of
            column names. If 'all' is specified, the fill null strategy is applied to all columns.
            (default: 'all')
        fill_null_strategy: str
            The strategy to fill null values of the resampled DataFrame. Supported strategies
            are: 'forward', 'backward', 'interpolate_linear', 'interpolate_nearest'.
            (default: 'interpolate_linear')
        verbose: bool
            If True, show progress of computation. (default: True)

        Returns
        -------
        Dataset
        """
        return self.apply(
            'resample',
            resampling_rate=resampling_rate,
            fill_null_strategy=fill_null_strategy,
            columns=columns,
            verbose=verbose,
        )

    def pix2deg(self, verbose: bool = True) -> Dataset:
        """Compute gaze positions in degrees of visual angle from pixel coordinates.

        This method requires a properly initialized :py:attr:`~.Dataset.experiment` attribute.

        After success, the gaze dataframe is extended by the resulting dva columns.

        Parameters
        ----------
        verbose : bool
            If True, show progress of computation. (default: True)

        Returns
        -------
        Dataset
            Returns self, useful for method cascading.

        Raises
        ------
        AttributeError
            If `gaze` is None or there are no gaze dataframes present in the `gaze` attribute, or
            if experiment is None.
        """
        return self.apply('pix2deg', verbose=verbose)

    def deg2pix(
            self,
            pixel_origin: str = 'upper left',
            position_column: str = 'position',
            pixel_column: str = 'pixel',
            verbose: bool = True,
    ) -> Dataset:
        """Compute gaze positions in pixel coordinates from degrees of visual angle.

        This method requires a properly initialized :py:attr:`~.Dataset.experiment` attribute.

        After success, the gaze dataframe is extended by the resulting dva columns.

        Parameters
        ----------
        pixel_origin: str
            The desired location of the pixel origin. (default: 'upper left')
            Supported values: ``center``, ``upper left``.
        position_column: str
            The input position column name. (default: 'position')
        pixel_column: str
            The output pixel column name. (default: 'pixel')
        verbose : bool
            If True, show progress of computation. (default: True)

        Returns
        -------
        Dataset
            Returns self, useful for method cascading.

        Raises
        ------
        AttributeError
            If `gaze` is None or there are no gaze dataframes present in the `gaze` attribute, or
            if experiment is None.
        """
        return self.apply(
            'deg2pix',
            pixel_origin=pixel_origin,
            position_column=position_column,
            pixel_column=pixel_column,
            verbose=verbose,
        )

    def pos2acc(
            self,
            *,
            degree: int = 2,
            window_length: int = 7,
            padding: str | float | int | None = 'nearest',
            verbose: bool = True,
    ) -> Dataset:
        """Compute gaze accelerations in dva/s^2 from dva coordinates.

        This method requires a properly initialized :py:attr:`~.Dataset.experiment` attribute.

        After success, the gaze dataframe is extended by the resulting acceleration columns.

        Parameters
        ----------
        degree: int
            The degree of the polynomial to use. (default: 2)
        window_length: int
            The window size to use. (default: 7)
        padding: str | float | int | None
            The padding method to use. See ``savitzky_golay`` for details. (default: 'nearest')
        verbose: bool
            If True, show progress of computation. (default: True)

        Returns
        -------
        Dataset
            Returns self, useful for method cascading.

        Raises
        ------
        AttributeError
            If `gaze` is None or there are no gaze dataframes present in the `gaze` attribute, or
            if experiment is None.
        """
        return self.apply(
            'pos2acc',
            window_length=window_length,
            degree=degree,
            padding=padding,
            verbose=verbose,
        )

    def pos2vel(
            self,
            method: str = 'fivepoint',
            *,
            verbose: bool = True,
            **kwargs: Any,
    ) -> Dataset:
        """Compute gaze velocites in dva/s from dva coordinates.

        This method requires a properly initialized :py:attr:`~.Dataset.experiment` attribute.

        After success, the gaze dataframe is extended by the resulting velocity columns.

        Parameters
        ----------
        method: str
            Computation method. See :func:`~transforms.pos2vel()` for details.
            (default: 'fivepoint')
        verbose: bool
            If True, show progress of computation. (default: True)
        **kwargs: Any
            Additional keyword arguments to be passed to the :func:`~transforms.pos2vel()` method.

        Returns
        -------
        Dataset
            Returns self, useful for method cascading.

        Raises
        ------
        AttributeError
            If `gaze` is None or there are no gaze dataframes present in the `gaze` attribute, or
            if experiment is None.
        """
        return self.apply('pos2vel', method=method, verbose=verbose, **kwargs)

    def detect_events(
            self,
            method: Callable[..., EventDataFrame] | str,
            *,
            eye: str = 'auto',
            clear: bool = False,
            verbose: bool = True,
            **kwargs: Any,
    ) -> Dataset:
        """Detect events by applying a specific event detection method.

        Parameters
        ----------
        method : Callable[..., EventDataFrame] | str
            The event detection method to be applied.
        eye: str
            Select which eye to choose. Valid options are ``auto``, ``left``, ``right`` or ``None``.
            If ``auto`` is passed, eye is inferred in the order ``['right', 'left', 'eye']`` from
            the available :py:attr:`~.Dataset.gaze` dataframe columns. (default: 'auto')
        clear: bool
            If ``True``, event DataFrame will be overwritten with new DataFrame instead of being
             merged into the existing one. (default: False)
        verbose: bool
            If ``True``, show progress bar. (default: True)
        **kwargs: Any
            Additional keyword arguments to be passed to the event detection method.

        Returns
        -------
        Dataset
            Returns self, useful for method cascading.

        Raises
        ------
        AttributeError
            If gaze files have not been loaded yet or gaze files do not contain the right columns.
        """
        return self.detect(
            method=method,
            eye=eye,
            clear=clear,
            verbose=verbose,
            **kwargs,
        )

    def detect(
            self,
            method: Callable[..., EventDataFrame] | str,
            *,
            eye: str = 'auto',
            clear: bool = False,
            verbose: bool = True,
            **kwargs: Any,
    ) -> Dataset:
        """Detect events by applying a specific event detection method.

        Alias for :py:meth:`pymovements.Dataset.detect_events`

        Parameters
        ----------
        method: Callable[..., EventDataFrame] | str
            The event detection method to be applied.
        eye: str
            Select which eye to choose. Valid options are ``auto``, ``left``, ``right`` or ``None``.
            If ``auto`` is passed, eye is inferred in the order ``['right', 'left', 'eye']`` from
            the available :py:attr:`~.Dataset.gaze` dataframe columns. (default: 'auto')
        clear: bool
            If ``True``, event DataFrame will be overwritten with new DataFrame instead of being
             merged into the existing one. (default: False)
        verbose: bool
            If ``True``, show progress bar. (default: True)
        **kwargs: Any
            Additional keyword arguments to be passed to the event detection method.

        Returns
        -------
        Dataset
            Returns self, useful for method cascading.

        Raises
        ------
        AttributeError
            If gaze files have not been loaded yet or gaze files do not contain the right columns.
        """
        self._check_gaze_dataframe()

        if not self.events:
            self.events = [gaze.events for gaze in self.gaze]

        disable_progressbar = not verbose
        for file_id, (gaze, fileinfo_row) in tqdm(
                enumerate(zip(self.gaze, self.fileinfo['gaze'].to_dicts())),
                disable=disable_progressbar,
        ):
            gaze.detect(method, eye=eye, clear=clear, **kwargs)
            # workaround until events are fully part of the GazeDataFrame
            gaze.events.frame = dataset_files.add_fileinfo(
                definition=self.definition,
                df=gaze.events.frame,
                fileinfo=fileinfo_row,
            )
            self.events[file_id] = gaze.events
        return self

    def compute_event_properties(
            self,
            event_properties: str | tuple[str, dict[str, Any]]
            | list[str | tuple[str, dict[str, Any]]],
            name: str | None = None,
            verbose: bool = True,
    ) -> Dataset:
        """Calculate an event property and add it as a column to the event dataframe.

        Parameters
        ----------
        event_properties: str | tuple[str, dict[str, Any]] | list[str | tuple[str, dict[str, Any]]]
            The event properties to compute.
        name: str | None
            Process only events that match the name. (default: None)
        verbose : bool
            If ``True``, show progress bar. (default: True)

        Raises
        ------
        InvalidProperty
            If ``property_name`` is not a valid property. See
            :py:mod:`pymovements.events` for an overview of supported properties.
        RuntimeError
            If specified event name ``name`` is missing from ``events``.
        ValueError
            If the computed property already exists in the event dataframe.

        Returns
        -------
        Dataset
            Returns self, useful for method cascading.
        """
<<<<<<< HEAD
        processor = EventGazeProcessor(event_properties)

        identifier_columns = [
            column
            for column in self.fileinfo['gaze'].columns
            if column != 'filepath'
        ]
        event_property_names = [property[0] for property in processor.event_properties]
        existing_columns = set(self.events[0].columns) & set(event_property_names)
        if existing_columns:
            raise ValueError(
                f"The following event properties already exist and cannot be recomputed: "
                f"{existing_columns}. Please remove them first.",
            )
        disable_progressbar = not verbose
        for events, gaze in tqdm(zip(self.events, self.gaze), disable=disable_progressbar):
            new_properties = processor.process(
                events, gaze, identifiers=identifier_columns, name=name,
            )
            join_on = identifier_columns + ['name', 'onset', 'offset']
            events.add_event_properties(new_properties, join_on=join_on)

=======
        for gaze in tqdm(self.gaze, disable=not verbose):
            gaze.compute_event_properties(event_properties, name=name)
>>>>>>> 14b56f7b
        return self

    def compute_properties(
            self,
            event_properties: str | tuple[str, dict[str, Any]]
            | list[str | tuple[str, dict[str, Any]]],
            name: str | None = None,
            verbose: bool = True,
    ) -> Dataset:
        """Calculate an event property for and add it as a column to the event dataframe.

        Alias for :py:meth:`pymovements.Dataset.compute_event_properties`

        Parameters
        ----------
        event_properties: str | tuple[str, dict[str, Any]] | list[str | tuple[str, dict[str, Any]]]
            The event properties to compute.
        name: str | None
            Process only events that match the name. (default: None)
        verbose: bool
            If ``True``, show progress bar. (default: True)

        Returns
        -------
        Dataset
            Returns self, useful for method cascading.

        Raises
        ------
        InvalidProperty
            If ``property_name`` is not a valid property. See
            :py:mod:`pymovements.events` for an overview of supported properties.
        """
        return self.compute_event_properties(
            event_properties=event_properties,
            name=name,
            verbose=verbose,
        )

    def clear_events(self) -> Dataset:
        """Clear event DataFrame.

        Returns
        -------
        Dataset
            Returns self, useful for method cascading.
        """
        if len(self.events) == 0:
            return self

        for file_id, _ in enumerate(self.events):
            self.events[file_id] = EventDataFrame()

        return self

    def save(
            self,
            events_dirname: str | None = None,
            preprocessed_dirname: str | None = None,
            verbose: int = 1,
            extension: str = 'feather',
    ) -> Dataset:
        """Save preprocessed gaze and event files.

        Data will be saved as feather/csv files to ``Dataset.preprocessed_roothpath`` or
        ``Dataset.events_roothpath`` with the same directory structure as the raw data.

        Returns
        -------
        Dataset
            Returns self, useful for method cascading.

        Parameters
        ----------
        events_dirname: str | None
            One-time usage of an alternative directory name to save data relative to dataset path.
            This argument is used only for this single call and does not alter
            :py:meth:`pymovements.Dataset.events_rootpath`. (default: None)
        preprocessed_dirname: str | None
            One-time usage of an alternative directory name to save data relative to dataset path.
            This argument is used only for this single call and does not alter
            :py:meth:`pymovements.Dataset.preprocessed_rootpath`. (default: None)
        verbose: int
            Verbosity level (0: no print output, 1: show progress bar, 2: print saved filepaths)
            (default: 1)
        extension: str
            Extension specifies the fileformat to store the data. (default: 'feather')
        """
        self.save_events(events_dirname, verbose=verbose, extension=extension)
        self.save_preprocessed(preprocessed_dirname, verbose=verbose, extension=extension)
        return self

    def save_events(
            self,
            events_dirname: str | None = None,
            verbose: int = 1,
            extension: str = 'feather',
    ) -> Dataset:
        """Save events to files.

        Data will be saved as feather files to ``Dataset.events_roothpath`` with the same directory
        structure as the raw data.

        Parameters
        ----------
        events_dirname: str | None
            One-time usage of an alternative directory name to save data relative to dataset path.
            This argument is used only for this single call and does not alter
            :py:meth:`pymovements.Dataset.events_rootpath`. (default: None)
        verbose: int
            Verbosity level (0: no print output, 1: show progress bar, 2: print saved filepaths)
            (default: 1)
        extension: str
            Specifies the file format for loading data. Valid options are: `csv`, `feather`.
            (default: 'feather')

        Returns
        -------
        Dataset
            Returns self, useful for method cascading.

        Raises
        ------
        ValueError
            If extension is not in list of valid extensions.
        """
        dataset_files.save_events(
            events=self.events,
            fileinfo=self.fileinfo['gaze'],
            paths=self.paths,
            events_dirname=events_dirname,
            verbose=verbose,
            extension=extension,
        )
        return self

    def save_preprocessed(
            self,
            preprocessed_dirname: str | None = None,
            verbose: int = 1,
            extension: str = 'feather',
    ) -> Dataset:
        """Save preprocessed gaze files.

        Data will be saved as feather files to ``Dataset.preprocessed_roothpath`` with the same
        directory structure as the raw data.

        Parameters
        ----------
        preprocessed_dirname: str | None
            One-time usage of an alternative directory name to save data relative to dataset path.
            This argument is used only for this single call and does not alter
            :py:meth:`pymovements.Dataset.preprocessed_rootpath`. (default: None)
        verbose: int
            Verbosity level (0: no print output, 1: show progress bar, 2: print saved filepaths)
            (default: 1)
        extension: str
            Specifies the file format for loading data. Valid options are: `csv`, `feather`.
            (default: 'feather')

        Returns
        -------
        Dataset
            Returns self, useful for method cascading.

        Raises
        ------
        ValueError
            If extension is not in list of valid extensions.
        """
        dataset_files.save_preprocessed(
            gaze=self.gaze,
            fileinfo=self.fileinfo['gaze'],
            paths=self.paths,
            preprocessed_dirname=preprocessed_dirname,
            verbose=verbose,
            extension=extension,
        )
        return self

    def download(
            self,
            *,
            extract: bool = True,
            remove_finished: bool = False,
            resume: bool = True,
            verbose: int = 1,
    ) -> Dataset:
        """Download dataset resources.

        This downloads all resources of the dataset. Per default this also extracts all archives
        into :py:meth:`Dataset.paths.raw`,
        To save space on your device you can remove the archive files after
        successful extraction with ``remove_finished=True``.

        If a corresponding file already exists in the local system, its checksum is calculated and
        checked against the expected checksum.
        Downloading will be evaded if the integrity of the existing file can be verified.
        If the existing file does not match the expected checksum it is overwritten with the
        downloaded new file.

        Parameters
        ----------
        extract: bool
            Extract dataset archive files. (default: True)
        remove_finished: bool
            Remove archive files after extraction. (default: False)
        resume: bool
            Resume previous extraction by skipping existing files.
            Checks for correct size of existing files but not integrity. (default: True)
        verbose: int
            Verbosity levels: (1) Show download progress bar and print info messages on downloading
            and extracting archive files without printing messages for recursive archive extraction.
            (2) Print additional messages for each recursive archive extract. (default: 1)

        Returns
        -------
        Dataset
            Returns self, useful for method cascading.

        Raises
        ------
        AttributeError
            If number of mirrors or number of resources specified for dataset is zero.
        RuntimeError
            If downloading a resource failed for all given mirrors.
        """
        dataset_download.download_dataset(
            definition=self.definition,
            paths=self.paths,
            extract=extract,
            remove_finished=remove_finished,
            resume=resume,
            verbose=bool(verbose),
        )
        return self

    def extract(
            self,
            *,
            remove_finished: bool = False,
            remove_top_level: bool = True,
            resume: bool = True,
            verbose: int = 1,
    ) -> Dataset:
        """Extract downloaded dataset archive files.

        Parameters
        ----------
        remove_finished: bool
            Remove archive files after extraction. (default: False)
        remove_top_level: bool
            If ``True``, remove the top-level directory if it has only one child. (default: True)
        resume: bool
            Resume previous extraction by skipping existing files.
            Checks for correct size of existing files but not integrity. (default: True)
        verbose: int
            Verbosity levels: (1) Print messages for extracting each dataset resource without
            printing messages for recursive archives. (2) Print additional messages for each
            recursive archive extract. (default: 1)

        Returns
        -------
        Dataset
            Returns self, useful for method cascading.
        """
        dataset_download.extract_dataset(
            definition=self.definition,
            paths=self.paths,
            remove_finished=remove_finished,
            remove_top_level=remove_top_level,
            resume=resume,
            verbose=verbose,
        )
        return self

    @property
    def path(self) -> Path:
        """The path to the dataset directory.

        The dataset path points to the dataset directory under the root path. Per default the
        dataset path points to the exact same directory as the root path. Add ``dataset_dirname``
        to your initialization call to specify an explicit dataset directory in your root path.

        Returns
        -------
        Path
            Path to the dataset directory.

        Example
        -------
        By passing a `str` or a `Path` as `path` during initialization you can explicitly set the
        directory path of the dataset:
        >>> import pymovements as pm
        >>>
        >>> dataset = pm.Dataset("ToyDataset", path='/path/to/your/dataset')
        >>> dataset.path# doctest: +SKIP
        Path('/path/to/your/dataset')

        If you just want to specify the root directory path which holds all your local datasets, you
        can create pass a :py:class:`~pymovements.dataset.DatasetPaths` object and set the `root`:
        >>> paths = pm.DatasetPaths(root='/path/to/your/common/root/')
        >>> dataset = pm.Dataset("ToyDataset", path=paths)
        >>> dataset.path# doctest: +SKIP
        Path('/path/to/your/common/root/ToyDataset')

        You can also specify an alternative dataset directory name:
        >>> paths = pm.DatasetPaths(root='/path/to/your/common/root/', dataset='my_dataset')
        >>> dataset = pm.Dataset("ToyDataset", path=paths)
        >>> dataset.path# doctest: +SKIP
        Path('/path/to/your/common/root/my_dataset')
        """
        return self.paths.dataset

    def _check_fileinfo(self) -> None:
        """Check if fileinfo attribute is set and there is at least one row present."""
        if self.fileinfo is None:
            raise AttributeError(
                'fileinfo was not loaded yet. please run load() or scan() beforehand',
            )
        if len(self.fileinfo) == 0:
            raise AttributeError('no files present in fileinfo attribute')

    def _check_gaze_dataframe(self) -> None:
        """Check if gaze attribute is set and there is at least one gaze dataframe available."""
        if self.gaze is None:
            raise AttributeError('gaze files were not loaded yet. please run load() beforehand')
        if len(self.gaze) == 0:
            raise AttributeError('no files present in gaze attribute')<|MERGE_RESOLUTION|>--- conflicted
+++ resolved
@@ -769,33 +769,8 @@
         Dataset
             Returns self, useful for method cascading.
         """
-<<<<<<< HEAD
-        processor = EventGazeProcessor(event_properties)
-
-        identifier_columns = [
-            column
-            for column in self.fileinfo['gaze'].columns
-            if column != 'filepath'
-        ]
-        event_property_names = [property[0] for property in processor.event_properties]
-        existing_columns = set(self.events[0].columns) & set(event_property_names)
-        if existing_columns:
-            raise ValueError(
-                f"The following event properties already exist and cannot be recomputed: "
-                f"{existing_columns}. Please remove them first.",
-            )
-        disable_progressbar = not verbose
-        for events, gaze in tqdm(zip(self.events, self.gaze), disable=disable_progressbar):
-            new_properties = processor.process(
-                events, gaze, identifiers=identifier_columns, name=name,
-            )
-            join_on = identifier_columns + ['name', 'onset', 'offset']
-            events.add_event_properties(new_properties, join_on=join_on)
-
-=======
         for gaze in tqdm(self.gaze, disable=not verbose):
             gaze.compute_event_properties(event_properties, name=name)
->>>>>>> 14b56f7b
         return self
 
     def compute_properties(
