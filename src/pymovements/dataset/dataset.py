# Copyright (c) 2022-2023 The pymovements Project Authors
#
# Permission is hereby granted, free of charge, to any person obtaining a copy
# of this software and associated documentation files (the "Software"), to deal
# in the Software without restriction, including without limitation the rights
# to use, copy, modify, merge, publish, distribute, sublicense, and/or sell
# copies of the Software, and to permit persons to whom the Software is
# furnished to do so, subject to the following conditions:
#
# The above copyright notice and this permission notice shall be included in all
# copies or substantial portions of the Software.
#
# THE SOFTWARE IS PROVIDED "AS IS", WITHOUT WARRANTY OF ANY KIND, EXPRESS OR
# IMPLIED, INCLUDING BUT NOT LIMITED TO THE WARRANTIES OF MERCHANTABILITY,
# FITNESS FOR A PARTICULAR PURPOSE AND NONINFRINGEMENT. IN NO EVENT SHALL THE
# AUTHORS OR COPYRIGHT HOLDERS BE LIABLE FOR ANY CLAIM, DAMAGES OR OTHER
# LIABILITY, WHETHER IN AN ACTION OF CONTRACT, TORT OR OTHERWISE, ARISING FROM,
# OUT OF OR IN CONNECTION WITH THE SOFTWARE OR THE USE OR OTHER DEALINGS IN THE
# SOFTWARE.
"""This module provides the base dataset class."""
from __future__ import annotations

import inspect
from collections.abc import Callable
from copy import deepcopy
from pathlib import Path
from typing import Any

import polars as pl
from tqdm.auto import tqdm

from pymovements.dataset import dataset_download
from pymovements.dataset import dataset_files
from pymovements.dataset.dataset_definition import DatasetDefinition
from pymovements.dataset.dataset_library import DatasetLibrary
from pymovements.dataset.dataset_paths import DatasetPaths
from pymovements.events.event_processing import EventGazeProcessor
from pymovements.events.events import EventDataFrame
from pymovements.events.events import EventDetectionLibrary
from pymovements.gaze import GazeDataFrame


class Dataset:
    """Dataset base class."""

    def __init__(
            self,
            definition: str | DatasetDefinition | type[DatasetDefinition],
            path: str | Path | DatasetPaths,
    ):
        """Initialize the dataset object.

        Parameters
        ----------
        definition : str, DatasetDefinition
            Dataset definition to initialize dataset with.
        path : DatasetPaths, optional
            Path to the dataset directory. You can set up a custom directory structure by passing a
            :py:class:`~pymovements.DatasetPaths` instance.
        """
        self.fileinfo: pl.DataFrame = pl.DataFrame()
        self.gaze: list[GazeDataFrame] = []
        self.events: list[EventDataFrame] = []

        if isinstance(definition, str):
            definition = DatasetLibrary.get(definition)()
        if isinstance(definition, type):
            definition = definition()
        self.definition = deepcopy(definition)

        if isinstance(path, (str, Path)):
            self.paths = DatasetPaths(root=path, dataset='.')
        else:
            self.paths = deepcopy(path)
        # Fill dataset directory name with dataset definition name if specified.
        self.paths.fill_name(self.definition.name)

    def load(
            self,
            events: bool = False,
            preprocessed: bool = False,
            subset: None | dict[str, float | int | str | list[float | int | str]] = None,
            events_dirname: str | None = None,
            preprocessed_dirname: str | None = None,
            extension: str = 'feather',
    ) -> Dataset:
        """Parse file information and load all gaze files.

        The parsed file information is assigned to the `fileinfo` attribute.
        All gaze files will be loaded as dataframes and assigned to the `gaze` attribute.

        Parameters
        ----------
        events : bool
            If ``True``, load previously saved event data.
        preprocessed : bool
            If ``True``, load previously saved preprocessed data, otherwise load raw data.
        subset : dict, optional
            If specified, load only a subset of the dataset. All keys in the dictionary must be
            present in the fileinfo dataframe inferred by `scan()`. Values can be either
            float, int , str or a list of these.
        events_dirname : str
            One-time usage of an alternative directory name to save data relative to
            :py:meth:`pymovements.Dataset.path`.
            This argument is used only for this single call and does not alter
            :py:meth:`pymovements.Dataset.events_rootpath`.
        preprocessed_dirname : str
            One-time usage of an alternative directory name to save data relative to
            :py:meth:`pymovements.Dataset.path`.
            This argument is used only for this single call and does not alter
            :py:meth:`pymovements.Dataset.preprocessed_rootpath`.
        extension:
            Specifies the file format for loading data. Valid options are: `csv`, `feather`.
            :Default: `feather`.

        Returns
        -------
        Dataset
            Returns self, useful for method cascading.
        """
        self.scan()
        self.fileinfo = dataset_files.take_subset(fileinfo=self.fileinfo, subset=subset)

        self.load_gaze_files(
            preprocessed=preprocessed, preprocessed_dirname=preprocessed_dirname,
            extension=extension,
        )

        if events:
            self.load_event_files(
                events_dirname=events_dirname,
                extension=extension,
            )

        return self

    def scan(self) -> Dataset:
        """Infer information from filepaths and filenames.

        Returns
        -------
        Dataset
            Returns self, useful for method cascading.

        Raises
        ------
        AttributeError
            If no regular expression for parsing filenames is defined.
        RuntimeError
            If an error occurred during matching filenames or no files have been found.
        """
        self.fileinfo = dataset_files.scan_dataset(definition=self.definition, paths=self.paths)
        return self

    def load_gaze_files(
            self,
            preprocessed: bool = False,
            preprocessed_dirname: str | None = None,
            extension: str = 'feather',
    ) -> Dataset:
        """Load all available gaze data files.

        Parameters
        ----------
        preprocessed : bool
            If ``True``, saved preprocessed data will be loaded, otherwise raw data will be loaded.
        preprocessed_dirname : str
            One-time usage of an alternative directory name to save data relative to
            :py:meth:`pymovements.Dataset.path`.
            This argument is used only for this single call and does not alter
            :py:meth:`pymovements.Dataset.preprocessed_rootpath`.
        extension:
            Specifies the file format for loading data. Valid options are: `csv`, `feather`.
            :Default: `feather`.

        Returns
        -------
        Dataset
            Returns self, useful for method cascading.

        Raises
        ------
        AttributeError
            If `fileinfo` is None or the `fileinfo` dataframe is empty.
        RuntimeError
            If file type of gaze file is not supported.
        """
        self._check_fileinfo()
        self.gaze = dataset_files.load_gaze_files(
            definition=self.definition,
            fileinfo=self.fileinfo,
            paths=self.paths,
            preprocessed=preprocessed,
            preprocessed_dirname=preprocessed_dirname,
            extension=extension,
        )
        return self

    def load_event_files(
            self,
            events_dirname: str | None = None,
            extension: str = 'feather',
    ) -> Dataset:
        """Load all available event files.

        Parameters
        ----------
        events_dirname : str
            One-time usage of an alternative directory name to save data relative to
            :py:meth:`pymovements.Dataset.path`.
            This argument is used only for this single call and does not alter
            :py:meth:`pymovements.Dataset.events_rootpath`.
        extension:
            Specifies the file format for loading data. Valid options are: `csv`, `feather`.
            :Default: `feather`.

        Returns
        -------
        list[EventDataFrame]
            List of event dataframes.

        Raises
        ------
        AttributeError
            If `fileinfo` is None or the `fileinfo` dataframe is empty.
        ValueError
            If extension is not in list of valid extensions.
        """
        self._check_fileinfo()
        self.events = dataset_files.load_event_files(
            definition=self.definition,
            fileinfo=self.fileinfo,
            paths=self.paths,
            events_dirname=events_dirname,
            extension=extension,
        )
        return self

    def pix2deg(self, verbose: bool = True) -> Dataset:
        """Compute gaze positions in degrees of visual angle from pixel coordinates.

        This method requires a properly initialized :py:attr:`~.Dataset.experiment` attribute.

        After success, the gaze dataframe is extended by the resulting dva columns.

        Parameters
        ----------
        verbose : bool
            If True, show progress of computation.

        Raises
        ------
        AttributeError
            If `gaze` is None or there are no gaze dataframes present in the `gaze` attribute, or
            if experiment is None.

        Returns
        -------
        Dataset
            Returns self, useful for method cascading.
        """
        self._check_gaze_dataframe()

        disable_progressbar = not verbose
        for gaze_df in tqdm(self.gaze, disable=disable_progressbar):
            gaze_df.pix2deg()

        return self

    def pos2acc(
            self,
            window_length: int = 7,
            degree: int = 2,
            mode: str = 'interp',
            cval: float = 0.0,
            verbose: bool = True,
    ) -> Dataset:
        """Compute gaze accelerations in dva/s^2 from dva coordinates.

        This method requires a properly initialized :py:attr:`~.Dataset.experiment` attribute.

        After success, the gaze dataframe is extended by the resulting acceleration columns.

        Parameters
        ----------
        window_length:
            The window size to use.
        degree:
            The degree of the polynomial to use.
        mode:
            The padding mode to use.
        cval:
            A constant value for padding.
        verbose : bool
            If True, show progress of computation.

        Raises
        ------
        AttributeError
            If `gaze` is None or there are no gaze dataframes present in the `gaze` attribute, or
            if experiment is None.

        Returns
        -------
        Dataset
            Returns self, useful for method cascading.
        """
        self._check_gaze_dataframe()

        disable_progressbar = not verbose
        for gaze_df in tqdm(self.gaze, disable=disable_progressbar):
            gaze_df.pos2acc(
                window_length=window_length,
                degree=degree,
                mode=mode,
                cval=cval,
            )

        return self

    def pos2vel(self, method: str = 'smooth', verbose: bool = True, **kwargs: Any) -> Dataset:
        """Compute gaze velocites in dva/s from dva coordinates.

        This method requires a properly initialized :py:attr:`~.Dataset.experiment` attribute.

        After success, the gaze dataframe is extended by the resulting velocity columns.

        Parameters
        ----------
        method : str
            Computation method. See :func:`~transforms.pos2vel()` for details, default: smooth.
        verbose : bool
            If True, show progress of computation.
        **kwargs
            Additional keyword arguments to be passed to the :func:`~transforms.pos2vel()` method.

        Raises
        ------
        AttributeError
            If `gaze` is None or there are no gaze dataframes present in the `gaze` attribute, or
            if experiment is None.

        Returns
        -------
        Dataset
            Returns self, useful for method cascading.
        """
        self._check_gaze_dataframe()

        disable_progressbar = not verbose
        for gaze_df in tqdm(self.gaze, disable=disable_progressbar):
            gaze_df.pos2vel(method=method, **kwargs)

        return self

    def detect_events(
            self,
            method: Callable[..., EventDataFrame] | str,
            *,
            eye: str | None = 'auto',
            clear: bool = False,
            verbose: bool = True,
            **kwargs: Any,
    ) -> Dataset:
        """Detect events by applying a specific event detection method.

        Parameters
        ----------
        method : EventDetectionCallable
            The event detection method to be applied.
        eye : str
            Select which eye to choose. Valid options are ``auto``, ``left``, ``right`` or ``None``.
            If ``auto`` is passed, eye is inferred in the order ``['right', 'left', 'eye']`` from
            the available :py:attr:`~.Dataset.gaze` dataframe columns.
        clear : bool
            If ``True``, event DataFrame will be overwritten with new DataFrame instead of being
             merged into the existing one.
        verbose : bool
            If ``True``, show progress bar.
        **kwargs :
            Additional keyword arguments to be passed to the event detection method.

        Raises
        ------
        AttributeError
            If gaze files have not been loaded yet or gaze files do not contain the right columns.

        Returns
        -------
        Dataset
            Returns self, useful for method cascading.
        """
        self._check_gaze_dataframe()

        if isinstance(method, str):
            method = EventDetectionLibrary.get(method)

        # Automatically infer eye to use for event detection.
        if eye == 'auto':
            if 'x_right_pos' in self.gaze[0].columns:
                eye = 'right'
            elif 'x_left_pos' in self.gaze[0].columns:
                eye = 'left'
            elif 'x_pos' in self.gaze[0].columns:
                eye = None
            else:
                raise AttributeError(
                    'Either right or left eye columns must be present in gaze data frame.'
                    f' Available columns are: {self.gaze[0].columns}',
                )

        if eye is None:
            position_columns = ['x_pos', 'y_pos']
            velocity_columns = ['x_vel', 'y_vel']
        else:
            position_columns = [f'x_{eye}_pos', f'y_{eye}_pos']
            velocity_columns = [f'x_{eye}_vel', f'y_{eye}_vel']

        if not set(position_columns).issubset(set(self.gaze[0].columns)):
            raise AttributeError(
                f'{eye} eye specified but required columns are not available in gaze dataframe.'
                f' required columns: {position_columns}'
                f', available columns: {self.gaze[0].columns}',
            )

        disable_progressbar = not verbose

        if not self.events or clear:
            self.events = [EventDataFrame() for _ in self.fileinfo.iter_rows()]

        for file_id, (gaze_df, fileinfo_row) in tqdm(
                enumerate(zip(self.gaze, self.fileinfo.to_dicts())), disable=disable_progressbar,
        ):

            positions = gaze_df.frame.select(position_columns).to_numpy()
            velocities = gaze_df.frame.select(velocity_columns).to_numpy()
            timesteps = gaze_df.frame.get_column('time').to_numpy()

            if 'events' in inspect.getfullargspec(method).args:
                kwargs['events'] = self.events[file_id]

            new_event_df = method(
                positions=positions, velocities=velocities, timesteps=timesteps, **kwargs,
            )

            new_event_df.frame = dataset_files.add_fileinfo(
                definition=self.definition,
                df=new_event_df.frame,
                fileinfo=fileinfo_row,
            )

            self.events[file_id].frame = pl.concat(
                [self.events[file_id].frame, new_event_df.frame],
                how='diagonal',
            )
        return self

    def compute_event_properties(
            self,
            event_properties: str | tuple[str, dict[str, Any]]
            | list[str | tuple[str, dict[str, Any]]],
<<<<<<< HEAD
            name: str | None = None,
=======
>>>>>>> 97a51bd6
            verbose: bool = True,
    ) -> Dataset:
        """Calculate an event property for and add it as a column to the event dataframe.

        Parameters
        ----------
        event_properties:
            The event properties to compute.
        name:
            Process only events that match the name.
        verbose : bool
            If ``True``, show progress bar.

        Raises
        ------
        InvalidProperty
            If ``property_name`` is not a valid property. See
            :py:mod:`pymovements.events.event_properties` for an overview of supported properties.

        Returns
        -------
        Dataset
            Returns self, useful for method cascading.
        """
        processor = EventGazeProcessor(event_properties)

        identifier_columns = [column for column in self.fileinfo.columns if column != 'filepath']

        disable_progressbar = not verbose
        for events, gaze in tqdm(zip(self.events, self.gaze), disable=disable_progressbar):
            new_properties = processor.process(
                events, gaze, identifiers=identifier_columns, name=name,
            )
            join_on = identifier_columns + ['name', 'onset', 'offset']
            events.add_event_properties(new_properties, join_on=join_on)

        return self

    def clear_events(self) -> Dataset:
        """Clear event DataFrame.

        Returns
        -------
        Dataset
            Returns self, useful for method cascading.
        """
        if len(self.events) == 0:
            return self

        for file_id, _ in enumerate(self.events):
            self.events[file_id] = EventDataFrame()

        return self

    def save(
            self,
            events_dirname: str | None = None,
            preprocessed_dirname: str | None = None,
            verbose: int = 1,
            extension: str = 'feather',
    ) -> Dataset:
        """Save preprocessed gaze and event files.

        Data will be saved as feather/csv files to ``Dataset.preprocessed_roothpath`` or
        ``Dataset.events_roothpath`` with the same directory structure as the raw data.

        Parameters
        ----------
        events_dirname : str
            One-time usage of an alternative directory name to save data relative to dataset path.
            This argument is used only for this single call and does not alter
            :py:meth:`pymovements.Dataset.events_rootpath`.
        preprocessed_dirname : str
            One-time usage of an alternative directory name to save data relative to dataset path.
            This argument is used only for this single call and does not alter
            :py:meth:`pymovements.Dataset.preprocessed_rootpath`.
        verbose : int
            Verbosity level (0: no print output, 1: show progress bar, 2: print saved filepaths)
        extension:
            extension specifies the fileformat to store the data

        Returns
        -------
        Dataset
            Returns self, useful for method cascading.
        """
        self.save_events(events_dirname, verbose=verbose, extension=extension)
        self.save_preprocessed(preprocessed_dirname, verbose=verbose, extension=extension)
        return self

    def save_events(
            self,
            events_dirname: str | None = None,
            verbose: int = 1,
            extension: str = 'feather',
    ) -> Dataset:
        """Save events to files.

        Data will be saved as feather files to ``Dataset.events_roothpath`` with the same directory
        structure as the raw data.

        Parameters
        ----------
        events_dirname : str
            One-time usage of an alternative directory name to save data relative to dataset path.
            This argument is used only for this single call and does not alter
            :py:meth:`pymovements.Dataset.events_rootpath`.
        verbose : int
            Verbosity level (0: no print output, 1: show progress bar, 2: print saved filepaths)
        extension:
            Specifies the file format for loading data. Valid options are: `csv`, `feather`.
            :Default: `feather`.

        Raises
        ------
        ValueError
            If extension is not in list of valid extensions.

        Returns
        -------
        Dataset
            Returns self, useful for method cascading.
        """
        dataset_files.save_events(
            events=self.events,
            fileinfo=self.fileinfo,
            paths=self.paths,
            events_dirname=events_dirname,
            verbose=verbose,
            extension=extension,
        )
        return self

    def save_preprocessed(
            self,
            preprocessed_dirname: str | None = None,
            verbose: int = 1,
            extension: str = 'feather',
    ) -> Dataset:
        """Save preprocessed gaze files.

        Data will be saved as feather files to ``Dataset.preprocessed_roothpath`` with the same
        directory structure as the raw data.

        Parameters
        ----------
        preprocessed_dirname : str
            One-time usage of an alternative directory name to save data relative to dataset path.
            This argument is used only for this single call and does not alter
            :py:meth:`pymovements.Dataset.preprocessed_rootpath`.
        verbose : int
            Verbosity level (0: no print output, 1: show progress bar, 2: print saved filepaths)
        extension:
            Specifies the file format for loading data. Valid options are: `csv`, `feather`.
            :Default: `feather`.

        Raises
        ------
        ValueError
            If extension is not in list of valid extensions.

        Returns
        -------
        Dataset
            Returns self, useful for method cascading.
        """
        dataset_files.save_preprocessed(
            gaze=self.gaze,
            fileinfo=self.fileinfo,
            paths=self.paths,
            preprocessed_dirname=preprocessed_dirname,
            verbose=verbose,
            extension=extension,
        )
        return self

    def download(
            self,
            *,
            extract: bool = True,
            remove_finished: bool = False,
            verbose: int = 1,
    ) -> Dataset:
        """Download dataset resources.

        This downloads all resources of the dataset. Per default this also extracts all archives
        into :py:meth:`Dataset.paths.raw`,
        To save space on your device you can remove the archive files after
        successful extraction with ``remove_finished=True``.

        If a corresponding file already exists in the local system, its checksum is calculated and
        checked against the expected checksum.
        Downloading will be evaded if the integrity of the existing file can be verified.
        If the existing file does not match the expected checksum it is overwritten with the
        downloaded new file.

        Parameters
        ----------
        extract : bool
            Extract dataset archive files.
        remove_finished : bool
            Remove archive files after extraction.
        verbose : int
            Verbosity levels: (1) Show download progress bar and print info messages on downloading
            and extracting archive files without printing messages for recursive archive extraction.
            (2) Print additional messages for each recursive archive extract.

        Raises
        ------
        AttributeError
            If number of mirrors or number of resources specified for dataset is zero.
        RuntimeError
            If downloading a resource failed for all given mirrors.

        Returns
        -------
        PublicDataset
            Returns self, useful for method cascading.
        """
        dataset_download.download_dataset(
            definition=self.definition,
            paths=self.paths,
            extract=extract,
            remove_finished=remove_finished,
            verbose=bool(verbose),
        )
        return self

    def extract(self, remove_finished: bool = False, verbose: int = 1) -> Dataset:
        """Extract downloaded dataset archive files.

        Parameters
        ----------
        remove_finished : bool
            Remove archive files after extraction.
        verbose : int
            Verbosity levels: (1) Print messages for extracting each dataset resource without
            printing messages for recursive archives. (2) Print additional messages for each
            recursive archive extract.

        Returns
        -------
        PublicDataset
            Returns self, useful for method cascading.
        """
        dataset_download.extract_dataset(
            definition=self.definition,
            paths=self.paths,
            remove_finished=remove_finished,
            verbose=verbose,
        )
        return self

    @property
    def path(self) -> Path:
        """The path to the dataset directory.

        The dataset path points to the dataset directory under the root path. Per default the
        dataset path points to the exact same directory as the root path. Add ``dataset_dirname``
        to your initialization call to specify an explicit dataset directory in your root path.

        Example
        -------

        By passing a `str` or a `Path` as `path` during initialization you can explicitly set the
        directory path of the dataset:
        >>> import pymovements as pm
        >>>
        >>> dataset = pm.Dataset("ToyDataset", path='/path/to/your/dataset')
        >>> dataset.path# doctest: +SKIP
        Path('/path/to/your/dataset')

        If you just want to specify the root directory path which holds all your local datasets, you
        can create pass a :py:class:`~pymovements.DatasetPaths` object and set the `root`:
        >>> paths = pm.DatasetPaths(root='/path/to/your/common/root/')
        >>> dataset = pm.Dataset("ToyDataset", path=paths)
        >>> dataset.path# doctest: +SKIP
        Path('/path/to/your/common/root/ToyDataset')

        You can also specify an alternative dataset directory name:
        >>> paths = pm.DatasetPaths(root='/path/to/your/common/root/', dataset='my_dataset')
        >>> dataset = pm.Dataset("ToyDataset", path=paths)
        >>> dataset.path# doctest: +SKIP
        Path('/path/to/your/common/root/my_dataset')
        """
        return self.paths.dataset

    def _check_fileinfo(self) -> None:
        """Check if fileinfo attribute is set and there is at least one row present."""
        if self.fileinfo is None:
            raise AttributeError(
                'fileinfo was not loaded yet. please run load() or scan() beforehand',
            )
        if len(self.fileinfo) == 0:
            raise AttributeError('no files present in fileinfo attribute')

    def _check_gaze_dataframe(self) -> None:
        """Check if gaze attribute is set and there is at least one gaze dataframe available."""
        if self.gaze is None:
            raise AttributeError('gaze files were not loaded yet. please run load() beforehand')
        if len(self.gaze) == 0:
            raise AttributeError('no files present in gaze attribute')<|MERGE_RESOLUTION|>--- conflicted
+++ resolved
@@ -459,10 +459,7 @@
             self,
             event_properties: str | tuple[str, dict[str, Any]]
             | list[str | tuple[str, dict[str, Any]]],
-<<<<<<< HEAD
             name: str | None = None,
-=======
->>>>>>> 97a51bd6
             verbose: bool = True,
     ) -> Dataset:
         """Calculate an event property for and add it as a column to the event dataframe.
