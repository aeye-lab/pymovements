# Copyright (c) 2023-2025 The pymovements Project Authors
#
# Permission is hereby granted, free of charge, to any person obtaining a copy
# of this software and associated documentation files (the "Software"), to deal
# in the Software without restriction, including without limitation the rights
# to use, copy, modify, merge, publish, distribute, sublicense, and/or sell
# copies of the Software, and to permit persons to whom the Software is
# furnished to do so, subject to the following conditions:
#
# The above copyright notice and this permission notice shall be included in all
# copies or substantial portions of the Software.
#
# THE SOFTWARE IS PROVIDED "AS IS", WITHOUT WARRANTY OF ANY KIND, EXPRESS OR
# IMPLIED, INCLUDING BUT NOT LIMITED TO THE WARRANTIES OF MERCHANTABILITY,
# FITNESS FOR A PARTICULAR PURPOSE AND NONINFRINGEMENT. IN NO EVENT SHALL THE
# AUTHORS OR COPYRIGHT HOLDERS BE LIABLE FOR ANY CLAIM, DAMAGES OR OTHER
# LIABILITY, WHETHER IN AN ACTION OF CONTRACT, TORT OR OTHERWISE, ARISING FROM,
# OUT OF OR IN CONNECTION WITH THE SOFTWARE OR THE USE OR OTHER DEALINGS IN THE
# SOFTWARE.
"""Provides private functions for downloading and extracting datasets."""
from __future__ import annotations

import shutil
from collections.abc import Sequence
from pathlib import Path
from urllib.error import URLError
from warnings import warn

from pymovements.dataset._utils._archives import extract_archive
from pymovements.dataset._utils._downloads import download_file
from pymovements.dataset.dataset_definition import DatasetDefinition
from pymovements.dataset.dataset_paths import DatasetPaths
from pymovements.dataset.resources import ResourceDefinition
from pymovements.dataset.resources import ResourceDefinitions
from pymovements.exceptions import UnknownFileType


def download_dataset(
        definition: DatasetDefinition,
        paths: DatasetPaths,
        *,
        extract: bool = True,
        remove_finished: bool = False,
        resume: bool = True,
        verbose: bool = True,
) -> None:
    """Download dataset resources.

    This downloads all resources of the dataset. Per default this also extracts all archives
    into :py:meth:`Dataset.paths.raw`,
    To save space on your device you can remove the archive files after
    successful extraction with ``remove_finished=True``.

    If a corresponding file already exists in the local system, its checksum is calculated and
    checked against the expected checksum.
    Downloading will be evaded if the integrity of the existing file can be verified.
    If the existing file does not match the expected checksum it is overwritten with the
    downloaded new file.

    Parameters
    ----------
    definition: DatasetDefinition
        The dataset definition.
    paths: DatasetPaths
        The dataset paths.
    extract: bool
        Extract dataset archive files. (default: True)
    remove_finished: bool
        Remove archive files after extraction. (default: False)
    resume: bool
        Resume previous extraction by skipping existing files.
        Checks for correct size of existing files but not integrity. (default: True)
    verbose: bool
        If True, show progress of download and print status messages for integrity checking and
        file extraction. (default: True)

    Raises
    ------
    AttributeError
        If number of mirrors or number of resources specified for dataset is zero.
    RuntimeError
        If downloading a resource failed for all given mirrors.
    """
<<<<<<< HEAD
=======
    if not definition.resources:
        raise AttributeError('resources must be specified to download a dataset.')

>>>>>>> bd69e286
    for content in ('gaze', 'precomputed_events', 'precomputed_reading_measures'):
        if definition.resources.has_content(content):
            if not definition.mirrors:
                mirrors = None
            else:
                mirrors = definition.mirrors.get(content, None)

<<<<<<< HEAD
            if not definition.resources.has_content(content):
                raise AttributeError(
                    f"'{content}' resources must be specified to download dataset.",
                )

=======
>>>>>>> bd69e286
            _download_resources(
                mirrors=mirrors,
                resources=definition.resources.filter(content),
                target_dirpath=paths.downloads,
                verbose=verbose,
            )

    if extract:
        extract_dataset(
            definition=definition,
            paths=paths,
            remove_finished=remove_finished,
            resume=resume,
            verbose=verbose,
        )


def extract_dataset(
        definition: DatasetDefinition,
        paths: DatasetPaths,
        *,
        remove_finished: bool = False,
        remove_top_level: bool = True,
        resume: bool = True,
        verbose: int = 1,
) -> None:
    """Extract downloaded dataset archive files.

    Parameters
    ----------
    definition: DatasetDefinition
        The dataset definition.
    paths: DatasetPaths
        The dataset paths.
    remove_finished: bool
        Remove archive files after extraction. (default: False)
    remove_top_level: bool
        If ``True``, remove the top-level directory if it has only one child. (default: True)
    resume: bool
        Resume previous extraction by skipping existing files.
        Checks for correct size of existing files but not integrity. (default: True)
    verbose: int
        Verbosity levels: (1) Print messages for extracting each dataset resource without printing
        messages for recursive archives. (2) Print messages for extracting each dataset resource and
        each recursive archive extract. (default: 1)
    """
    content_dirnames = {
        'gaze': 'raw',
        'precomputed_events': 'precomputed_events',
        'precomputed_reading_measures': 'precomputed_reading_measures',
    }

    for content, content_directory in content_dirnames.items():
        if definition.resources.has_content(content):
            destination_dirpath = getattr(paths, content_directory)
            destination_dirpath.mkdir(parents=True, exist_ok=True)
            for resource in definition.resources.filter(content):
                source_path = paths.downloads / resource.filename

                try:
                    extract_archive(
                        source_path=source_path,
                        destination_path=destination_dirpath,
                        recursive=True,
                        remove_finished=remove_finished,
                        remove_top_level=remove_top_level,
                        resume=resume,
                        verbose=verbose,
                    )
                except UnknownFileType:  # just copy file to target if not an archive.
                    shutil.copy(source_path, destination_dirpath / resource.filename)


def _download_resources(
        mirrors: Sequence[str] | None,
        resources: ResourceDefinitions,
        target_dirpath: Path,
        verbose: bool,
) -> None:
    """Download resources."""
    for resource in resources:
        if not mirrors:
            _download_resource_without_mirrors(resource, target_dirpath, verbose)
        else:
            assert mirrors is not None
            _download_resource_with_mirrors(mirrors, resource, target_dirpath, verbose)


def _download_resource_without_mirrors(
        resource: ResourceDefinition,
        target_dirpath: Path,
        verbose: bool,
) -> None:
    """Download resource without mirrors."""
    if resource.url is None:
<<<<<<< HEAD
        raise TypeError()
    if resource.filename is None:
        raise TypeError()
=======
        raise AttributeError('Resource.url must not be None')
    if resource.filename is None:
        raise AttributeError('Resource.filename must not be None')
>>>>>>> bd69e286

    try:
        download_file(
            url=resource.url,
            dirpath=target_dirpath,
            filename=resource.filename,
            md5=resource.md5,
            verbose=verbose,
        )

    # pylint: disable=overlapping-except
    except (URLError, OSError, RuntimeError) as error:
        raise RuntimeError(
            f"downloading resource {resource.url} failed.",
        ) from error


def _download_resource_with_mirrors(
        mirrors: Sequence[str],
        resource: ResourceDefinition,
        target_dirpath: Path,
        verbose: bool,
) -> None:
    """Download resource with mirrors."""
    if resource.url is None:
<<<<<<< HEAD
        raise TypeError()
    if resource.filename is None:
        raise TypeError()
=======
        raise AttributeError('Resource.url must not be None')
    if resource.filename is None:
        raise AttributeError('Resource.filename must not be None')
>>>>>>> bd69e286

    success = False

    for mirror_idx, mirror in enumerate(mirrors):
        try:
            download_file(
                url=f'{mirror}{resource.url}',
                dirpath=target_dirpath,
                filename=resource.filename,
                md5=resource.md5,
                verbose=verbose,
            )
            success = True

        # pylint: disable=overlapping-except
        except (URLError, OSError, RuntimeError) as error:
            # Error downloading the resource, try next mirror
            if mirror_idx < len(mirrors) - 1:
                warning = UserWarning(
                    f'Failed to download from mirror {mirror}\nTrying next mirror.',
                )
                warning.__cause__ = error
                warn(warning)
            continue

        # downloading the resource was successful, we don't need to try another mirror
        break

    if not success:
        raise RuntimeError(
            f"downloading resource {resource.url} failed for all mirrors.",
        )<|MERGE_RESOLUTION|>--- conflicted
+++ resolved
@@ -81,12 +81,9 @@
     RuntimeError
         If downloading a resource failed for all given mirrors.
     """
-<<<<<<< HEAD
-=======
     if not definition.resources:
         raise AttributeError('resources must be specified to download a dataset.')
 
->>>>>>> bd69e286
     for content in ('gaze', 'precomputed_events', 'precomputed_reading_measures'):
         if definition.resources.has_content(content):
             if not definition.mirrors:
@@ -94,14 +91,6 @@
             else:
                 mirrors = definition.mirrors.get(content, None)
 
-<<<<<<< HEAD
-            if not definition.resources.has_content(content):
-                raise AttributeError(
-                    f"'{content}' resources must be specified to download dataset.",
-                )
-
-=======
->>>>>>> bd69e286
             _download_resources(
                 mirrors=mirrors,
                 resources=definition.resources.filter(content),
@@ -197,15 +186,9 @@
 ) -> None:
     """Download resource without mirrors."""
     if resource.url is None:
-<<<<<<< HEAD
-        raise TypeError()
-    if resource.filename is None:
-        raise TypeError()
-=======
         raise AttributeError('Resource.url must not be None')
     if resource.filename is None:
         raise AttributeError('Resource.filename must not be None')
->>>>>>> bd69e286
 
     try:
         download_file(
@@ -231,15 +214,9 @@
 ) -> None:
     """Download resource with mirrors."""
     if resource.url is None:
-<<<<<<< HEAD
-        raise TypeError()
-    if resource.filename is None:
-        raise TypeError()
-=======
         raise AttributeError('Resource.url must not be None')
     if resource.filename is None:
         raise AttributeError('Resource.filename must not be None')
->>>>>>> bd69e286
 
     success = False
 
