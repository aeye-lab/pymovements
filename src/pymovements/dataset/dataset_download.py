--- conflicted
+++ resolved
@@ -30,13 +30,8 @@
 from pymovements.dataset._utils._downloads import download_file
 from pymovements.dataset.dataset_definition import DatasetDefinition
 from pymovements.dataset.dataset_paths import DatasetPaths
-<<<<<<< HEAD
-from pymovements.dataset.resources import Resource
-from pymovements.dataset.resources import Resources
-=======
 from pymovements.dataset.resources import ResourceDefinition
 from pymovements.dataset.resources import ResourceDefinitions
->>>>>>> fb3a19d0
 from pymovements.exceptions import UnknownFileType
 
 
@@ -93,11 +88,7 @@
             else:
                 mirrors = definition.mirrors.get(content, None)
 
-<<<<<<< HEAD
-            if not definition.resources.filter(content):
-=======
             if not definition.resources.has_content(content):
->>>>>>> fb3a19d0
                 raise AttributeError(
                     f"'{content}' resources must be specified to download dataset.",
                 )
@@ -177,11 +168,7 @@
 
 def _download_resources(
         mirrors: Sequence[str] | None,
-<<<<<<< HEAD
-        resources: Resources,
-=======
         resources: ResourceDefinitions,
->>>>>>> fb3a19d0
         target_dirpath: Path,
         verbose: bool,
 ) -> None:
@@ -195,25 +182,15 @@
 
 
 def _download_resource_without_mirrors(
-<<<<<<< HEAD
-        resource: Resource,
-=======
         resource: ResourceDefinition,
->>>>>>> fb3a19d0
         target_dirpath: Path,
         verbose: bool,
 ) -> None:
     """Download resource without mirrors."""
     if resource.url is None:
-<<<<<<< HEAD
-        raise TypeError()
-    if resource.filename is None:
-        raise TypeError()
-=======
         raise AttributeError('Resource.url must not be None')
     if resource.filename is None:
         raise AttributeError('Resource.filename must not be None')
->>>>>>> fb3a19d0
 
     try:
         download_file(
@@ -233,25 +210,15 @@
 
 def _download_resource_with_mirrors(
         mirrors: Sequence[str],
-<<<<<<< HEAD
-        resource: Resource,
-=======
         resource: ResourceDefinition,
->>>>>>> fb3a19d0
         target_dirpath: Path,
         verbose: bool,
 ) -> None:
     """Download resource with mirrors."""
     if resource.url is None:
-<<<<<<< HEAD
-        raise TypeError()
-    if resource.filename is None:
-        raise TypeError()
-=======
         raise AttributeError('Resource.url must not be None')
     if resource.filename is None:
         raise AttributeError('Resource.filename must not be None')
->>>>>>> fb3a19d0
 
     success = False
 
