# Copyright (c) 2023-2025 The pymovements Project Authors
#
# Permission is hereby granted, free of charge, to any person obtaining a copy
# of this software and associated documentation files (the "Software"), to deal
# in the Software without restriction, including without limitation the rights
# to use, copy, modify, merge, publish, distribute, sublicense, and/or sell
# copies of the Software, and to permit persons to whom the Software is
# furnished to do so, subject to the following conditions:
#
# The above copyright notice and this permission notice shall be included in all
# copies or substantial portions of the Software.
#
# THE SOFTWARE IS PROVIDED "AS IS", WITHOUT WARRANTY OF ANY KIND, EXPRESS OR
# IMPLIED, INCLUDING BUT NOT LIMITED TO THE WARRANTIES OF MERCHANTABILITY,
# FITNESS FOR A PARTICULAR PURPOSE AND NONINFRINGEMENT. IN NO EVENT SHALL THE
# AUTHORS OR COPYRIGHT HOLDERS BE LIABLE FOR ANY CLAIM, DAMAGES OR OTHER
# LIABILITY, WHETHER IN AN ACTION OF CONTRACT, TORT OR OTHERWISE, ARISING FROM,
# OUT OF OR IN CONNECTION WITH THE SOFTWARE OR THE USE OR OTHER DEALINGS IN THE
# SOFTWARE.
"""Provides private functions for downloading and extracting datasets."""
from __future__ import annotations

import shutil
from collections.abc import Sequence
from pathlib import Path
from urllib.error import URLError
from warnings import warn

from pymovements.dataset._utils._archives import extract_archive
from pymovements.dataset._utils._downloads import download_file
from pymovements.dataset.dataset_definition import DatasetDefinition
from pymovements.dataset.dataset_paths import DatasetPaths
<<<<<<< HEAD
from pymovements.dataset.resources import Resource
from pymovements.dataset.resources import Resources
=======
>>>>>>> bc79ee4e
from pymovements.exceptions import UnknownFileType


def download_dataset(
        definition: DatasetDefinition,
        paths: DatasetPaths,
        *,
        extract: bool = True,
        remove_finished: bool = False,
        resume: bool = True,
        verbose: bool = True,
) -> None:
    """Download dataset resources.

    This downloads all resources of the dataset. Per default this also extracts all archives
    into :py:meth:`Dataset.paths.raw`,
    To save space on your device you can remove the archive files after
    successful extraction with ``remove_finished=True``.

    If a corresponding file already exists in the local system, its checksum is calculated and
    checked against the expected checksum.
    Downloading will be evaded if the integrity of the existing file can be verified.
    If the existing file does not match the expected checksum it is overwritten with the
    downloaded new file.

    Parameters
    ----------
    definition: DatasetDefinition
        The dataset definition.
    paths: DatasetPaths
        The dataset paths.
    extract: bool
        Extract dataset archive files. (default: True)
    remove_finished: bool
        Remove archive files after extraction. (default: False)
    resume: bool
        Resume previous extraction by skipping existing files.
        Checks for correct size of existing files but not integrity. (default: True)
    verbose: bool
        If True, show progress of download and print status messages for integrity checking and
        file extraction. (default: True)

    Raises
    ------
    AttributeError
        If number of mirrors or number of resources specified for dataset is zero.
    RuntimeError
        If downloading a resource failed for all given mirrors.
    """
<<<<<<< HEAD
=======
    if not definition.resources:
        raise AttributeError('resources must be specified to download dataset.')

>>>>>>> bc79ee4e
    for content in ('gaze', 'precomputed_events', 'precomputed_reading_measures'):
        if definition.has_files[content]:
            if not definition.mirrors:
                mirrors = None
            else:
                mirrors = definition.mirrors.get(content, None)

<<<<<<< HEAD
            if not definition.resources.filter(content):
=======
            if not definition.resources[content]:
>>>>>>> bc79ee4e
                raise AttributeError(
                    f"'{content}' resources must be specified to download dataset.",
                )

            _download_resources(
                mirrors=mirrors,
<<<<<<< HEAD
                resources=definition.resources.filter(content),
=======
                resources=definition.resources[content],
>>>>>>> bc79ee4e
                target_dirpath=paths.downloads,
                verbose=verbose,
            )

    if extract:
        extract_dataset(
            definition=definition,
            paths=paths,
            remove_finished=remove_finished,
            resume=resume,
            verbose=verbose,
        )


def extract_dataset(
        definition: DatasetDefinition,
        paths: DatasetPaths,
        *,
        remove_finished: bool = False,
        remove_top_level: bool = True,
        resume: bool = True,
        verbose: int = 1,
) -> None:
    """Extract downloaded dataset archive files.

    Parameters
    ----------
    definition: DatasetDefinition
        The dataset definition.
    paths: DatasetPaths
        The dataset paths.
    remove_finished: bool
        Remove archive files after extraction. (default: False)
    remove_top_level: bool
        If ``True``, remove the top-level directory if it has only one child. (default: True)
    resume: bool
        Resume previous extraction by skipping existing files.
        Checks for correct size of existing files but not integrity. (default: True)
    verbose: int
        Verbosity levels: (1) Print messages for extracting each dataset resource without printing
        messages for recursive archives. (2) Print messages for extracting each dataset resource and
        each recursive archive extract. (default: 1)
    """
    content_dirnames = {
        'gaze': 'raw',
        'precomputed_events': 'precomputed_events',
        'precomputed_reading_measures': 'precomputed_reading_measures',
    }

    for content, content_directory in content_dirnames.items():
        if definition.has_files[content]:
            destination_dirpath = getattr(paths, content_directory)
            destination_dirpath.mkdir(parents=True, exist_ok=True)
<<<<<<< HEAD
            for resource in definition.resources.filter(content):
                source_path = paths.downloads / resource.filename
=======
            for resource in definition.resources[content]:
                source_path = paths.downloads / resource['filename']
>>>>>>> bc79ee4e

                try:
                    extract_archive(
                        source_path=source_path,
                        destination_path=destination_dirpath,
                        recursive=True,
                        remove_finished=remove_finished,
                        remove_top_level=remove_top_level,
                        resume=resume,
                        verbose=verbose,
                    )
                except UnknownFileType:  # just copy file to target if not an archive.
<<<<<<< HEAD
                    shutil.copy(source_path, destination_dirpath / resource.filename)
=======
                    shutil.copy(source_path, destination_dirpath / resource['filename'])
>>>>>>> bc79ee4e


def _download_resources(
        mirrors: Sequence[str] | None,
        resources: Resources,
        target_dirpath: Path,
        verbose: bool,
) -> None:
    """Download resources."""
    for resource in resources:
        if not mirrors:
            _download_resource_without_mirrors(resource, target_dirpath, verbose)
        else:
            assert mirrors is not None
            _download_resource_with_mirrors(mirrors, resource, target_dirpath, verbose)


def _download_resource_without_mirrors(
        resource: Resource,
        target_dirpath: Path,
        verbose: bool,
) -> None:
    """Download resource without mirrors."""
    if resource.url is None:
        raise TypeError()
    if resource.filename is None:
        raise TypeError()

    try:
        download_file(
            url=resource.url,
            dirpath=target_dirpath,
            filename=resource.filename,
            md5=resource.md5,
            verbose=verbose,
        )

    # pylint: disable=overlapping-except
    except (URLError, OSError, RuntimeError) as error:
        raise RuntimeError(
            f"downloading resource {resource.url} failed.",
        ) from error


def _download_resource_with_mirrors(
        mirrors: Sequence[str],
        resource: Resource,
        target_dirpath: Path,
        verbose: bool,
) -> None:
    """Download resource with mirrors."""
    if resource.url is None:
        raise TypeError()
    if resource.filename is None:
        raise TypeError()

    success = False

    for mirror_idx, mirror in enumerate(mirrors):
        try:
            download_file(
                url=f'{mirror}{resource.url}',
                dirpath=target_dirpath,
                filename=resource.filename,
                md5=resource.md5,
                verbose=verbose,
            )
            success = True

        # pylint: disable=overlapping-except
        except (URLError, OSError, RuntimeError) as error:
            # Error downloading the resource, try next mirror
            if mirror_idx < len(mirrors) - 1:
                warning = UserWarning(
                    f'Failed to download from mirror {mirror}\nTrying next mirror.',
                )
                warning.__cause__ = error
                warn(warning)
            continue

        # downloading the resource was successful, we don't need to try another mirror
        break

    if not success:
        raise RuntimeError(
            f"downloading resource {resource.url} failed for all mirrors.",
        )<|MERGE_RESOLUTION|>--- conflicted
+++ resolved
@@ -30,11 +30,8 @@
 from pymovements.dataset._utils._downloads import download_file
 from pymovements.dataset.dataset_definition import DatasetDefinition
 from pymovements.dataset.dataset_paths import DatasetPaths
-<<<<<<< HEAD
 from pymovements.dataset.resources import Resource
 from pymovements.dataset.resources import Resources
-=======
->>>>>>> bc79ee4e
 from pymovements.exceptions import UnknownFileType
 
 
@@ -84,12 +81,9 @@
     RuntimeError
         If downloading a resource failed for all given mirrors.
     """
-<<<<<<< HEAD
-=======
     if not definition.resources:
         raise AttributeError('resources must be specified to download dataset.')
 
->>>>>>> bc79ee4e
     for content in ('gaze', 'precomputed_events', 'precomputed_reading_measures'):
         if definition.has_files[content]:
             if not definition.mirrors:
@@ -97,22 +91,14 @@
             else:
                 mirrors = definition.mirrors.get(content, None)
 
-<<<<<<< HEAD
             if not definition.resources.filter(content):
-=======
-            if not definition.resources[content]:
->>>>>>> bc79ee4e
                 raise AttributeError(
                     f"'{content}' resources must be specified to download dataset.",
                 )
 
             _download_resources(
                 mirrors=mirrors,
-<<<<<<< HEAD
                 resources=definition.resources.filter(content),
-=======
-                resources=definition.resources[content],
->>>>>>> bc79ee4e
                 target_dirpath=paths.downloads,
                 verbose=verbose,
             )
@@ -166,13 +152,8 @@
         if definition.has_files[content]:
             destination_dirpath = getattr(paths, content_directory)
             destination_dirpath.mkdir(parents=True, exist_ok=True)
-<<<<<<< HEAD
-            for resource in definition.resources.filter(content):
-                source_path = paths.downloads / resource.filename
-=======
             for resource in definition.resources[content]:
                 source_path = paths.downloads / resource['filename']
->>>>>>> bc79ee4e
 
                 try:
                     extract_archive(
@@ -185,11 +166,7 @@
                         verbose=verbose,
                     )
                 except UnknownFileType:  # just copy file to target if not an archive.
-<<<<<<< HEAD
-                    shutil.copy(source_path, destination_dirpath / resource.filename)
-=======
                     shutil.copy(source_path, destination_dirpath / resource['filename'])
->>>>>>> bc79ee4e
 
 
 def _download_resources(
