# Copyright (c) 2023-2025 The pymovements Project Authors
#
# Permission is hereby granted, free of charge, to any person obtaining a copy
# of this software and associated documentation files (the "Software"), to deal
# in the Software without restriction, including without limitation the rights
# to use, copy, modify, merge, publish, distribute, sublicense, and/or sell
# copies of the Software, and to permit persons to whom the Software is
# furnished to do so, subject to the following conditions:
#
# The above copyright notice and this permission notice shall be included in all
# copies or substantial portions of the Software.
#
# THE SOFTWARE IS PROVIDED "AS IS", WITHOUT WARRANTY OF ANY KIND, EXPRESS OR
# IMPLIED, INCLUDING BUT NOT LIMITED TO THE WARRANTIES OF MERCHANTABILITY,
# FITNESS FOR A PARTICULAR PURPOSE AND NONINFRINGEMENT. IN NO EVENT SHALL THE
# AUTHORS OR COPYRIGHT HOLDERS BE LIABLE FOR ANY CLAIM, DAMAGES OR OTHER
# LIABILITY, WHETHER IN AN ACTION OF CONTRACT, TORT OR OTHERWISE, ARISING FROM,
# OUT OF OR IN CONNECTION WITH THE SOFTWARE OR THE USE OR OTHER DEALINGS IN THE
# SOFTWARE.
"""DatasetDefinition module."""
from __future__ import annotations

from collections.abc import Sequence
from dataclasses import asdict
from dataclasses import dataclass
from dataclasses import field
from pathlib import Path
from typing import Any
<<<<<<< HEAD
from typing import Union
=======
>>>>>>> bc79ee4e
from warnings import warn

import yaml
from deprecated.sphinx import deprecated

from pymovements._utils._html import repr_html
from pymovements.dataset._utils._yaml import reverse_substitute_types
from pymovements.dataset._utils._yaml import substitute_types
from pymovements.dataset._utils._yaml import type_constructor
from pymovements.dataset.resources import _HasResourcesIndexer
from pymovements.dataset.resources import Resources
from pymovements.gaze.experiment import Experiment


ResourcesLike = Union[
    Sequence[dict[str, Any]],
    dict[str, Sequence[dict[str, Any]]],
]

yaml.add_multi_constructor('!', type_constructor, Loader=yaml.SafeLoader)


@repr_html()
@dataclass
class DatasetDefinition:
    """Definition to initialize a :py:class:`~pymovements.dataset.Dataset`.

    Attributes
    ----------
    name: str
        The name of the dataset. (default: '.')
    long_name: str | None
        The entire name of the dataset. (default: None)
    has_files: dict[str, bool]
        Indicate whether the dataset contains 'gaze', 'precomputed_events', and
        'precomputed_reading_measures'.
    mirrors: dict[str, Sequence[str]]
        A list of mirrors of the dataset. Each entry must be of type `str` and end with a '/'.
        (default: {})
    resources: Resources
        A list of dataset resources. Each list entry must be a dictionary with the following keys:
        - `resource`: The url suffix of the resource. This will be concatenated with the mirror.
        - `filename`: The filename under which the file is saved as.
        - `md5`: The MD5 checksum of the respective file.
<<<<<<< HEAD
        (default: Resources())
    experiment: Experiment
        The experiment definition. (default: Experiment())
=======
        (default: field(default_factory=dict))
    experiment: Experiment | None
        The experiment definition. (default: None)
>>>>>>> bc79ee4e
    extract: dict[str, bool] | None
        Decide whether to extract the data. (default: None)
        .. deprecated:: v0.22.1
        This field will be removed in v0.27.0.
    filename_format: dict[str, str]
        Regular expression which will be matched before trying to load the file. Namedgroups will
        appear in the `fileinfo` dataframe. (default: field(default_factory=dict))
    filename_format_schema_overrides: dict[str, dict[str, type]]
        If named groups are present in the `filename_format`, this makes it possible to cast
        specific named groups to a particular datatype. (default: field(default_factory=dict))
    custom_read_kwargs: dict[str, dict[str, Any]]
        If specified, these keyword arguments will be passed to the file reading function. The
        behavior of this argument depends on the file extension of the dataset files.
        If the file extension is `.csv` the keyword arguments will be passed
        to :py:func:`polars.read_csv`. If the file extension is`.asc` the keyword arguments
        will be passed to :py:func:`pymovements.utils.parsing.parse_eyelink`.
        See Notes for more details on how to use this argument.
        (default: field(default_factory=dict))
    column_map : dict[str, str]
        The keys are the columns to read, the values are the names to which they should be renamed.
        (default: field(default_factory=dict))
    trial_columns: list[str] | None
            The name of the trial columns in the input data frame. If the list is empty or None,
            the input data frame is assumed to contain only one trial. If the list is not empty,
            the input data frame is assumed to contain multiple trials and the transformation
            methods will be applied to each trial separately. (default: None)
    time_column: str | None
        The name of the timestamp column in the input data frame. This column will be renamed to
        ``time``. (default: None)

    time_unit: str | None
        The unit of the timestamps in the timestamp column in the input data frame. Supported
        units are 's' for seconds, 'ms' for milliseconds and 'step' for steps. If the unit is
        'step' the experiment definition must be specified. All timestamps will be converted to
        milliseconds. (default: 'ms')

    pixel_columns: list[str] | None
        The name of the pixel position columns in the input data frame. These columns will be
        nested into the column ``pixel``. If the list is empty or None, the nested ``pixel``
        column will not be created. (default: None)
    position_columns: list[str] | None
        The name of the dva position columns in the input data frame. These columns will be
        nested into the column ``position``. If the list is empty or None, the nested
        ``position`` column will not be created. (default: None)
    velocity_columns: list[str] | None
        The name of the velocity columns in the input data frame. These columns will be nested
        into the column ``velocity``. If the list is empty or None, the nested ``velocity``
        column will not be created. (default: None)
    acceleration_columns: list[str] | None
        The name of the acceleration columns in the input data frame. These columns will be
        nested into the column ``acceleration``. If the list is empty or None, the nested
        ``acceleration`` column will not be created. (default: None)
    distance_column : str | None
        The name of the column containing eye-to-screen distance in millimeters for each sample
        in the input data frame. If specified, the column will be used for pixel to dva
        transformations. If not specified, the constant eye-to-screen distance will be taken from
        the experiment definition. This column will be renamed to ``distance``. (default: None)

    Parameters
    ----------
    name: str
        The name of the dataset. (default: '.')
    long_name: str | None
        The entire name of the dataset. (default: None)
    has_files: dict[str, bool] | None
        Indicate whether the dataset contains 'gaze', 'precomputed_events', and
        'precomputed_reading_measures'. (default: None)
    mirrors: dict[str, Sequence[str]] | None
        A list of mirrors of the dataset. Each entry must be of type `str` and end with a '/'.
        (default: None)
    resources: Resources | ResourcesLike | None
        A list of dataset resources. Each list entry must be a dictionary with the following keys:
        - `resource`: The url suffix of the resource. This will be concatenated with the mirror.
        - `filename`: The filename under which the file is saved as.
        - `md5`: The MD5 checksum of the respective file.
        (default: None)
    experiment: Experiment | dict[str, Any] | None
        The experiment definition. (default: None)
    extract: dict[str, bool] | None
        Decide whether to extract the data. (default: None)
    filename_format: dict[str, str] | None
        Regular expression which will be matched before trying to load the file. Namedgroups will
        appear in the `fileinfo` dataframe. (default: None)
    filename_format_schema_overrides: dict[str, dict[str, type]] | None
        If named groups are present in the `filename_format`, this makes it possible to cast
        specific named groups to a particular datatype. (default: None)
    custom_read_kwargs: dict[str, dict[str, Any]] | None
        If specified, these keyword arguments will be passed to the file reading function. The
        behavior of this argument depends on the file extension of the dataset files.
        If the file extension is `.csv` the keyword arguments will be passed
        to :py:func:`polars.read_csv`. If the file extension is`.asc` the keyword arguments
        will be passed to :py:func:`pymovements.utils.parsing.parse_eyelink`.
        See Notes for more details on how to use this argument.
        (default: None)
    column_map : dict[str, str] | None
        The keys are the columns to read, the values are the names to which they should be renamed.
        (default: None)
    trial_columns: list[str] | None
            The name of the trial columns in the input data frame. If the list is empty or None,
            the input data frame is assumed to contain only one trial. If the list is not empty,
            the input data frame is assumed to contain multiple trials and the transformation
            methods will be applied to each trial separately. (default: None)
    time_column: str | None
        The name of the timestamp column in the input data frame. This column will be renamed to
        ``time``. (default: None)

    time_unit: str | None
        The unit of the timestamps in the timestamp column in the input data frame. Supported
        units are 's' for seconds, 'ms' for milliseconds and 'step' for steps. If the unit is
        'step' the experiment definition must be specified. All timestamps will be converted to
        milliseconds. (default: 'ms')

    pixel_columns: list[str] | None
        The name of the pixel position columns in the input data frame. These columns will be
        nested into the column ``pixel``. If the list is empty or None, the nested ``pixel``
        column will not be created. (default: None)
    position_columns: list[str] | None
        The name of the dva position columns in the input data frame. These columns will be
        nested into the column ``position``. If the list is empty or None, the nested
        ``position`` column will not be created. (default: None)
    velocity_columns: list[str] | None
        The name of the velocity columns in the input data frame. These columns will be nested
        into the column ``velocity``. If the list is empty or None, the nested ``velocity``
        column will not be created. (default: None)
    acceleration_columns: list[str] | None
        The name of the acceleration columns in the input data frame. These columns will be
        nested into the column ``acceleration``. If the list is empty or None, the nested
        ``acceleration`` column will not be created. (default: None)
    distance_column : str | None
        The name of the column containing eye-to-screen distance in millimeters for each sample
        in the input data frame. If specified, the column will be used for pixel to dva
        transformations. If not specified, the constant eye-to-screen distance will be taken from
        the experiment definition. This column will be renamed to ``distance``. (default: None)

    Notes
    -----
    When working with the ``gaze_custom_read_kwargs`` attribute there are specific use cases and
    considerations to keep in mind, especially for reading csv files:

    1. Custom separator
    To read a csv file with a custom separator, you can pass the `separator` keyword argument to
    ``gaze_custom_read_kwargs``. For example pass ``gaze_custom_read_kwargs={'separator': ';'}`` to
    read a semicolon-separated csv file.

    2. Reading subset of columns
    To read only specific columns, specify them in ``gaze_custom_read_kwargs``. For example:
    ``gaze_custom_read_kwargs={'columns': ['col1', 'col2']}``

    3. Specifying column datatypes
    ``polars.read_csv`` infers data types from a fixed number of rows, which might not be accurate
    for the entire dataset. To ensure correct data types, you can pass a dictionary to the
    ``schema_overrides`` keyword argument in ``gaze_custom_read_kwargs``.
    Use data types from the `polars` library.
    For instance:
    ``gaze_custom_read_kwargs={'schema_overrides': {'col1': polars.Int64, 'col2': polars.Float64}}``
    """

    # pylint: disable=too-many-instance-attributes

    name: str = '.'

    long_name: str | None = None

    has_files: dict[str, bool] = field(default_factory=dict)

    mirrors: dict[str, Sequence[str]] = field(default_factory=dict)

<<<<<<< HEAD
    resources: Resources = field(default_factory=Resources)
=======
    extract: dict[str, bool] | None = None
>>>>>>> bc79ee4e

    experiment: Experiment = field(default_factory=Experiment)

    extract: dict[str, bool] | None = None

    custom_read_kwargs: dict[str, dict[str, Any]] = field(default_factory=dict)

    column_map: dict[str, str] = field(default_factory=dict)

    trial_columns: list[str] | None = None
    time_column: str | None = None
    time_unit: str | None = None
    pixel_columns: list[str] | None = None
    position_columns: list[str] | None = None
    velocity_columns: list[str] | None = None
    acceleration_columns: list[str] | None = None
    distance_column: str | None = None

    def __init__(
            self,
            name: str = '.',
            long_name: str | None = None,
            has_files: dict[str, bool] | None = None,
            mirrors: dict[str, Sequence[str]] | None = None,
            resources: Resources | ResourcesLike | None = None,
            experiment: Experiment | dict[str, Any] | None = None,
            extract: dict[str, bool] | None = None,
            filename_format: dict[str, str] | None = None,
            filename_format_schema_overrides: dict[str, dict[str, type]] | None = None,
            custom_read_kwargs: dict[str, dict[str, Any]] | None = None,
            column_map: dict[str, str] | None = None,
            trial_columns: list[str] | None = None,
            time_column: str | None = None,
            time_unit: str | None = None,
            pixel_columns: list[str] | None = None,
            position_columns: list[str] | None = None,
            velocity_columns: list[str] | None = None,
            acceleration_columns: list[str] | None = None,
            distance_column: str | None = None,
    ) -> None:
        self.name = name
        self.long_name = long_name

        self.extract = extract

        self.trial_columns = trial_columns
        self.time_column = time_column
        self.time_unit = time_unit
        self.pixel_columns = pixel_columns
        self.position_columns = position_columns
        self.velocity_columns = velocity_columns
        self.acceleration_columns = acceleration_columns
        self.distance_column = distance_column

        if has_files is None:
            self.has_files = {}
        else:
            self.has_files = has_files

        if mirrors is None:
            self.mirrors = {}
        else:
            self.mirrors = mirrors

        if custom_read_kwargs is None:
            self.custom_read_kwargs = {}
        else:
            self.custom_read_kwargs = custom_read_kwargs

        if column_map is None:
            self.column_map = {}
        else:
            self.column_map = column_map

        self.experiment = self._initialize_experiment(experiment)
        self.resources = self._initialize_resources(
            resources=resources,
            filename_format=filename_format,
            filename_format_schema_overrides=filename_format_schema_overrides,
        )
        self._has_resources = _HasResourcesIndexer(resources=self.resources)

        if self.extract is not None:
            warn(
                DeprecationWarning(
                    'DatasetDefinition.extract is deprecated since version v0.22.1. '
                    'This field will be removed in v0.27.0.',
                ),
            )
        if filename_format is not None:
            warn(
                DeprecationWarning(
                    'DatasetDefinition.filename_format is deprecated since version v0.23.0. '
                    'Please use Resource.filename_pattern instead. '
                    'This field will be removed in v0.28.0.',
                ),
            )
        if filename_format_schema_overrides is not None:
            warn(
                DeprecationWarning(
                    'DatasetDefinition.filename_format_schema_overrides is deprecated since version v0.23.0. '
                    'Please use Resource.filename_pattern_schema_overrides instead. '
                    'This field will be removed in v0.28.0.',
                ),
            )


    @property
    @deprecated(
        reason='Please use Resource.filename_pattern instead. '
               'This field will be removed in v0.28.0.',
        version='v0.23.0',
    )
    def filename_format(self) -> dict[str, str]:
        data: dict[str, str] = {}
        content_types = ('gaze', 'precomputed_events', 'precomputed_reading_measures')
        for content_type in content_types:
            content_resources = self.resources.filter(content=content_type)
            if content_resources:
                assert len(content_resources) == 1
                data[content_type] = content_resources[0].filename_pattern

    @filename_format.setter
    @deprecated(
        reason='Please use Resource.filename_pattern instead. '
               'This field will be removed in v0.28.0.',
        version='v0.23.0',
    )
    def filename_format(self, data: dict[str, str]) -> None:
        for content_type in data:
            for resource in self.resources:
                if resource.content == content_type:
                    resource.filename_pattern = data[content_type]

    @property
    @deprecated(
        reason='Please use Resource.filename_pattern_schema_overrides instead. '
               'This field will be removed in v0.28.0.',
        version='v0.23.0',
    )
    def filename_format_schema_overrides(self) -> dict[str, dict[str, type]]:
        data: dict[str, dict[str, type]] = {}
        content_types = ('gaze', 'precomputed_events', 'precomputed_reading_measures')
        for content_type in content_types:
            content_resources = self.resources.filter(content=content_type)
            if content_resources:
                assert len(content_resources) == 1
                data[content_type] = content_resources[0].filename_pattern_schema_overrides

    @filename_format_schema_overrides.setter
    @deprecated(
        reason='Please use Resource.filename_pattern instead. '
               'This field will be removed in v0.28.0.',
        version='v0.23.0',
    )
    def filename_format_schema_overrides(self, data: dict[str, dict[str, type]]) -> None:
        for content_type in data:
            for resource in self.resources:
                if resource.content == content_type:
                    resource.filename_pattern_schema_overrides = data[content_type]

    @staticmethod
    def from_yaml(path: str | Path) -> DatasetDefinition:
        """Load a dataset definition from a YAML file.

        Parameters
        ----------
        path: str | Path
            Path to the YAML definition file

        Returns
        -------
        DatasetDefinition
            Initialized dataset definition
        """
        with open(path, encoding='utf-8') as f:
            data = yaml.safe_load(f)

        # Convert experiment dict to Experiment object if present
        if 'experiment' in data:
            data['experiment'] = Experiment.from_dict(data['experiment'])

        data = reverse_substitute_types(data)
        # Initialize DatasetDefinition with YAML data
        return DatasetDefinition(**data)

    def to_dict(
        self,
        *,
        exclude_private: bool = True,
        exclude_none: bool = True,
    ) -> dict[str, Any]:
        """Return dictionary representation.

        Parameters
        ----------
        exclude_private: bool
            Exclude attributes that start with ``_``.
        exclude_none: bool
            Exclude attributes that are either ``None`` or that are objects that evaluate to
            ``False`` (e.g., ``[]``, ``{}``, ``EyeTracker()``). Attributes of type ``bool``,
            ``int``, and ``float`` are not excluded.

        Returns
        -------
        dict[str, Any]
            Dictionary representation of dataset definition.
        """
        data = asdict(self)

        # Delete private fields from dictionary.
        if exclude_private:
            for key in list(data.keys()):
                if key.startswith('_'):
                    del data[key]

        # Delete fields that evaluate to False (False, None, [], {})
        if exclude_none:
            for key, value in list(data.items()):
                if not isinstance(value, (bool, int, float)) and not value:
                    del data[key]
<<<<<<< HEAD

        # Convert those object fields.
        if 'experiment' in data and data['experiment'] is not None:
            data['experiment'] = self.experiment.to_dict(exclude_none=exclude_none)
        if 'resources' in data and data['resources'] is not None:
            data['resources'] = self.resources.to_dicts(exclude_none=exclude_none)
=======
>>>>>>> bc79ee4e

        if 'experiment' in data and data['experiment'] is not None:
            data['experiment'] = data['experiment'].to_dict(exclude_none=exclude_none)
        return data

    def to_yaml(
        self,
        path: str | Path,
        *,
        exclude_private: bool = True,
        exclude_none: bool = True,
    ) -> None:
        """Save a dataset definition to a YAML file.

        Parameters
        ----------
        path: str | Path
            Path where to save the YAML file to.
        exclude_private: bool
            Exclude attributes that start with ``_``.
        exclude_none: bool
            Exclude attributes that are either ``None`` or that are objects that evaluate to
            ``False`` (e.g., ``[]``, ``{}``, ``EyeTracker()``). Attributes of type ``bool``,
            ``int``, and ``float`` are not excluded.
        """
        data = self.to_dict(exclude_private=exclude_private, exclude_none=exclude_none)

        data = substitute_types(data)

        with open(path, 'w', encoding='utf-8') as f:
            yaml.dump(data, f, sort_keys=False)

    @property
    def has_resources(self) -> _HasResourcesIndexer:
        """Checks for resources in :py:attr:`~pymovements.dataset.DatasetDefinition.resources`.

        This read-only property checks if there are any resources set in
        :py:attr:`~pymovements.dataset.DatasetDefinition.resources`. It can be used as a `bool` or
        as an indexable class. In a boolean context it checks if there are any resources set in the
        :py:cls:`~pymovements.dataset.DatasetDefinition`. Furthermore, you can index the property
        to check if there are any resources set for a given content type.

        Examples
        --------
        This custom :py:cls:`~pymovements.dataset.DatasetDefinition` has no resources defined:
        >>> import pymovements as pm
        >>> my_definition = pm.DatasetDefinition('MyDatasetWithoutOnlineResources', resources=None)
        >>> my_definition.has_resources
        False

        A :py:cls:`~pymovements.dataset.DatasetDefinition` from our
        :py:cls:`~pymovements.dataset.DatasetLibrary` will usually have some online resources
        defined:
        >>> definition = pm.DatasetLibrary.get('ToyDataset')
        >>> definition.has_resources
        True

        You can also check if a specific content type is contained in the resources:
        >>> definition.has_resources['gaze']
        True

        In this definition there are gaze resources defined, but no precomputed events.
        >>> definition.has_resources['precomputed_events']
        False
        """
        # Resources may have changed, so update indexer before returning.
        # A better way to update the resources would be through a resources setter property.
        self._has_resources.set_resources(self.resources)
        return self._has_resources

<<<<<<< HEAD
    def _initialize_experiment(self, experiment: Experiment | dict[str, Any] | None) -> Experiment:
        """Initailize ``Experiment`` instance if necessary."""
        if experiment is None:
            return Experiment()
        if isinstance(experiment, dict):
            return Experiment.from_dict(experiment)
        return experiment

    def _initialize_resources(
            self,
            resources: Resources | ResourcesLike | None,
            filename_format: dict[str, str],
            filename_format_schema_overrides: dict[str, dict[str, type]] | None,
    ) -> Resources:
        """Initailize ``Resources`` instance if necessary."""
        if isinstance(resources, Resources):
            return resources

        if resources is None:
            return Resources()

        if isinstance(resources, dict):
            if filename_format:
                for content_type in filename_format.keys():
                    for resource in resources[content_type]:
                        resource['filename_pattern'] = filename_format[content_type]

            if filename_format_schema_overrides:
                for content_type in filename_format.keys():
                    for resource in resources[content_type]:
                        content_overrides = filename_format_schema_overrides[content_type]
                        resource['filename_pattern_schema_overrides'] = content_overrides

            return Resources.from_dict(resources)

        if isinstance(resources, Sequence):
            assert isinstance(resources, Sequence)
            return Resources.from_dicts(resources)
        raise TypeError()
=======
    def __post_init__(self) -> None:
        """Handle special attributes."""
        if self.extract is not None:
            warn(
                DeprecationWarning(
                    'DatasetDefinition.extract is deprecated since version v0.22.1. '
                    'This field will be removed in v0.27.0.',
                ),
            )
>>>>>>> bc79ee4e
<|MERGE_RESOLUTION|>--- conflicted
+++ resolved
@@ -26,10 +26,7 @@
 from dataclasses import field
 from pathlib import Path
 from typing import Any
-<<<<<<< HEAD
 from typing import Union
-=======
->>>>>>> bc79ee4e
 from warnings import warn
 
 import yaml
@@ -74,15 +71,9 @@
         - `resource`: The url suffix of the resource. This will be concatenated with the mirror.
         - `filename`: The filename under which the file is saved as.
         - `md5`: The MD5 checksum of the respective file.
-<<<<<<< HEAD
         (default: Resources())
     experiment: Experiment
         The experiment definition. (default: Experiment())
-=======
-        (default: field(default_factory=dict))
-    experiment: Experiment | None
-        The experiment definition. (default: None)
->>>>>>> bc79ee4e
     extract: dict[str, bool] | None
         Decide whether to extract the data. (default: None)
         .. deprecated:: v0.22.1
@@ -250,11 +241,7 @@
 
     mirrors: dict[str, Sequence[str]] = field(default_factory=dict)
 
-<<<<<<< HEAD
     resources: Resources = field(default_factory=Resources)
-=======
-    extract: dict[str, bool] | None = None
->>>>>>> bc79ee4e
 
     experiment: Experiment = field(default_factory=Experiment)
 
@@ -476,18 +463,13 @@
             for key, value in list(data.items()):
                 if not isinstance(value, (bool, int, float)) and not value:
                     del data[key]
-<<<<<<< HEAD
 
         # Convert those object fields.
         if 'experiment' in data and data['experiment'] is not None:
             data['experiment'] = self.experiment.to_dict(exclude_none=exclude_none)
         if 'resources' in data and data['resources'] is not None:
             data['resources'] = self.resources.to_dicts(exclude_none=exclude_none)
-=======
->>>>>>> bc79ee4e
-
-        if 'experiment' in data and data['experiment'] is not None:
-            data['experiment'] = data['experiment'].to_dict(exclude_none=exclude_none)
+
         return data
 
     def to_yaml(
@@ -555,7 +537,6 @@
         self._has_resources.set_resources(self.resources)
         return self._has_resources
 
-<<<<<<< HEAD
     def _initialize_experiment(self, experiment: Experiment | dict[str, Any] | None) -> Experiment:
         """Initailize ``Experiment`` instance if necessary."""
         if experiment is None:
@@ -595,7 +576,7 @@
             assert isinstance(resources, Sequence)
             return Resources.from_dicts(resources)
         raise TypeError()
-=======
+
     def __post_init__(self) -> None:
         """Handle special attributes."""
         if self.extract is not None:
@@ -604,5 +585,4 @@
                     'DatasetDefinition.extract is deprecated since version v0.22.1. '
                     'This field will be removed in v0.27.0.',
                 ),
-            )
->>>>>>> bc79ee4e
+            )