# Copyright (c) 2023-2025 The pymovements Project Authors
#
# Permission is hereby granted, free of charge, to any person obtaining a copy
# of this software and associated documentation files (the "Software"), to deal
# in the Software without restriction, including without limitation the rights
# to use, copy, modify, merge, publish, distribute, sublicense, and/or sell
# copies of the Software, and to permit persons to whom the Software is
# furnished to do so, subject to the following conditions:
#
# The above copyright notice and this permission notice shall be included in all
# copies or substantial portions of the Software.
#
# THE SOFTWARE IS PROVIDED "AS IS", WITHOUT WARRANTY OF ANY KIND, EXPRESS OR
# IMPLIED, INCLUDING BUT NOT LIMITED TO THE WARRANTIES OF MERCHANTABILITY,
# FITNESS FOR A PARTICULAR PURPOSE AND NONINFRINGEMENT. IN NO EVENT SHALL THE
# AUTHORS OR COPYRIGHT HOLDERS BE LIABLE FOR ANY CLAIM, DAMAGES OR OTHER
# LIABILITY, WHETHER IN AN ACTION OF CONTRACT, TORT OR OTHERWISE, ARISING FROM,
# OUT OF OR IN CONNECTION WITH THE SOFTWARE OR THE USE OR OTHER DEALINGS IN THE
# SOFTWARE.
"""DatasetDefinition module."""
from __future__ import annotations

from collections.abc import Sequence
from dataclasses import asdict
from dataclasses import dataclass
from dataclasses import field
from pathlib import Path
from typing import Any
<<<<<<< HEAD
from typing import Union
=======
from warnings import warn
>>>>>>> f093a0b6

import yaml

from pymovements._utils._html import repr_html
from pymovements.dataset._utils._yaml import reverse_substitute_types
from pymovements.dataset._utils._yaml import substitute_types
from pymovements.dataset._utils._yaml import type_constructor
from pymovements.dataset.resources import _HasResourcesIndexer
from pymovements.dataset.resources import Resources
from pymovements.gaze.experiment import Experiment


ResourcesLike = Union[
    Sequence[dict[str, Any]],
    dict[str, Sequence[dict[str, Any]]],
]

yaml.add_multi_constructor('!', type_constructor, Loader=yaml.SafeLoader)


@repr_html()
@dataclass
class DatasetDefinition:
    """Definition to initialize a :py:class:`~pymovements.dataset.Dataset`.

    Attributes
    ----------
    name: str
        The name of the dataset. (default: '.')
    long_name: str | None
        The entire name of the dataset. (default: None)
    has_files: dict[str, bool]
        Indicate whether the dataset contains 'gaze', 'precomputed_events', and
        'precomputed_reading_measures'.
    mirrors: dict[str, list[str]] | dict[str, tuple[str, ...]] | None
        A list of mirrors of the dataset. Each entry must be of type `str` and end with a '/'.
        (default: None)
    resources: Resources
        A list of dataset resources. Each list entry must be a dictionary with the following keys:
        - `resource`: The url suffix of the resource. This will be concatenated with the mirror.
        - `filename`: The filename under which the file is saved as.
        - `md5`: The MD5 checksum of the respective file.
<<<<<<< HEAD
        (default: Resources())
    experiment: Experiment
        The experiment definition. (default: Experiment())
    extract: dict[str, bool] | None
        Decide whether to extract the data. (default: None)
=======
        (default: field(default_factory=dict))
    experiment: Experiment | None
        The experiment definition. (default: None)
    extract: dict[str, bool] | None
        Decide whether to extract the data. (default: None)
        .. deprecated:: v0.22.1
        This field will be removed in v0.27.0.
>>>>>>> f093a0b6
    filename_format: dict[str, str]
        Regular expression which will be matched before trying to load the file. Namedgroups will
        appear in the `fileinfo` dataframe. (default: field(default_factory=dict))
    filename_format_schema_overrides: dict[str, dict[str, type]]
        If named groups are present in the `filename_format`, this makes it possible to cast
        specific named groups to a particular datatype. (default: field(default_factory=dict))
    custom_read_kwargs: dict[str, dict[str, Any]]
        If specified, these keyword arguments will be passed to the file reading function. The
        behavior of this argument depends on the file extension of the dataset files.
        If the file extension is `.csv` the keyword arguments will be passed
        to :py:func:`polars.read_csv`. If the file extension is`.asc` the keyword arguments
        will be passed to :py:func:`pymovements.utils.parsing.parse_eyelink`.
        See Notes for more details on how to use this argument.
        (default: field(default_factory=dict))
    column_map : dict[str, str]
        The keys are the columns to read, the values are the names to which they should be renamed.
        (default: field(default_factory=dict))
    trial_columns: list[str] | None
            The name of the trial columns in the input data frame. If the list is empty or None,
            the input data frame is assumed to contain only one trial. If the list is not empty,
            the input data frame is assumed to contain multiple trials and the transformation
            methods will be applied to each trial separately. (default: None)
    time_column: str | None
        The name of the timestamp column in the input data frame. This column will be renamed to
        ``time``. (default: None)

    time_unit: str | None
        The unit of the timestamps in the timestamp column in the input data frame. Supported
        units are 's' for seconds, 'ms' for milliseconds and 'step' for steps. If the unit is
        'step' the experiment definition must be specified. All timestamps will be converted to
        milliseconds. (default: 'ms')

    pixel_columns: list[str] | None
        The name of the pixel position columns in the input data frame. These columns will be
        nested into the column ``pixel``. If the list is empty or None, the nested ``pixel``
        column will not be created. (default: None)
    position_columns: list[str] | None
        The name of the dva position columns in the input data frame. These columns will be
        nested into the column ``position``. If the list is empty or None, the nested
        ``position`` column will not be created. (default: None)
    velocity_columns: list[str] | None
        The name of the velocity columns in the input data frame. These columns will be nested
        into the column ``velocity``. If the list is empty or None, the nested ``velocity``
        column will not be created. (default: None)
    acceleration_columns: list[str] | None
        The name of the acceleration columns in the input data frame. These columns will be
        nested into the column ``acceleration``. If the list is empty or None, the nested
        ``acceleration`` column will not be created. (default: None)
    distance_column : str | None
        The name of the column containing eye-to-screen distance in millimeters for each sample
        in the input data frame. If specified, the column will be used for pixel to dva
        transformations. If not specified, the constant eye-to-screen distance will be taken from
        the experiment definition. This column will be renamed to ``distance``. (default: None)

    Parameters
    ----------
    name: str
        The name of the dataset. (default: '.')
    long_name: str | None
        The entire name of the dataset. (default: None)
    has_files: dict[str, bool] | None
        Indicate whether the dataset contains 'gaze', 'precomputed_events', and
        'precomputed_reading_measures'. (default: None)
    mirrors: dict[str, list[str]] | dict[str, tuple[str, ...]] | None
        A list of mirrors of the dataset. Each entry must be of type `str` and end with a '/'.
        (default: None)
    resources: Resources | ResourcesLike | None
        A list of dataset resources. Each list entry must be a dictionary with the following keys:
        - `resource`: The url suffix of the resource. This will be concatenated with the mirror.
        - `filename`: The filename under which the file is saved as.
        - `md5`: The MD5 checksum of the respective file.
        (default: None)
    experiment: Experiment | dict[str, Any] | None
        The experiment definition. (default: None)
    extract: dict[str, bool] | None
        Decide whether to extract the data. (default: None)
    filename_format: dict[str, str] | None
        Regular expression which will be matched before trying to load the file. Namedgroups will
        appear in the `fileinfo` dataframe. (default: None)
    filename_format_schema_overrides: dict[str, dict[str, type]] | None
        If named groups are present in the `filename_format`, this makes it possible to cast
        specific named groups to a particular datatype. (default: None)
    custom_read_kwargs: dict[str, dict[str, Any]] | None
        If specified, these keyword arguments will be passed to the file reading function. The
        behavior of this argument depends on the file extension of the dataset files.
        If the file extension is `.csv` the keyword arguments will be passed
        to :py:func:`polars.read_csv`. If the file extension is`.asc` the keyword arguments
        will be passed to :py:func:`pymovements.utils.parsing.parse_eyelink`.
        See Notes for more details on how to use this argument.
        (default: None)
    column_map : dict[str, str] | None
        The keys are the columns to read, the values are the names to which they should be renamed.
        (default: None)
    trial_columns: list[str] | None
            The name of the trial columns in the input data frame. If the list is empty or None,
            the input data frame is assumed to contain only one trial. If the list is not empty,
            the input data frame is assumed to contain multiple trials and the transformation
            methods will be applied to each trial separately. (default: None)
    time_column: str | None
        The name of the timestamp column in the input data frame. This column will be renamed to
        ``time``. (default: None)

    time_unit: str | None
        The unit of the timestamps in the timestamp column in the input data frame. Supported
        units are 's' for seconds, 'ms' for milliseconds and 'step' for steps. If the unit is
        'step' the experiment definition must be specified. All timestamps will be converted to
        milliseconds. (default: 'ms')

    pixel_columns: list[str] | None
        The name of the pixel position columns in the input data frame. These columns will be
        nested into the column ``pixel``. If the list is empty or None, the nested ``pixel``
        column will not be created. (default: None)
    position_columns: list[str] | None
        The name of the dva position columns in the input data frame. These columns will be
        nested into the column ``position``. If the list is empty or None, the nested
        ``position`` column will not be created. (default: None)
    velocity_columns: list[str] | None
        The name of the velocity columns in the input data frame. These columns will be nested
        into the column ``velocity``. If the list is empty or None, the nested ``velocity``
        column will not be created. (default: None)
    acceleration_columns: list[str] | None
        The name of the acceleration columns in the input data frame. These columns will be
        nested into the column ``acceleration``. If the list is empty or None, the nested
        ``acceleration`` column will not be created. (default: None)
    distance_column : str | None
        The name of the column containing eye-to-screen distance in millimeters for each sample
        in the input data frame. If specified, the column will be used for pixel to dva
        transformations. If not specified, the constant eye-to-screen distance will be taken from
        the experiment definition. This column will be renamed to ``distance``. (default: None)

    Notes
    -----
    When working with the ``gaze_custom_read_kwargs`` attribute there are specific use cases and
    considerations to keep in mind, especially for reading csv files:

    1. Custom separator
    To read a csv file with a custom separator, you can pass the `separator` keyword argument to
    ``gaze_custom_read_kwargs``. For example pass ``gaze_custom_read_kwargs={'separator': ';'}`` to
    read a semicolon-separated csv file.

    2. Reading subset of columns
    To read only specific columns, specify them in ``gaze_custom_read_kwargs``. For example:
    ``gaze_custom_read_kwargs={'columns': ['col1', 'col2']}``

    3. Specifying column datatypes
    ``polars.read_csv`` infers data types from a fixed number of rows, which might not be accurate
    for the entire dataset. To ensure correct data types, you can pass a dictionary to the
    ``schema_overrides`` keyword argument in ``gaze_custom_read_kwargs``.
    Use data types from the `polars` library.
    For instance:
    ``gaze_custom_read_kwargs={'schema_overrides': {'col1': polars.Int64, 'col2': polars.Float64}}``
    """

    # pylint: disable=too-many-instance-attributes

    name: str = '.'

    long_name: str | None = None

    has_files: dict[str, bool] = field(default_factory=dict)

    mirrors: dict[str, list[str]] | dict[str, tuple[str, ...]] | None = field(default=None)

    resources: Resources = field(default_factory=Resources)

    experiment: Experiment = field(default_factory=Experiment)

<<<<<<< HEAD
    extract: dict[str, bool] | None = field(default=None)
=======
    extract: dict[str, bool] | None = None
>>>>>>> f093a0b6

    filename_format: dict[str, str] = field(default_factory=dict)

    filename_format_schema_overrides: dict[str, dict[str, type]] = field(default_factory=dict)

    custom_read_kwargs: dict[str, dict[str, Any]] = field(default_factory=dict)

    column_map: dict[str, str] = field(default_factory=dict)

    trial_columns: list[str] | None = None
    time_column: str | None = None
    time_unit: str | None = None
    pixel_columns: list[str] | None = None
    position_columns: list[str] | None = None
    velocity_columns: list[str] | None = None
    acceleration_columns: list[str] | None = None
    distance_column: str | None = None

    def __init__(
            self,
            name: str = '.',
            long_name: str | None = None,
            has_files: dict[str, bool] | None = None,
            mirrors: dict[str, list[str]] | dict[str, tuple[str, ...]] | None = None,
            resources: Resources | ResourcesLike | None = None,
            experiment: Experiment | dict[str, Any] | None = None,
            extract: dict[str, bool] | None = None,
            filename_format: dict[str, str] | None = None,
            filename_format_schema_overrides: dict[str, dict[str, type]] | None = None,
            custom_read_kwargs: dict[str, dict[str, Any]] | None = None,
            column_map: dict[str, str] | None = None,
            trial_columns: list[str] | None = None,
            time_column: str | None = None,
            time_unit: str | None = None,
            pixel_columns: list[str] | None = None,
            position_columns: list[str] | None = None,
            velocity_columns: list[str] | None = None,
            acceleration_columns: list[str] | None = None,
            distance_column: str | None = None,
    ) -> None:
        self.name = name
        self.long_name = long_name

        self.mirrors = mirrors
        self.extract = extract

        self.trial_columns = trial_columns
        self.time_column = time_column
        self.time_unit = time_unit
        self.pixel_columns = pixel_columns
        self.position_columns = position_columns
        self.velocity_columns = velocity_columns
        self.acceleration_columns = acceleration_columns
        self.distance_column = distance_column

        if has_files is None:
            self.has_files = {}
        else:
            self.has_files = has_files

        if filename_format is None:
            self.filename_format = {}
        else:
            self.filename_format = filename_format

        if filename_format_schema_overrides is None:
            self.filename_format_schema_overrides = {}
        else:
            self.filename_format_schema_overrides = filename_format_schema_overrides

        if custom_read_kwargs is None:
            self.custom_read_kwargs = {}
        else:
            self.custom_read_kwargs = custom_read_kwargs

        if column_map is None:
            self.column_map = {}
        else:
            self.column_map = column_map

        self.experiment = self._initialize_experiment(experiment)
        self.resources = self._initialize_resources(resources)
        self._has_resources = _HasResourcesIndexer(resources=self.resources)

    @staticmethod
    def from_yaml(path: str | Path) -> DatasetDefinition:
        """Load a dataset definition from a YAML file.

        Parameters
        ----------
        path: str | Path
            Path to the YAML definition file

        Returns
        -------
        DatasetDefinition
            Initialized dataset definition
        """
        with open(path, encoding='utf-8') as f:
            data = yaml.safe_load(f)

        # Convert experiment dict to Experiment object if present
        if 'experiment' in data:
            data['experiment'] = Experiment.from_dict(data['experiment'])

        data = reverse_substitute_types(data)
        # Initialize DatasetDefinition with YAML data
        return DatasetDefinition(**data)

    def to_dict(
        self,
        *,
        exclude_private: bool = True,
        exclude_none: bool = True,
    ) -> dict[str, Any]:
        """Return dictionary representation.

        Parameters
        ----------
        exclude_private: bool
            Exclude attributes that start with ``_``.
        exclude_none: bool
            Exclude attributes that are either ``None`` or that are objects that evaluate to
            ``False`` (e.g., ``[]``, ``{}``, ``EyeTracker()``). Attributes of type ``bool``,
            ``int``, and ``float`` are not excluded.

        Returns
        -------
        dict[str, Any]
            Dictionary representation of dataset definition.
        """
        data = asdict(self)

        # Delete private fields from dictionary.
        if exclude_private:
            for key in list(data.keys()):
                if key.startswith('_'):
                    del data[key]

        # Delete fields that evaluate to False (False, None, [], {})
        if exclude_none:
            for key, value in list(data.items()):
                if not isinstance(value, (bool, int, float)) and not value:
                    del data[key]

        # Convert those object fields.
        if 'experiment' in data and data['experiment'] is not None:
            data['experiment'] = self.experiment.to_dict(exclude_none=exclude_none)
        if 'resources' in data and data['resources'] is not None:
            data['resources'] = self.resources.to_dicts(exclude_none=exclude_none)

        return data

    def to_yaml(
        self,
        path: str | Path,
        *,
        exclude_private: bool = True,
        exclude_none: bool = True,
    ) -> None:
        """Save a dataset definition to a YAML file.

        Parameters
        ----------
        path: str | Path
            Path where to save the YAML file to.
        exclude_private: bool
            Exclude attributes that start with ``_``.
        exclude_none: bool
            Exclude attributes that are either ``None`` or that are objects that evaluate to
            ``False`` (e.g., ``[]``, ``{}``, ``EyeTracker()``). Attributes of type ``bool``,
            ``int``, and ``float`` are not excluded.
        """
        data = self.to_dict(exclude_private=exclude_private, exclude_none=exclude_none)

        data = substitute_types(data)

        with open(path, 'w', encoding='utf-8') as f:
            yaml.dump(data, f, sort_keys=False)

    @property
    def has_resources(self) -> _HasResourcesIndexer:
        """Checks for resources in :py:attr:`~pymovements.dataset.DatasetDefinition.resources`.

        This read-only property checks if there are any resources set in
        :py:attr:`~pymovements.dataset.DatasetDefinition.resources`. It can be used as a `bool` or
        as an indexable class. In a boolean context it checks if there are any resources set in the
        :py:cls:`~pymovements.dataset.DatasetDefinition`. Furthermore, you can index the property
        to check if there are any resources set for a given content type.

        Examples
        --------
        This custom :py:cls:`~pymovements.dataset.DatasetDefinition` has no resources defined:
        >>> import pymovements as pm
        >>> my_definition = pm.DatasetDefinition('MyDatasetWithoutOnlineResources', resources=None)
        >>> my_definition.has_resources
        False

        A :py:cls:`~pymovements.dataset.DatasetDefinition` from our
        :py:cls:`~pymovements.dataset.DatasetLibrary` will usually have some online resources
        defined:
        >>> definition = pm.DatasetLibrary.get('ToyDataset')
        >>> definition.has_resources
        True

        You can also check if a specific content type is contained in the resources:
        >>> definition.has_resources['gaze']
        True

        In this definition there are gaze resources defined, but no precomputed events.
        >>> definition.has_resources['precomputed_events']
        False
        """
        # Resources may have changed, so update indexer before returning.
        # A better way to update the resources would be through a resources setter property.
        self._has_resources.set_resources(self.resources)
        return self._has_resources

<<<<<<< HEAD
    def _initialize_experiment(self, experiment: Experiment | dict[str, Any] | None) -> Experiment:
        """Initailize ``Experiment`` instance if necessary."""
        if experiment is None:
            return Experiment()
        if isinstance(experiment, dict):
            return Experiment.from_dict(experiment)
        return experiment

    def _initialize_resources(self, resources: Resources | ResourcesLike | None) -> Resources:
        """Initailize ``Resources`` instance if necessary."""
        if isinstance(resources, Resources):
            return resources
        if resources is None:
            return Resources()
        if isinstance(resources, dict):
            return Resources.from_dict(resources)
        if isinstance(resources, Sequence):
            assert isinstance(resources, Sequence)
            return Resources.from_dicts(resources)
        raise TypeError()
=======
    def __post_init__(self) -> None:
        """Handle special attributes."""
        if self.extract is not None:
            warn(
                DeprecationWarning(
                    'DatasetDefinition.extract is deprecated since version v0.22.1. '
                    'This field will be removed in v0.27.0.',
                ),
            )
>>>>>>> f093a0b6
<|MERGE_RESOLUTION|>--- conflicted
+++ resolved
@@ -26,11 +26,8 @@
 from dataclasses import field
 from pathlib import Path
 from typing import Any
-<<<<<<< HEAD
 from typing import Union
-=======
 from warnings import warn
->>>>>>> f093a0b6
 
 import yaml
 
@@ -73,21 +70,13 @@
         - `resource`: The url suffix of the resource. This will be concatenated with the mirror.
         - `filename`: The filename under which the file is saved as.
         - `md5`: The MD5 checksum of the respective file.
-<<<<<<< HEAD
         (default: Resources())
     experiment: Experiment
         The experiment definition. (default: Experiment())
     extract: dict[str, bool] | None
         Decide whether to extract the data. (default: None)
-=======
-        (default: field(default_factory=dict))
-    experiment: Experiment | None
-        The experiment definition. (default: None)
-    extract: dict[str, bool] | None
-        Decide whether to extract the data. (default: None)
         .. deprecated:: v0.22.1
         This field will be removed in v0.27.0.
->>>>>>> f093a0b6
     filename_format: dict[str, str]
         Regular expression which will be matched before trying to load the file. Namedgroups will
         appear in the `fileinfo` dataframe. (default: field(default_factory=dict))
@@ -255,11 +244,7 @@
 
     experiment: Experiment = field(default_factory=Experiment)
 
-<<<<<<< HEAD
-    extract: dict[str, bool] | None = field(default=None)
-=======
     extract: dict[str, bool] | None = None
->>>>>>> f093a0b6
 
     filename_format: dict[str, str] = field(default_factory=dict)
 
@@ -343,6 +328,14 @@
         self.experiment = self._initialize_experiment(experiment)
         self.resources = self._initialize_resources(resources)
         self._has_resources = _HasResourcesIndexer(resources=self.resources)
+        
+        if self.extract is not None:
+            warn(
+                DeprecationWarning(
+                    'DatasetDefinition.extract is deprecated since version v0.22.1. '
+                    'This field will be removed in v0.27.0.',
+                ),
+            )
 
     @staticmethod
     def from_yaml(path: str | Path) -> DatasetDefinition:
@@ -478,7 +471,6 @@
         self._has_resources.set_resources(self.resources)
         return self._has_resources
 
-<<<<<<< HEAD
     def _initialize_experiment(self, experiment: Experiment | dict[str, Any] | None) -> Experiment:
         """Initailize ``Experiment`` instance if necessary."""
         if experiment is None:
@@ -498,15 +490,4 @@
         if isinstance(resources, Sequence):
             assert isinstance(resources, Sequence)
             return Resources.from_dicts(resources)
-        raise TypeError()
-=======
-    def __post_init__(self) -> None:
-        """Handle special attributes."""
-        if self.extract is not None:
-            warn(
-                DeprecationWarning(
-                    'DatasetDefinition.extract is deprecated since version v0.22.1. '
-                    'This field will be removed in v0.27.0.',
-                ),
-            )
->>>>>>> f093a0b6
+        raise TypeError()