--- conflicted
+++ resolved
@@ -37,11 +37,7 @@
 from pymovements.dataset._utils._yaml import substitute_types
 from pymovements.dataset._utils._yaml import type_constructor
 from pymovements.dataset.resources import _HasResourcesIndexer
-<<<<<<< HEAD
-from pymovements.dataset.resources import Resources
-=======
 from pymovements.dataset.resources import ResourceDefinitions
->>>>>>> fb3a19d0
 from pymovements.gaze.experiment import Experiment
 
 
@@ -70,24 +66,14 @@
     mirrors: dict[str, Sequence[str]]
         A list of mirrors of the dataset. Each entry must be of type `str` and end with a '/'.
         (default: {})
-<<<<<<< HEAD
-    resources: Resources
-=======
     resources: ResourceDefinitions
->>>>>>> fb3a19d0
         A list of dataset resources. Each list entry must be a dictionary with the following keys:
         - `resource`: The url suffix of the resource. This will be concatenated with the mirror.
         - `filename`: The filename under which the file is saved as.
         - `md5`: The MD5 checksum of the respective file.
-<<<<<<< HEAD
-        (default: Resources())
-    experiment: Experiment
-        The experiment definition. (default: Experiment())
-=======
         (default: ResourceDefinitions())
     experiment: Experiment | None
         The experiment definition. (default: None)
->>>>>>> fb3a19d0
     extract: dict[str, bool] | None
         Decide whether to extract the data. (default: None)
         .. deprecated:: v0.22.1
@@ -158,21 +144,13 @@
     mirrors: dict[str, Sequence[str]] | None
         A list of mirrors of the dataset. Each entry must be of type `str` and end with a '/'.
         (default: None)
-<<<<<<< HEAD
     resources: Resources | ResourcesLike | None
-=======
-    resources: ResourceDefinitions | ResourcesLike | None
->>>>>>> fb3a19d0
         A list of dataset resources. Each list entry must be a dictionary with the following keys:
         - `resource`: The url suffix of the resource. This will be concatenated with the mirror.
         - `filename`: The filename under which the file is saved as.
         - `md5`: The MD5 checksum of the respective file.
         (default: None)
-<<<<<<< HEAD
     experiment: Experiment | dict[str, Any] | None
-=======
-    experiment: Experiment | None
->>>>>>> fb3a19d0
         The experiment definition. (default: None)
     extract: dict[str, bool] | None
         Decide whether to extract the data. (default: None)
@@ -230,6 +208,82 @@
         transformations. If not specified, the constant eye-to-screen distance will be taken from
         the experiment definition. This column will be renamed to ``distance``. (default: None)
 
+    Parameters
+    ----------
+    name: str
+        The name of the dataset. (default: '.')
+    long_name: str | None
+        The entire name of the dataset. (default: None)
+    has_files: dict[str, bool] | None
+        Indicate whether the dataset contains 'gaze', 'precomputed_events', and
+        'precomputed_reading_measures'. (default: None)
+    mirrors: dict[str, Sequence[str]] | None
+        A list of mirrors of the dataset. Each entry must be of type `str` and end with a '/'.
+        (default: None)
+    resources: ResourceDefinitions | ResourcesLike | None
+        A list of dataset resources. Each list entry must be a dictionary with the following keys:
+        - `resource`: The url suffix of the resource. This will be concatenated with the mirror.
+        - `filename`: The filename under which the file is saved as.
+        - `md5`: The MD5 checksum of the respective file.
+        (default: None)
+    experiment: Experiment | None
+        The experiment definition. (default: None)
+    extract: dict[str, bool] | None
+        Decide whether to extract the data. (default: None)
+    filename_format: dict[str, str] | None
+        Regular expression which will be matched before trying to load the file. Namedgroups will
+        appear in the `fileinfo` dataframe. (default: None)
+    filename_format_schema_overrides: dict[str, dict[str, type]] | None
+        If named groups are present in the `filename_format`, this makes it possible to cast
+        specific named groups to a particular datatype. (default: None)
+    custom_read_kwargs: dict[str, dict[str, Any]] | None
+        If specified, these keyword arguments will be passed to the file reading function. The
+        behavior of this argument depends on the file extension of the dataset files.
+        If the file extension is `.csv` the keyword arguments will be passed
+        to :py:func:`polars.read_csv`. If the file extension is`.asc` the keyword arguments
+        will be passed to :py:func:`pymovements.utils.parsing.parse_eyelink`.
+        See Notes for more details on how to use this argument.
+        (default: None)
+    column_map : dict[str, str] | None
+        The keys are the columns to read, the values are the names to which they should be renamed.
+        (default: None)
+    trial_columns: list[str] | None
+            The name of the trial columns in the input data frame. If the list is empty or None,
+            the input data frame is assumed to contain only one trial. If the list is not empty,
+            the input data frame is assumed to contain multiple trials and the transformation
+            methods will be applied to each trial separately. (default: None)
+    time_column: str | None
+        The name of the timestamp column in the input data frame. This column will be renamed to
+        ``time``. (default: None)
+
+    time_unit: str | None
+        The unit of the timestamps in the timestamp column in the input data frame. Supported
+        units are 's' for seconds, 'ms' for milliseconds and 'step' for steps. If the unit is
+        'step' the experiment definition must be specified. All timestamps will be converted to
+        milliseconds. (default: 'ms')
+
+    pixel_columns: list[str] | None
+        The name of the pixel position columns in the input data frame. These columns will be
+        nested into the column ``pixel``. If the list is empty or None, the nested ``pixel``
+        column will not be created. (default: None)
+    position_columns: list[str] | None
+        The name of the dva position columns in the input data frame. These columns will be
+        nested into the column ``position``. If the list is empty or None, the nested
+        ``position`` column will not be created. (default: None)
+    velocity_columns: list[str] | None
+        The name of the velocity columns in the input data frame. These columns will be nested
+        into the column ``velocity``. If the list is empty or None, the nested ``velocity``
+        column will not be created. (default: None)
+    acceleration_columns: list[str] | None
+        The name of the acceleration columns in the input data frame. These columns will be
+        nested into the column ``acceleration``. If the list is empty or None, the nested
+        ``acceleration`` column will not be created. (default: None)
+    distance_column : str | None
+        The name of the column containing eye-to-screen distance in millimeters for each sample
+        in the input data frame. If specified, the column will be used for pixel to dva
+        transformations. If not specified, the constant eye-to-screen distance will be taken from
+        the experiment definition. This column will be renamed to ``distance``. (default: None)
+
     Notes
     -----
     When working with the ``gaze_custom_read_kwargs`` attribute there are specific use cases and
@@ -263,11 +317,7 @@
 
     mirrors: dict[str, Sequence[str]] = field(default_factory=dict)
 
-<<<<<<< HEAD
-    resources: Resources = field(default_factory=Resources)
-=======
     resources: ResourceDefinitions = field(default_factory=ResourceDefinitions)
->>>>>>> fb3a19d0
 
     experiment: Experiment = field(default_factory=Experiment)
 
@@ -292,13 +342,8 @@
             long_name: str | None = None,
             has_files: dict[str, bool] | None = None,
             mirrors: dict[str, Sequence[str]] | None = None,
-<<<<<<< HEAD
-            resources: Resources | ResourcesLike | None = None,
-            experiment: Experiment | dict[str, Any] | None = None,
-=======
             resources: ResourceDefinitions | ResourcesLike | None = None,
             experiment: Experiment | None = None,
->>>>>>> fb3a19d0
             extract: dict[str, bool] | None = None,
             filename_format: dict[str, str] | None = None,
             filename_format_schema_overrides: dict[str, dict[str, type]] | None = None,
@@ -316,11 +361,6 @@
         self.name = name
         self.long_name = long_name
 
-<<<<<<< HEAD
-=======
-        self.experiment = experiment
-
->>>>>>> fb3a19d0
         self.extract = extract
 
         self.trial_columns = trial_columns
@@ -342,8 +382,6 @@
         else:
             self.mirrors = mirrors
 
-<<<<<<< HEAD
-=======
         if filename_format is None:
             self.filename_format = {}
         else:
@@ -354,7 +392,6 @@
         else:
             self.filename_format_schema_overrides = filename_format_schema_overrides
 
->>>>>>> fb3a19d0
         if custom_read_kwargs is None:
             self.custom_read_kwargs = {}
         else:
@@ -365,16 +402,15 @@
         else:
             self.column_map = column_map
 
-<<<<<<< HEAD
+        self.resources = self._initialize_resources(resources)
+        self._has_resources = _HasResourcesIndexer(resources=self.resources)
+
         self.experiment = self._initialize_experiment(experiment)
         self.resources = self._initialize_resources(
             resources=resources,
             filename_format=filename_format,
             filename_format_schema_overrides=filename_format_schema_overrides,
         )
-=======
-        self.resources = self._initialize_resources(resources)
->>>>>>> fb3a19d0
         self._has_resources = _HasResourcesIndexer(resources=self.resources)
 
         if self.extract is not None:
@@ -384,24 +420,6 @@
                     'This field will be removed in v0.27.0.',
                 ),
             )
-<<<<<<< HEAD
-        if filename_format is not None:
-            warn(
-                DeprecationWarning(
-                    'DatasetDefinition.filename_format is deprecated since version v0.23.0. '
-                    'Please use Resource.filename_pattern instead. '
-                    'This field will be removed in v0.28.0.',
-                ),
-            )
-        if filename_format_schema_overrides is not None:
-            warn(
-                DeprecationWarning(
-                    'DatasetDefinition.filename_format_schema_overrides is deprecated since version v0.23.0. '
-                    'Please use Resource.filename_pattern_schema_overrides instead. '
-                    'This field will be removed in v0.28.0.',
-                ),
-            )
-
 
     @property
     @deprecated(
@@ -456,8 +474,6 @@
             for resource in self.resources:
                 if resource.content == content_type:
                     resource.filename_pattern_schema_overrides = data[content_type]
-=======
->>>>>>> fb3a19d0
 
     @staticmethod
     def from_yaml(path: str | Path) -> DatasetDefinition:
@@ -522,11 +538,7 @@
 
         # Convert those object fields.
         if 'experiment' in data and data['experiment'] is not None:
-<<<<<<< HEAD
             data['experiment'] = self.experiment.to_dict(exclude_none=exclude_none)
-=======
-            data['experiment'] = data['experiment'].to_dict(exclude_none=exclude_none)
->>>>>>> fb3a19d0
         if 'resources' in data and data['resources'] is not None:
             data['resources'] = self.resources.to_dicts(exclude_none=exclude_none)
 
@@ -597,7 +609,6 @@
         self._has_resources.set_resources(self.resources)
         return self._has_resources
 
-<<<<<<< HEAD
     def _initialize_experiment(self, experiment: Experiment | dict[str, Any] | None) -> Experiment:
         """Initailize ``Experiment`` instance if necessary."""
         if experiment is None:
@@ -608,49 +619,9 @@
 
     def _initialize_resources(
             self,
-            resources: Resources | ResourcesLike | None,
+            resources: ResourceDefinitions | ResourcesLike | None,
             filename_format: dict[str, str],
             filename_format_schema_overrides: dict[str, dict[str, type]] | None,
-    ) -> Resources:
-        """Initailize ``Resources`` instance if necessary."""
-        if isinstance(resources, Resources):
-            return resources
-
-        if resources is None:
-            return Resources()
-
-        if isinstance(resources, dict):
-            if filename_format:
-                for content_type in filename_format.keys():
-                    for resource in resources[content_type]:
-                        resource['filename_pattern'] = filename_format[content_type]
-
-            if filename_format_schema_overrides:
-                for content_type in filename_format.keys():
-                    for resource in resources[content_type]:
-                        content_overrides = filename_format_schema_overrides[content_type]
-                        resource['filename_pattern_schema_overrides'] = content_overrides
-
-            return Resources.from_dict(resources)
-
-        if isinstance(resources, Sequence):
-            assert isinstance(resources, Sequence)
-            return Resources.from_dicts(resources)
-        raise TypeError()
-
-    def __post_init__(self) -> None:
-        """Handle special attributes."""
-        if self.extract is not None:
-            warn(
-                DeprecationWarning(
-                    'DatasetDefinition.extract is deprecated since version v0.22.1. '
-                    'This field will be removed in v0.27.0.',
-                ),
-            )
-=======
-    def _initialize_resources(
-        self, resources: ResourceDefinitions |
-        ResourcesLike | None,
     ) -> ResourceDefinitions:
         """Initialize ``ResourceDefinitions`` instance if necessary."""
         if isinstance(resources, ResourceDefinitions):
@@ -658,11 +629,21 @@
         if resources is None:
             return ResourceDefinitions()
         if isinstance(resources, dict):
+            if filename_format:
+                for content_type in filename_format.keys():
+                    for resource in resources[content_type]:
+                        resource['filename_pattern'] = filename_format[content_type]
+
+            if filename_format_schema_overrides:
+                for content_type in filename_format.keys():
+                    for resource in resources[content_type]:
+                        content_overrides = filename_format_schema_overrides[content_type]
+                        resource['filename_pattern_schema_overrides'] = content_overrides
             return ResourceDefinitions.from_dict(resources)
         if isinstance(resources, Sequence):
+            assert isinstance(resources, Sequence)
             return ResourceDefinitions.from_dicts(resources)
         raise TypeError(
             f'resources is of type {type(resources).__name__} but must be of type'
             ' ResourceDefinitions, list, or dict.',
-        )
->>>>>>> fb3a19d0
+        )