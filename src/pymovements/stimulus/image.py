--- conflicted
+++ resolved
@@ -22,13 +22,10 @@
 
 from pathlib import Path
 
-<<<<<<< HEAD
-from pymovements._utils._html import html_repr
-=======
 import matplotlib.pyplot
 import PIL.Image
 
->>>>>>> 8fa47ee3
+from pymovements._utils._html import html_repr
 from pymovements._utils._paths import get_filepaths
 from pymovements._utils._strings import curly_to_regex
 
