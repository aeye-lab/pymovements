--- conflicted
+++ resolved
@@ -86,7 +86,8 @@
         in the input data frame. If specified, the column will be used for pixel to dva
         transformations. If not specified, the constant eye-to-screen distance will be taken
         from the experiment definition. This column will be renamed to ``distance``. (default: None)
-<<<<<<< HEAD
+    auto_column_detect: bool
+        Flag indicating if the column names should be inferred automatically. (default: False)
     definition: pm.DatasetDefinition | None
         A dataset definition. Explicitly passed arguments take precedence over definition.
         (default: None)
@@ -104,10 +105,6 @@
         will be applied to each trial separately.
     n_components: int | None
         The number of components in the pixel, position, velocity and acceleration columns.
-=======
-    auto_column_detect: bool
-        Flag indicating if the column names should be inferred automatically. (default: False)
->>>>>>> 4ac1519b
 
     Attributes
     ----------
@@ -238,11 +235,8 @@
             velocity_columns: list[str] | None = None,
             acceleration_columns: list[str] | None = None,
             distance_column: str | None = None,
-<<<<<<< HEAD
+            auto_column_detect: bool = False,
             definition: pm.DatasetDefinition | None = None,
-=======
-            auto_column_detect: bool = False,
->>>>>>> 4ac1519b
     ):
         if data is None:
             data = pl.DataFrame()
@@ -1441,11 +1435,8 @@
             velocity_columns: list[str] | None = None,
             acceleration_columns: list[str] | None = None,
             distance_column: str | None = None,
-<<<<<<< HEAD
+            auto_column_detect: bool = False,
             definition: pm.DatasetDefinition | None = None,
-=======
-            auto_column_detect: bool = False,
->>>>>>> 4ac1519b
     ) -> None:
         """Initialize dataframe columns."""
         # Explicit arguments take precedence over definition.
