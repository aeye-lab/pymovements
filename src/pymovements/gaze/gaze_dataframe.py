# Copyright (c) 2023-2024 The pymovements Project Authors
#
# Permission is hereby granted, free of charge, to any person obtaining a copy
# of this software and associated documentation files (the "Software"), to deal
# in the Software without restriction, including without limitation the rights
# to use, copy, modify, merge, publish, distribute, sublicense, and/or sell
# copies of the Software, and to permit persons to whom the Software is
# furnished to do so, subject to the following conditions:
#
# The above copyright notice and this permission notice shall be included in all
# copies or substantial portions of the Software.
#
# THE SOFTWARE IS PROVIDED "AS IS", WITHOUT WARRANTY OF ANY KIND, EXPRESS OR
# IMPLIED, INCLUDING BUT NOT LIMITED TO THE WARRANTIES OF MERCHANTABILITY,
# FITNESS FOR A PARTICULAR PURPOSE AND NONINFRINGEMENT. IN NO EVENT SHALL THE
# AUTHORS OR COPYRIGHT HOLDERS BE LIABLE FOR ANY CLAIM, DAMAGES OR OTHER
# LIABILITY, WHETHER IN AN ACTION OF CONTRACT, TORT OR OTHERWISE, ARISING FROM,
# OUT OF OR IN CONNECTION WITH THE SOFTWARE OR THE USE OR OTHER DEALINGS IN THE
# SOFTWARE.
"""Module for the GazeDataFrame."""
from __future__ import annotations

import inspect
import warnings
from collections.abc import Callable
from copy import deepcopy
from typing import Any

import numpy as np
import polars as pl

import pymovements as pm  # pylint: disable=cyclic-import
from pymovements.gaze import transforms
from pymovements.gaze.experiment import Experiment
from pymovements.utils import checks


class GazeDataFrame:
    """A DataFrame for gaze time series data.

    Each row is a sample at a specific timestep.
    Each column is a channel in the gaze time series.

    Parameters
    ----------
    data: pl.DataFrame | None
        A dataframe to be transformed to a polars dataframe. (default: None)
    experiment : Experiment | None
        The experiment definition. (default: None)
    events: pm.EventDataFrame | None
        A dataframe of events in the gaze signal. (default: None)
    trial_columns: str | list[str] | None
        The name of the trial columns in the input data frame. If the list is empty or None,
        the input data frame is assumed to contain only one trial. If the list is not empty,
        the input data frame is assumed to contain multiple trials and the transformation
        methods will be applied to each trial separately. (default: None)
    time_column: str | None
        The name of the timestamp column in the input data frame. This column will be renamed to
        ``time``. (default: None)
    time_unit: str | None
        The unit of the timestamps in the timestamp column in the input data frame. Supported
        units are 's' for seconds, 'ms' for milliseconds and 'step' for steps. If the unit is
        'step' the experiment definition must be specified. All timestamps will be converted to
        milliseconds. (default: None)
    pixel_columns:list[str] | None
        The name of the pixel position columns in the input data frame. These columns will be
        nested into the column ``pixel``. If the list is empty or None, the nested ``pixel``
        column will not be created. (default: None)
    position_columns: list[str] | None
        The name of the dva position columns in the input data frame. These columns will be
        nested into the column ``position``. If the list is empty or None, the nested
        ``position`` column will not be created. (default: None)
    velocity_columns: list[str] | None
        The name of the velocity columns in the input data frame. These columns will be nested
        into the column ``velocity``. If the list is empty or None, the nested ``velocity``
        column will not be created. (default: None)
    acceleration_columns: list[str] | None
        The name of the acceleration columns in the input data frame. These columns will be
        nested into the column ``acceleration``. If the list is empty or None, the nested
        ``acceleration`` column will not be created. (default: None)
    distance_column: str | None
        The name of the column containing eye-to-screen distance in millimeters for each sample
        in the input data frame. If specified, the column will be used for pixel to dva
        transformations. If not specified, the constant eye-to-screen distance will be taken
        from the experiment definition. This column will be renamed to ``distance``. (default: None)

    Notes
    -----
    About using the arguments ``pixel_columns``, ``position_columns``, ``velocity_columns``,
    and ``acceleration_columns``:

    By passing a list of columns as any of these arguments, these columns will be merged into a
    single column with the corresponding name , e.g. using `pixel_columns` will merge the
    respective columns into the column `pixel`.

    The supported number of component columns with the expected order are:

    * zero columns: No nested component column will be created.
    * two columns: monocular data; expected order: x-component, y-component
    * four columns: binocular data; expected order: x-component left eye, y-component left eye,
        x-component right eye, y-component right eye,
    * six columns: binocular data with additional cyclopian data; expected order: x-component
        left eye, y-component left eye, x-component right eye, y-component right eye,
        x-component cyclopian eye, y-component cyclopian eye,


    Examples
    --------
    First let's create an example `DataFrame` with three columns:
    the timestamp ``t`` and ``x`` and ``y`` for the pixel position.

    >>> df = pl.from_dict(
    ...     data={'t': [1000, 1001, 1002], 'x': [0.1, 0.2, 0.3], 'y': [0.1, 0.2, 0.3]},
    ... )
    >>> df
    shape: (3, 3)
    ┌──────┬─────┬─────┐
    │ t    ┆ x   ┆ y   │
    │ ---  ┆ --- ┆ --- │
    │ i64  ┆ f64 ┆ f64 │
    ╞══════╪═════╪═════╡
    │ 1000 ┆ 0.1 ┆ 0.1 │
    │ 1001 ┆ 0.2 ┆ 0.2 │
    │ 1002 ┆ 0.3 ┆ 0.3 │
    └──────┴─────┴─────┘

<<<<<<< HEAD
    We can now initialize our ``GazeDataFrame`` by specyfing the names of the pixel position
    columns, the timestamp column and the unit of the timestamps.

    >>> gaze = GazeDataFrame(data=df, pixel_columns=['x', 'y'], time_column='t', time_unit='ms')
=======
    We can now initialize our ``GazeDataFrame`` by specyfing the names of the time and pixel
    position columns.

    >>> gaze = GazeDataFrame(data=df, time_column='t', pixel_columns=['x', 'y'])
>>>>>>> 88b9af80
    >>> gaze.frame
    shape: (3, 2)
    ┌──────┬────────────┐
    │ time ┆ pixel      │
    │ ---  ┆ ---        │
    │ i64  ┆ list[f64]  │
    ╞══════╪════════════╡
    │ 1000 ┆ [0.1, 0.1] │
    │ 1001 ┆ [0.2, 0.2] │
    │ 1002 ┆ [0.3, 0.3] │
    └──────┴────────────┘

    In case your data has no time column available, you can pass an :py:class:``Experiment`` to
    create a time column with the correct sampling rate during initialization. The time column will
    be represented in millisecond units.

    >>> df_no_time = df.select(pl.exclude('t'))
    >>> df_no_time
    shape: (3, 2)
    ┌─────┬─────┐
    │ x   ┆ y   │
    │ --- ┆ --- │
    │ f64 ┆ f64 │
    ╞═════╪═════╡
    │ 0.1 ┆ 0.1 │
    │ 0.2 ┆ 0.2 │
    │ 0.3 ┆ 0.3 │
    └─────┴─────┘

    >>> experiment = Experiment(1024, 768, 38, 30, 60, 'center', sampling_rate=100)
    >>> gaze = GazeDataFrame(data=df_no_time, experiment=experiment, pixel_columns=['x', 'y'])
    >>> gaze.frame
    shape: (3, 2)
    ┌──────┬────────────┐
    │ time ┆ pixel      │
    │ ---  ┆ ---        │
    │ f64  ┆ list[f64]  │
    ╞══════╪════════════╡
    │ 0.0  ┆ [0.1, 0.1] │
    │ 10.0 ┆ [0.2, 0.2] │
    │ 20.0 ┆ [0.3, 0.3] │
    └──────┴────────────┘

    Leaving out the experiment definition will create a continuous integer column in step units.
    >>> gaze = GazeDataFrame(data=df_no_time, pixel_columns=['x', 'y'])
    >>> gaze.frame
    shape: (3, 2)
    ┌──────┬────────────┐
    │ time ┆ pixel      │
    │ ---  ┆ ---        │
    │ i64  ┆ list[f64]  │
    ╞══════╪════════════╡
    │ 0    ┆ [0.1, 0.1] │
    │ 1    ┆ [0.2, 0.2] │
    │ 2    ┆ [0.3, 0.3] │
    └──────┴────────────┘

    """

    valid_pixel_position_columns = [
        'x_pix', 'y_pix',
        'x_left_pix', 'y_left_pix',
        'x_right_pix', 'y_right_pix',
        '__x_pix__', '__y_pix__',
        '__x_left_pix__', '__y_left_pix__',
        '__x_right_pix__', '__y_right_pix__',
    ]

    valid_position_columns = [
        'x_pos', 'y_pos',
        'x_left_pos', 'y_left_pos',
        'x_right_pos', 'y_right_pos',
        '__x_pos__', '__y_pos__',
        '__x_left_pos__', '__y_left_pos__',
        '__x_right_pos__', '__y_right_pos__',
    ]

    valid_velocity_columns = [
        'x_vel', 'y_vel',
        'x_left_vel', 'y_left_vel',
        'x_right_vel', 'y_right_vel',
        '__x_vel__', '__y_vel__',
        '__x_left_vel__', '__y_left_vel__',
        '__x_right_vel__', '__y_right_vel__',
    ]

    valid_acceleration_columns = [
        'x_acc', 'y_acc',
        'x_left_acc', 'y_left_acc',
        'x_right_acc', 'y_right_acc',
        '__x_acc__', '__y_acc__',
        '__x_left_acc__', '__y_left_acc__',
        '__x_right_acc__', '__y_right_acc__',
    ]

    def __init__(
            self,
            data: pl.DataFrame | None = None,
            experiment: Experiment | None = None,
            events: pm.EventDataFrame | None = None,
            *,
            trial_columns: str | list[str] | None = None,
            time_column: str | None = None,
            time_unit: str | None = None,
            pixel_columns: list[str] | None = None,
            position_columns: list[str] | None = None,
            velocity_columns: list[str] | None = None,
            acceleration_columns: list[str] | None = None,
            distance_column: str | None = None,
    ):
        if data is None:
            data = pl.DataFrame()
        else:
            data = data.clone()
        self.frame = data

<<<<<<< HEAD
        self.trial_columns = trial_columns
        self.experiment = experiment
=======
        self.trial_columns = [trial_columns] if isinstance(trial_columns, str) else trial_columns

        # In case the 'time' column is already present we don't need to do anything.
        # Otherwise, create a new time column starting with zero.
        if time_column is None and 'time' not in self.frame.columns:
            # In case we have an experiment with sampling rate given, we convert to milliseconds.
            if experiment is not None and experiment.sampling_rate is not None:
                sampling_rate_factor = 1000 / experiment.sampling_rate
            else:
                sampling_rate_factor = 1

            self.frame = self.frame.with_columns(
                time=pl.arange(0, len(self.frame)) * sampling_rate_factor,
            )
>>>>>>> 88b9af80

        # This if clause is mutually exclusive with the previous one.
        if time_column is not None:
            self.frame = self.frame.rename({time_column: 'time'})
            self._convert_time_units(time_unit)

        if distance_column is not None:
            self.frame = self.frame.rename({distance_column: 'distance'})

        # List of passed not-None column specifier lists.
        # The list will be used for inferring n_components.
        column_specifiers: list[list[str]] = []

        if pixel_columns:
            self._check_component_columns(pixel_columns=pixel_columns)
            self.nest(pixel_columns, output_column='pixel')
            column_specifiers.append(pixel_columns)

        if position_columns:
            self._check_component_columns(position_columns=position_columns)
            self.nest(position_columns, output_column='position')
            column_specifiers.append(position_columns)

        if velocity_columns:
            self._check_component_columns(velocity_columns=velocity_columns)
            self.nest(velocity_columns, output_column='velocity')
            column_specifiers.append(velocity_columns)

        if acceleration_columns:
            self._check_component_columns(acceleration_columns=acceleration_columns)
            self.nest(acceleration_columns, output_column='acceleration')
            column_specifiers.append(acceleration_columns)

        self.n_components = self._infer_n_components(column_specifiers)

        if events is None:
            if self.trial_columns is None:
                self.events = pm.EventDataFrame()
            else:  # Ensure that trial columns with correct dtype are present in event dataframe.
                self.events = pm.EventDataFrame(
                    data=pl.DataFrame(
                        schema={column: self.frame.schema[column] for column in self.trial_columns},
                    ),
                    trial_columns=self.trial_columns,
                )
        else:
            self.events = events.copy()

    def apply(
            self,
            function: str,
            **kwargs: Any,
    ) -> None:
        """Apply preprocessing method to GazeDataFrame.

        Parameters
        ----------
        function: str
            Name of the preprocessing function to apply.
        **kwargs: Any
            kwargs that will be forwarded when calling the preprocessing method.
        """
        if transforms.TransformLibrary.__contains__(function):
            self.transform(function, **kwargs)
        elif pm.events.EventDetectionLibrary.__contains__(function):
            self.detect(function, **kwargs)
        else:
            raise ValueError(f"unsupported method '{function}'")

    def transform(
            self,
            transform_method: str | Callable[..., pl.Expr],
            **kwargs: Any,
    ) -> None:
        """Apply transformation method.

        Parameters
        ----------
        transform_method: str | Callable[..., pl.Expr]
            The transformation method to be applied.
        **kwargs: Any
            Additional keyword arguments to be passed to the transformation method.
        """
        if isinstance(transform_method, str):
            transform_method = transforms.TransformLibrary.get(transform_method)

        if transform_method.__name__ == 'downsample':
            downsample_factor = kwargs.pop('factor')
            self.frame = self.frame.select(
                transforms.downsample(
                    factor=downsample_factor, **kwargs,
                ),
            )

        else:
            method_kwargs = inspect.getfullargspec(transform_method).kwonlyargs
            if 'origin' in method_kwargs and 'origin' not in kwargs:
                self._check_experiment()
                assert self.experiment is not None
                kwargs['origin'] = self.experiment.screen.origin

            if 'screen_resolution' in method_kwargs and 'screen_resolution' not in kwargs:
                self._check_experiment()
                assert self.experiment is not None
                kwargs['screen_resolution'] = (
                    self.experiment.screen.width_px, self.experiment.screen.height_px,
                )

            if 'screen_size' in method_kwargs and 'screen_size' not in kwargs:
                self._check_experiment()
                assert self.experiment is not None
                kwargs['screen_size'] = (
                    self.experiment.screen.width_cm, self.experiment.screen.height_cm,
                )

            if 'distance' in method_kwargs and 'distance' not in kwargs:
                self._check_experiment()
                assert self.experiment is not None

                if 'distance' in self.frame.columns:
                    kwargs['distance'] = 'distance'

                    if self.experiment.screen.distance_cm:
                        warnings.warn(
                            "Both a distance column and experiment's "
                            'eye-to-screen distance are specified. '
                            'Using eye-to-screen distances from column '
                            "'distance' in the dataframe.",
                        )
                elif self.experiment.screen.distance_cm:
                    kwargs['distance'] = self.experiment.screen.distance_cm
                else:
                    raise AttributeError(
                        'Neither eye-to-screen distance is in the columns of the dataframe '
                        'nor experiment eye-to-screen distance is specified.',
                    )

            if 'sampling_rate' in method_kwargs and 'sampling_rate' not in kwargs:
                self._check_experiment()
                assert self.experiment is not None
                kwargs['sampling_rate'] = self.experiment.sampling_rate

            if 'n_components' in method_kwargs and 'n_components' not in kwargs:
                self._check_n_components()
                kwargs['n_components'] = self.n_components

            if transform_method.__name__ in {'pos2vel', 'pos2acc'}:
                if 'position' not in self.frame.columns and 'position_column' not in kwargs:
                    if 'pixel' in self.frame.columns:
                        raise pl.exceptions.ColumnNotFoundError(
                            "Neither is 'position' in the dataframe columns, "
                            'nor is a position column explicitly specified. '
                            "Since the dataframe has a 'pixel' column, consider running "
                            f'pix2deg() before {transform_method.__name__}(). If you want '
                            'to run transformations in pixel units, you can do so by using '
                            f"{transform_method.__name__}(position_column='pixel'). "
                            f'Available dataframe columns are: {self.frame.columns}',
                        )
                    raise pl.exceptions.ColumnNotFoundError(
                        "Neither is 'position' in the dataframe columns, "
                        'nor is a position column explicitly specified. '
                        'You can specify the position column via: '
                        f'{transform_method.__name__}(position_column="your_position_column"). '
                        f'Available dataframe columns are: {self.frame.columns}',
                    )
            if transform_method.__name__ in {'pix2deg'}:
                if 'pixel' not in self.frame.columns and 'pixel_column' not in kwargs:
                    raise pl.exceptions.ColumnNotFoundError(
                        "Neither is 'pixel' in the dataframe columns, "
                        'nor is a pixel column explicitly specified. '
                        'You can specify the pixel column via: '
                        f'{transform_method.__name__}(pixel_column="name_of_your_pixel_column"). '
                        f'Available dataframe columns are: {self.frame.columns}',
                    )

            if self.trial_columns is None:
                self.frame = self.frame.with_columns(transform_method(**kwargs))
            else:
                self.frame = pl.concat(
                    [
                        df.with_columns(transform_method(**kwargs))
                        for group, df in
                        self.frame.group_by(self.trial_columns, maintain_order=True)
                    ],
                )

    def pix2deg(self) -> None:
        """Compute gaze positions in degrees of visual angle from pixel position coordinates.

        This method requires a properly initialized :py:attr:`~.GazeDataFrame.experiment` attribute.

        After success, the gaze dataframe is extended by the resulting dva position columns.

        Raises
        ------
        AttributeError
            If `gaze` is None or there are no gaze dataframes present in the `gaze` attribute, or
            if experiment is None.
        """
        self.transform('pix2deg')

    def pos2acc(
            self,
            *,
            degree: int = 2,
            window_length: int = 7,
            padding: str | float | int | None = 'nearest',
    ) -> None:
        """Compute gaze acceleration in dva/s^2 from dva position coordinates.

        This method requires a properly initialized :py:attr:`~.GazeDataFrame.experiment` attribute.

        After success, the gaze dataframe is extended by the resulting velocity columns.

        Parameters
        ----------
        degree: int
            The degree of the polynomial to use. (default: 2)
        window_length: int
            The window size to use. (default: 7)
        padding: str | float | int | None
            The padding method to use. See ``savitzky_golay`` for details. (default: 'nearest')

        Raises
        ------
        AttributeError
            If `gaze` is None or there are no gaze dataframes present in the `gaze` attribute, or
            if experiment is None.
        """
        self.transform('pos2acc', window_length=window_length, degree=degree, padding=padding)

    def pos2vel(
            self,
            method: str = 'fivepoint',
            **kwargs: int | float | str,
    ) -> None:
        """Compute gaze velocity in dva/s from dva position coordinates.

        This method requires a properly initialized :py:attr:`~.GazeDataFrame.experiment` attribute.

        After success, the gaze dataframe is extended by the resulting velocity columns.

        Parameters
        ----------
        method: str
            Computation method. See :func:`~transforms.pos2vel()` for details, default: fivepoint.
            (default: 'fivepoint')
        **kwargs: int | float | str
            Additional keyword arguments to be passed to the :func:`~transforms.pos2vel()` method.

        Raises
        ------
        AttributeError
            If `gaze` is None or there are no gaze dataframes present in the `gaze` attribute, or
            if experiment is None.
        """
        self.transform('pos2vel', method=method, **kwargs)

    def smooth(
            self,
            method: str = 'savitzky_golay',
            window_length: int = 7,
            degree: int = 2,
            column: str = 'position',
            padding: str | float | int | None = 'nearest',
            **kwargs: int | float | str,
    ) -> None:
        """Smooth data in a column.

        Parameters
        ----------
        method: str
            The method to use for smoothing. Choose from ``savitzky_golay``, ``moving_average``,
            ``exponential_moving_average``. See :func:`~transforms.smooth()` for details.
            (default: 'savitzky_golay')
        window_length: int
            For ``moving_average`` this is the window size to calculate the mean of the subsequent
            samples. For ``savitzky_golay`` this is the window size to use for the polynomial fit.
            For ``exponential_moving_average`` this is the span parameter. (default: 7)
        degree: int
            The degree of the polynomial to use. This has only an effect if using
            ``savitzky_golay`` as smoothing method. `degree` must be less than `window_length`.
            (default: 2)
        column: str
            The input column name to which the smoothing is applied. (default: 'position')
        padding: str | float | int | None
            Must be either ``None``, a scalar or one of the strings
            ``mirror``, ``nearest`` or ``wrap``.
            This determines the type of extension to use for the padded signal to
            which the filter is applied.
            When passing ``None``, no extension padding is used.
            When passing a scalar value, data will be padded using the passed value.
            See :func:`~transforms.smooth()` for details on the padding methods.
            (default: 'nearest')
        **kwargs: int | float | str
            Additional keyword arguments to be passed to the :func:`~transforms.smooth()` method.
        """
        self.transform(
            'smooth',
            column=column,
            method=method,
            degree=degree,
            window_length=window_length,
            padding=padding,
            **kwargs,
        )

    def detect(
            self,
            method: Callable[..., pm.EventDataFrame] | str,
            *,
            eye: str = 'auto',
            clear: bool = False,
            **kwargs: Any,
    ) -> None:
        """Detect events by applying a specific event detection method.

        Parameters
        ----------
        method: Callable[..., pm.EventDataFrame] | str
            The event detection method to be applied.
        eye: str
            Select which eye to choose. Valid options are ``auto``, ``left``, ``right`` or ``None``.
            If ``auto`` is passed, eye is inferred in the order ``['right', 'left', 'eye']`` from
            the available :py:attr:`~.Dataset.gaze` dataframe columns. (default: 'auto')
        clear: bool
            If ``True``, event DataFrame will be overwritten with new DataFrame instead of being
            merged into the existing one. (default: False)
        **kwargs: Any
            Additional keyword arguments to be passed to the event detection method.
        """
        if self.events is None or clear:
            if self.trial_columns is None:
                self.events = pm.EventDataFrame()
            else:  # Ensure that trial columns with correct dtype are present in event dataframe.
                self.events = pm.EventDataFrame(
                    data=pl.DataFrame(
                        schema={column: self.frame.schema[column] for column in self.trial_columns},
                    ),
                    trial_columns=self.trial_columns,
                )

        if isinstance(method, str):
            method = pm.events.EventDetectionLibrary.get(method)

        if self.n_components is not None:
            eye_components = self._infer_eye_components(eye)
        else:
            eye_components = None

        if self.trial_columns is None:
            method_kwargs = self._fill_event_detection_kwargs(
                method,
                gaze=self.frame,
                events=self.events,
                eye_components=eye_components,
                **kwargs,
            )

            new_events = method(**method_kwargs)

            self.events.frame = pl.concat(
                [self.events.frame, new_events.frame],
                how='diagonal',
            )
        else:
            grouped_frames = self.frame.partition_by(
                self.trial_columns, maintain_order=True, include_key=True, as_dict=True,
            )

            missing_trial_columns = [
                trial_column for trial_column in self.trial_columns
                if trial_column not in self.events.frame.columns
            ]
            if missing_trial_columns:
                raise pl.ColumnNotFoundError(
                    f'trial columns {missing_trial_columns} missing from events, '
                    f'available columns: {self.events.frame.columns}',
                )

            new_events_grouped: list[pl.DataFrame] = []

            for group_identifier, group_gaze in grouped_frames.items():
                # Create filter expression for selecting respective group rows.
                if len(self.trial_columns) == 1:
                    group_filter_expression = pl.col(self.trial_columns[0]) == group_identifier
                else:
                    group_filter_expression = pl.col(self.trial_columns[0]) == group_identifier[0]
                    for name, value in zip(self.trial_columns[1:], group_identifier[1:]):
                        group_filter_expression = group_filter_expression & pl.col(name) == value

                # Select group events
                group_events = pm.EventDataFrame(self.events.frame.filter(group_filter_expression))

                method_kwargs = self._fill_event_detection_kwargs(
                    method,
                    gaze=group_gaze,
                    events=group_events,
                    eye_components=eye_components,
                    **kwargs,
                )

                new_events = method(**method_kwargs)
                # add group identifiers as new columns
                new_events.add_trial_column(self.trial_columns, group_identifier)

                new_events_grouped.append(new_events.frame)

            self.events.frame = pl.concat(
                [self.events.frame, *new_events_grouped],
                how='diagonal',
            )

    @property
    def schema(self) -> pl.type_aliases.SchemaDict:
        """Schema of event dataframe."""
        return self.frame.schema

    @property
    def columns(self) -> list[str]:
        """List of column names."""
        return self.frame.columns

    def nest(
            self,
            input_columns: list[str],
            output_column: str,
    ) -> None:
        """Nest component columns into a single tuple column.

        Input component columns will be dropped.

        Parameters
        ----------
        input_columns: list[str]
            Names of input columns to be merged into a single tuple column.
        output_column: str
            Name of the resulting tuple column.
        """
        self._check_component_columns(**{output_column: input_columns})

        self.frame = self.frame.with_columns(
            pl.concat_list([pl.col(component) for component in input_columns])
            .alias(output_column),
        ).drop(input_columns)

    def unnest(
            self,
            input_columns: list[str] | str | None = None,
            output_suffixes: list[str] | None = None,
            *,
            output_columns: list[str] | None = None,
    ) -> None:
        """Explode a column of type ``pl.List`` into one column for each list component.

        The input column will be dropped.

        Parameters
        ----------
        input_columns: list[str] | str | None
            Name(s) of input column(s) to be unnested into several component columns.
            If None all list columns 'pixel', 'position', 'velocity' and
            'acceleration' will be unnested if existing. (default: None)
        output_suffixes: list[str] | None
            Suffixes to append to the column names. (default: None)
        output_columns: list[str] | None
            Name of the resulting tuple columns. (default: None)

        Raises
        ------
        ValueError
            If both output_columns and output_suffixes are specified.
            If number of output columns / suffixes does not match number of components.
            If output columns / suffixes are not unique.
            If no columns to unnest exist and none are specified.
            If output columns are specified and more than one input column is specified.
        AttributeError
            If number of components is not 2, 4 or 6.
        Warning
            If no columns to unnest exist and none are specified.
        """
        if input_columns is None:
            cols = ['pixel', 'position', 'velocity', 'acceleration']
            input_columns = [col for col in cols if col in self.frame.columns]

            if len(input_columns) == 0:
                raise Warning(
                    'No columns to unnest. '
                    'Please specify columns to unnest via the "input_columns" argument.',
                )

        if isinstance(input_columns, str):
            input_columns = [input_columns]

        # no support for custom output columns if more than one input column will be unnested
        if output_columns is not None and not len(input_columns) == 1:
            raise ValueError(
                'You cannot specify output columns if you want to unnest more than '
                'one input column. Please specify output suffixes or use a single '
                'input column instead.',
            )

        checks.check_is_mutual_exclusive(
            output_columns=output_columns,
            output_suffixes=output_suffixes,
        )

        self._check_n_components()
        assert self.n_components in {2, 4, 6}

        col_names = [output_columns] if output_columns is not None else []

        if output_columns is None and output_suffixes is None:
            if self.n_components == 2:
                output_suffixes = ['_x', '_y']
            elif self.n_components == 4:
                output_suffixes = ['_xl', '_yl', '_xr', '_yr']
            else:  # This must be 6 as we already have checked our n_components.
                output_suffixes = ['_xl', '_yl', '_xr', '_yr', '_xa', '_ya']

        if output_suffixes:
            col_names = [
                [f'{input_col}{suffix}' for suffix in output_suffixes]
                for input_col in input_columns
            ]

        if len([
            name for name_list in col_names for name in name_list
        ]) != self.n_components * len(input_columns):
            raise ValueError(
                f'Number of output columns / suffixes ({len(col_names[0])}) '
                f'must match number of components ({self.n_components})',
            )

        if len({name for name_list in col_names for name in name_list}) != len(
                [name for name_list in col_names for name in name_list],
        ):
            raise ValueError('Output columns / suffixes must be unique')

        for input_col, column_names in zip(input_columns, col_names):
            self.frame = self.frame.with_columns(
                [
                    pl.col(input_col).list.get(component_id).alias(names)
                    for component_id, names in enumerate(column_names)
                ],
            ).drop(input_col)

    def clone(self) -> GazeDataFrame:
        """Return a copy of the GazeDataFrame.

        Returns
        -------
        GazeDataFrame
            A copy of the GazeDataFrame.
        """
        gaze = GazeDataFrame(
            data=self.frame.clone(),
            experiment=deepcopy(self.experiment),
        )
        gaze.n_components = self.n_components
        return gaze

    def _check_experiment(self) -> None:
        """Check if experiment attribute has been set.

        Raises
        ------
        AttributeError
            If experiment is None.
        """
        if self.experiment is None:
            raise AttributeError('experiment must not be None for this method to work')

    def _check_n_components(self) -> None:
        """Check that n_components is either 2, 4 or 6.

        Raises
        ------
        AttributeError
            If n_components is not 2, 4 or 6.
        """
        if self.n_components not in {2, 4, 6}:
            raise AttributeError(
                f'n_components must be either 2, 4 or 6 but is {self.n_components}',
            )

    def _check_component_columns(self, **kwargs: list[str]) -> None:
        """Check if component columns are in valid format.

        Parameters
        ----------
        **kwargs: list[str]
            Keyword arguments of component columns.
        """
        for component_type, columns in kwargs.items():
            if not isinstance(columns, list):
                raise TypeError(
                    f'{component_type} must be of type list, '
                    f'but is of type {type(columns).__name__}',
                )

            for column in columns:
                if not isinstance(column, str):
                    raise TypeError(
                        f'all elements in {component_type} must be of type str, '
                        f'but one of the elements is of type {type(column).__name__}',
                    )

            if len(columns) not in [2, 4, 6]:
                raise ValueError(
                    f'{component_type} must contain either 2, 4 or 6 columns, '
                    f'but has {len(columns)}',
                )

            for column in columns:
                if column not in self.frame.columns:
                    raise pl.exceptions.ColumnNotFoundError(
                        f'column {column} from {component_type} is not available in dataframe',
                    )

            if len(set(self.frame[columns].dtypes)) != 1:
                types_list = sorted([str(t) for t in set(self.frame[columns].dtypes)])
                raise ValueError(
                    f'all columns in {component_type} must be of same type, '
                    f'but types are {types_list}',
                )

    def _infer_n_components(self, column_specifiers: list[list[str]]) -> int | None:
        """Infer number of components from DataFrame.

        Method checks nested columns `pixel`, `position`, `velocity` and `acceleration` for number
        of components by getting their list lenghts, which must be equal for all else a ValueError
        is raised. Additionally, a list of list of column specifiers is checked for consistency.

        Parameters
        ----------
        column_specifiers: list[list[str]]
            List of list of column specifiers.

        Returns
        -------
        int | None
            Number of components

        Raises
        ------
        ValueError
            If number of components is not equal for all considered columns and rows.
        """
        all_considered_columns = ['pixel', 'position', 'velocity', 'acceleration']
        considered_columns = [
            column for column in all_considered_columns if column in self.frame.columns
        ]

        list_lengths = {
            list_length
            for column in considered_columns
            for list_length in self.frame.get_column(column).list.len().unique().to_list()
        }

        for column_specifier_list in column_specifiers:
            list_lengths.add(len(column_specifier_list))

        if len(list_lengths) > 1:
            raise ValueError(f'inconsistent number of components inferred: {list_lengths}')

        if len(list_lengths) == 0:
            return None

        return next(iter(list_lengths))

    def _infer_eye_components(self, eye: str) -> tuple[int, int]:
        """Infer eye components from eye string.

        Parameters
        ----------
        eye: str
            String specificer for inferring eye components. Supported values are: auto, mono, left
            right, cyclops. Default: auto.

        Returns
        -------
        tuple[int, int]
            Tuple of eye component indices.
        """
        self._check_n_components()

        if eye == 'auto':
            # Order of inference: cyclops, right, left.
            if self.n_components == 6:
                eye_components = 4, 5
            elif self.n_components == 4:
                eye_components = 2, 3
            else:  # We already checked number of components, must be 2.
                eye_components = 0, 1
        elif eye == 'left':
            if isinstance(self.n_components, int) and self.n_components < 4:
                # Left only makes sense if there are at least two eyes.
                raise AttributeError(
                    'left eye is only supported for data with at least 4 components',
                )
            eye_components = 0, 1
        elif eye == 'right':
            if isinstance(self.n_components, int) and self.n_components < 4:
                # Right only makes sense if there are at least two eyes.
                raise AttributeError(
                    'right eye is only supported for data with at least 4 components',
                )
            eye_components = 2, 3
        elif eye == 'cyclops':
            if isinstance(self.n_components, int) and self.n_components < 6:
                raise AttributeError(
                    'cyclops eye is only supported for data with at least 6 components',
                )
            eye_components = 4, 5
        else:
            raise ValueError(
                f"unknown eye '{eye}'. Supported values are: ['auto', 'left', 'right', 'cyclops']",
            )

        return eye_components

    def _fill_event_detection_kwargs(
            self,
            method: Callable[..., pm.EventDataFrame],
            gaze: pl.DataFrame,
            events: pm.EventDataFrame,
            eye_components: tuple[int, int] | None,
            **kwargs: Any,
    ) -> dict[str, Any]:
        """Fill event detection method kwargs with gaze attributes.

        Parameters
        ----------
        method: Callable[..., pm.EventDataFrame]
            The method for which the keyword argument dictionary will be filled.
        gaze: pl.DataFrame
            The gaze dataframe to be used for filling event detection keyword arguments.
        events: pm.EventDataFrame
            The event dataframe to be used for filling event detection keyword arguments.
        eye_components: tuple[int, int] | None
            The eye components to be used for filling event detection keyword arguments.
        **kwargs: Any
            The source keyword arguments passed to the `GazeDataFrame.detect()` method.

        Returns
        -------
        dict[str, Any]
            The filled keyword argument dictionary.
        """
        # Automatically infer eye to use for event detection.
        method_args = inspect.getfullargspec(method).args

        if 'positions' in method_args:
            if 'position' not in gaze.columns:
                raise pl.exceptions.ColumnNotFoundError(
                    f'Column \'position\' not found.'
                    f' Available columns are: {gaze.columns}',
                )

            if eye_components is None:
                raise ValueError(
                    'eye_components must not be None if passing position to event detection',
                )

            kwargs['positions'] = np.vstack(
                [
                    gaze.get_column('position').list.get(eye_component)
                    for eye_component in eye_components
                ],
            ).transpose()

        if 'velocities' in method_args:
            if 'velocity' not in gaze.columns:
                raise pl.exceptions.ColumnNotFoundError(
                    f'Column \'velocity\' not found.'
                    f' Available columns are: {gaze.columns}',
                )

            if eye_components is None:
                raise ValueError(
                    'eye_components must not be None if passing velocity to event detection',
                )

            kwargs['velocities'] = np.vstack(
                [
                    gaze.get_column('velocity').list.get(eye_component)
                    for eye_component in eye_components
                ],
            ).transpose()

        if 'events' in method_args:
            kwargs['events'] = events

        if 'timesteps' in method_args and 'time' in gaze.columns:
            kwargs['timesteps'] = gaze.get_column('time').to_numpy()

        return kwargs

    def _convert_time_units(self, time_unit: str):
        """Converts the time column to milliseconds based on the specified time unit."""
        if time_unit is None:
            raise ValueError(
                "time_unit must be specified if time_column is specified. "
                "Supported units are 's' for seconds, 'ms' for milliseconds and "
                "'step' for steps.",
            )

        if time_unit == 's':
            self.frame = self.frame.with_columns(pl.col('time').mul(1000))

        elif time_unit == 'step':
            if self.experiment is None:
                raise ValueError("experiment must be specified if time_unit is 'step'")

            self.frame = self.frame.with_columns(
                pl.col('time').mul(1000).truediv(self.experiment.sampling_rate),
            )

        elif time_unit != 'ms':
            raise ValueError(
                f"unsupported time unit '{time_unit}'. "
                "Supported units are 's' for seconds, 'ms' for milliseconds and "
                "'step' for steps.",
            )

        # Convert to int if possible.
        if self.frame.schema['time'] == pl.Float64:
            all_decimals = self.frame.select(
                pl.col('time').round().eq(pl.col('time')).all()
            ).item()

            if all_decimals:
                self.frame = self.frame.with_columns(
                    pl.col('time').cast(pl.Int64),
                )<|MERGE_RESOLUTION|>--- conflicted
+++ resolved
@@ -124,17 +124,10 @@
     │ 1002 ┆ 0.3 ┆ 0.3 │
     └──────┴─────┴─────┘
 
-<<<<<<< HEAD
     We can now initialize our ``GazeDataFrame`` by specyfing the names of the pixel position
     columns, the timestamp column and the unit of the timestamps.
 
     >>> gaze = GazeDataFrame(data=df, pixel_columns=['x', 'y'], time_column='t', time_unit='ms')
-=======
-    We can now initialize our ``GazeDataFrame`` by specyfing the names of the time and pixel
-    position columns.
-
-    >>> gaze = GazeDataFrame(data=df, time_column='t', pixel_columns=['x', 'y'])
->>>>>>> 88b9af80
     >>> gaze.frame
     shape: (3, 2)
     ┌──────┬────────────┐
@@ -251,12 +244,10 @@
             data = data.clone()
         self.frame = data
 
-<<<<<<< HEAD
-        self.trial_columns = trial_columns
+        self.trial_columns = [trial_columns] if isinstance(trial_columns, str) else trial_columns
         self.experiment = experiment
-=======
-        self.trial_columns = [trial_columns] if isinstance(trial_columns, str) else trial_columns
-
+
+        ## OLD
         # In case the 'time' column is already present we don't need to do anything.
         # Otherwise, create a new time column starting with zero.
         if time_column is None and 'time' not in self.frame.columns:
@@ -266,10 +257,11 @@
             else:
                 sampling_rate_factor = 1
 
+
             self.frame = self.frame.with_columns(
                 time=pl.arange(0, len(self.frame)) * sampling_rate_factor,
             )
->>>>>>> 88b9af80
+        ##
 
         # This if clause is mutually exclusive with the previous one.
         if time_column is not None:
