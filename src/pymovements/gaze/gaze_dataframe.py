# Copyright (c) 2023-2025 The pymovements Project Authors
#
# Permission is hereby granted, free of charge, to any person obtaining a copy
# of this software and associated documentation files (the "Software"), to deal
# in the Software without restriction, including without limitation the rights
# to use, copy, modify, merge, publish, distribute, sublicense, and/or sell
# copies of the Software, and to permit persons to whom the Software is
# furnished to do so, subject to the following conditions:
#
# The above copyright notice and this permission notice shall be included in all
# copies or substantial portions of the Software.
#
# THE SOFTWARE IS PROVIDED "AS IS", WITHOUT WARRANTY OF ANY KIND, EXPRESS OR
# IMPLIED, INCLUDING BUT NOT LIMITED TO THE WARRANTIES OF MERCHANTABILITY,
# FITNESS FOR A PARTICULAR PURPOSE AND NONINFRINGEMENT. IN NO EVENT SHALL THE
# AUTHORS OR COPYRIGHT HOLDERS BE LIABLE FOR ANY CLAIM, DAMAGES OR OTHER
# LIABILITY, WHETHER IN AN ACTION OF CONTRACT, TORT OR OTHERWISE, ARISING FROM,
# OUT OF OR IN CONNECTION WITH THE SOFTWARE OR THE USE OR OTHER DEALINGS IN THE
# SOFTWARE.
"""Module for the GazeDataFrame."""
from __future__ import annotations

import inspect
import warnings
from collections.abc import Callable
from collections.abc import Sequence
from copy import deepcopy
from typing import Any

import numpy as np
import polars as pl
from tqdm import tqdm

import pymovements as pm  # pylint: disable=cyclic-import
<<<<<<< HEAD
from pymovements._utils._checks import check_is_mutual_exclusive
=======
from pymovements.events.processing import EventGazeProcessor
>>>>>>> bb880925
from pymovements.gaze import transforms
from pymovements.gaze.experiment import Experiment


class GazeDataFrame:
    """A DataFrame for gaze time series data.

    Each row is a sample at a specific timestep.
    Each column is a channel in the gaze time series.

    Parameters
    ----------
    data: pl.DataFrame | None
        A dataframe to be transformed to a polars dataframe. (default: None)
    experiment : Experiment | None
        The experiment definition. (default: None)
    events: pm.EventDataFrame | None
        A dataframe of events in the gaze signal. (default: None)
    trial_columns: str | list[str] | None
        The name of the trial columns in the input data frame. If the list is empty or None,
        the input data frame is assumed to contain only one trial. If the list is not empty,
        the input data frame is assumed to contain multiple trials and the transformation
        methods will be applied to each trial separately. (default: None)
    time_column: str | None
        The name of the timestamp column in the input data frame. This column will be renamed to
        ``time``. (default: None)
    time_unit: str | None
        The unit of the timestamps in the timestamp column in the input data frame. Supported
        units are 's' for seconds, 'ms' for milliseconds and 'step' for steps. If the unit is
        'step' the experiment definition must be specified. All timestamps will be converted to
        milliseconds. If time_unit is None, milliseconds are assumed. (default: None)
    pixel_columns:list[str] | None
        The name of the pixel position columns in the input data frame. These columns will be
        nested into the column ``pixel``. If the list is empty or None, the nested ``pixel``
        column will not be created. (default: None)
    position_columns: list[str] | None
        The name of the dva position columns in the input data frame. These columns will be
        nested into the column ``position``. If the list is empty or None, the nested
        ``position`` column will not be created. (default: None)
    velocity_columns: list[str] | None
        The name of the velocity columns in the input data frame. These columns will be nested
        into the column ``velocity``. If the list is empty or None, the nested ``velocity``
        column will not be created. (default: None)
    acceleration_columns: list[str] | None
        The name of the acceleration columns in the input data frame. These columns will be
        nested into the column ``acceleration``. If the list is empty or None, the nested
        ``acceleration`` column will not be created. (default: None)
    distance_column: str | None
        The name of the column containing eye-to-screen distance in millimeters for each sample
        in the input data frame. If specified, the column will be used for pixel to dva
        transformations. If not specified, the constant eye-to-screen distance will be taken
        from the experiment definition. This column will be renamed to ``distance``. (default: None)
    auto_column_detect: bool
        Flag indicating if the column names should be inferred automatically. (default: False)

    Attributes
    ----------
    frame: pl.DataFrame
        A dataframe to be transformed to a polars dataframe.
    events: pm.EventDataFrame
        A dataframe of events in the gaze signal.
    experiment : Experiment | None
        The experiment definition.
    trial_columns: list[str] | None
        The name of the trial columns in the data frame. If not None, the transformation methods
        will be applied to each trial separately.
    n_components: int | None
        The number of components in the pixel, position, velocity and acceleration columns.

    Notes
    -----
    About using the arguments ``pixel_columns``, ``position_columns``, ``velocity_columns``,
    and ``acceleration_columns``:

    By passing a list of columns as any of these arguments, these columns will be merged into a
    single column with the corresponding name , e.g. using `pixel_columns` will merge the
    respective columns into the column `pixel`.

    The supported number of component columns with the expected order are:

    * zero columns: No nested component column will be created.
    * two columns: monocular data; expected order: x-component, y-component
    * four columns: binocular data; expected order: x-component left eye, y-component left eye,
        x-component right eye, y-component right eye,
    * six columns: binocular data with additional cyclopian data; expected order: x-component
        left eye, y-component left eye, x-component right eye, y-component right eye,
        x-component cyclopian eye, y-component cyclopian eye,


    Examples
    --------
    First let's create an example `DataFrame` with three columns:
    the timestamp ``t`` and ``x`` and ``y`` for the pixel position.

    >>> df = pl.from_dict(
    ...     data={'t': [1000, 1001, 1002], 'x': [0.1, 0.2, 0.3], 'y': [0.1, 0.2, 0.3]},
    ... )
    >>> df
    shape: (3, 3)
    ┌──────┬─────┬─────┐
    │ t    ┆ x   ┆ y   │
    │ ---  ┆ --- ┆ --- │
    │ i64  ┆ f64 ┆ f64 │
    ╞══════╪═════╪═════╡
    │ 1000 ┆ 0.1 ┆ 0.1 │
    │ 1001 ┆ 0.2 ┆ 0.2 │
    │ 1002 ┆ 0.3 ┆ 0.3 │
    └──────┴─────┴─────┘

    We can now initialize our ``GazeDataFrame`` by specyfing the names of the pixel position
    columns, the timestamp column and the unit of the timestamps.

    >>> gaze = GazeDataFrame(data=df, pixel_columns=['x', 'y'], time_column='t', time_unit='ms')
    >>> gaze
    shape: (3, 2)
    ┌──────┬────────────┐
    │ time ┆ pixel      │
    │ ---  ┆ ---        │
    │ i64  ┆ list[f64]  │
    ╞══════╪════════════╡
    │ 1000 ┆ [0.1, 0.1] │
    │ 1001 ┆ [0.2, 0.2] │
    │ 1002 ┆ [0.3, 0.3] │
    └──────┴────────────┘

    In case your data has no time column available, you can pass an
    :py:class:`~pymovements.gaze.Experiment` to create a time column with the correct sampling rate
    during initialization. The time column will be represented in millisecond units.

    >>> df_no_time = df.select(pl.exclude('t'))
    >>> df_no_time
    shape: (3, 2)
    ┌─────┬─────┐
    │ x   ┆ y   │
    │ --- ┆ --- │
    │ f64 ┆ f64 │
    ╞═════╪═════╡
    │ 0.1 ┆ 0.1 │
    │ 0.2 ┆ 0.2 │
    │ 0.3 ┆ 0.3 │
    └─────┴─────┘

    >>> experiment = Experiment(1024, 768, 38, 30, 60, 'center', sampling_rate=100)
    >>> gaze = GazeDataFrame(data=df_no_time, experiment=experiment, pixel_columns=['x', 'y'])
    >>> gaze
    Experiment(screen=Screen(width_px=1024, height_px=768, width_cm=38, height_cm=30,
     distance_cm=60, origin='center'), eyetracker=EyeTracker(sampling_rate=100, left=None,
      right=None, model=None, version=None, vendor=None, mount=None))
    shape: (3, 2)
    ┌──────┬────────────┐
    │ time ┆ pixel      │
    │ ---  ┆ ---        │
    │ i64  ┆ list[f64]  │
    ╞══════╪════════════╡
    │ 0    ┆ [0.1, 0.1] │
    │ 10   ┆ [0.2, 0.2] │
    │ 20   ┆ [0.3, 0.3] │
    └──────┴────────────┘
    """

    frame: pl.DataFrame

    events: pm.EventDataFrame

    experiment: Experiment | None

    trial_columns: list[str] | None

    n_components: int | None

    def __init__(
            self,
            data: pl.DataFrame | None = None,
            experiment: Experiment | None = None,
            events: pm.EventDataFrame | None = None,
            *,
            trial_columns: str | list[str] | None = None,
            time_column: str | None = None,
            time_unit: str | None = None,
            pixel_columns: list[str] | None = None,
            position_columns: list[str] | None = None,
            velocity_columns: list[str] | None = None,
            acceleration_columns: list[str] | None = None,
            distance_column: str | None = None,
            auto_column_detect: bool = False,
    ):
        if data is None:
            data = pl.DataFrame()
        else:
            data = data.clone()
        self.frame = data

        # Set nan values to null.
        self.frame = self.frame.fill_nan(None)

        self.experiment = experiment

        self._init_columns(
            trial_columns=trial_columns,
            time_column=time_column,
            time_unit=time_unit,
            pixel_columns=pixel_columns,
            position_columns=position_columns,
            velocity_columns=velocity_columns,
            acceleration_columns=acceleration_columns,
            distance_column=distance_column,
            auto_column_detect=auto_column_detect,
        )

        if events is None:
            if self.trial_columns is None:
                self.events = pm.EventDataFrame()
            else:  # Ensure that trial columns with correct dtype are present in event dataframe.
                self.events = pm.EventDataFrame(
                    data=pl.DataFrame(
                        schema={column: self.frame.schema[column] for column in self.trial_columns},
                    ),
                    trial_columns=self.trial_columns,
                )
        else:
            self.events = events.copy()

        # Remove this attribute once #893 is fixed
        self._metadata: dict[str, Any] | None = None

    def apply(
            self,
            function: str,
            **kwargs: Any,
    ) -> None:
        """Apply preprocessing method to GazeDataFrame.

        Parameters
        ----------
        function: str
            Name of the preprocessing function to apply.
        **kwargs: Any
            kwargs that will be forwarded when calling the preprocessing method.
        """
        if transforms.TransformLibrary.__contains__(function):
            self.transform(function, **kwargs)
        elif pm.events.EventDetectionLibrary.__contains__(function):
            self.detect(function, **kwargs)
        else:
            raise ValueError(f"unsupported method '{function}'")

    def split(self, by: Sequence[str]) -> list[GazeDataFrame]:
        """Split the GazeDataFrame into multiple frames based on specified column(s).

        Parameters
        ----------
        by: Sequence[str]
            Column name(s) to split the DataFrame by. If a single string is provided,
            it will be used as a single column name. If a list is provided, the DataFrame
            will be split by unique combinations of values in all specified columns.

        Returns
        -------
        list[GazeDataFrame]
            A list of new GazeDataFrame instances, each containing a partition of the
            original data with all metadata and configurations preserved.
        """
        return [
            GazeDataFrame(
                new_frame,
                experiment=self.experiment,
                trial_columns=self.trial_columns,
                time_column='time',
                distance_column='distance',
            )
            for new_frame in self.frame.partition_by(by=by)
        ]

    def transform(
            self,
            transform_method: str | Callable[..., pl.Expr],
            **kwargs: Any,
    ) -> None:
        """Apply transformation method.

        Parameters
        ----------
        transform_method: str | Callable[..., pl.Expr]
            The transformation method to be applied.
        **kwargs: Any
            Additional keyword arguments to be passed to the transformation method.
        """
        if isinstance(transform_method, str):
            transform_method = transforms.TransformLibrary.get(transform_method)

        if transform_method.__name__ == 'downsample':
            downsample_factor = kwargs.pop('factor')
            self.frame = self.frame.select(
                transforms.downsample(
                    factor=downsample_factor, **kwargs,
                ),
            )

            # sampling rate
        elif transform_method.__name__ == 'resample':
            resample_rate = kwargs.pop('resampling_rate')

            if self.trial_columns is None:
                self.frame = transforms.resample(
                    frame=self.frame,
                    resampling_rate=resample_rate,
                    n_components=self.n_components,
                    **kwargs,
                )
            else:
                # Manipulate columns to exclude trial columns
                resample_columns = kwargs.pop('columns', 'all')

                if resample_columns == 'all':
                    resample_columns = self.frame.columns
                elif isinstance(resample_columns, str):
                    resample_columns = [resample_columns]

                if resample_columns is not None:
                    resample_columns = [
                        col for col in resample_columns if col not in self.trial_columns
                    ]

                self.frame = pl.concat(
                    [
                        transforms.resample(
                            frame=df,
                            resampling_rate=resample_rate,
                            n_components=self.n_components,
                            columns=resample_columns,
                            **kwargs,
                        )
                        for group, df in
                        self.frame.group_by(self.trial_columns, maintain_order=True)
                    ],
                )

                # forward fill trial columns
                self.frame = self.frame.with_columns(
                    pl.col(self.trial_columns).fill_null(strategy='forward'),
                )

            # set new sampling rate in experiment
            if self.experiment is not None:
                self.experiment.sampling_rate = resample_rate

        else:
            method_kwargs = inspect.getfullargspec(transform_method).kwonlyargs
            if 'origin' in method_kwargs and 'origin' not in kwargs:
                self._check_experiment()
                assert self.experiment is not None
                kwargs['origin'] = self.experiment.screen.origin

            if 'screen_resolution' in method_kwargs and 'screen_resolution' not in kwargs:
                self._check_experiment()
                assert self.experiment is not None
                kwargs['screen_resolution'] = (
                    self.experiment.screen.width_px, self.experiment.screen.height_px,
                )

            if 'screen_size' in method_kwargs and 'screen_size' not in kwargs:
                self._check_experiment()
                assert self.experiment is not None
                kwargs['screen_size'] = (
                    self.experiment.screen.width_cm, self.experiment.screen.height_cm,
                )

            if 'distance' in method_kwargs and 'distance' not in kwargs:
                self._check_experiment()
                assert self.experiment is not None

                if 'distance' in self.frame.columns:
                    kwargs['distance'] = 'distance'

                    if self.experiment.screen.distance_cm:
                        warnings.warn(
                            "Both a distance column and experiment's "
                            'eye-to-screen distance are specified. '
                            'Using eye-to-screen distances from column '
                            "'distance' in the dataframe.",
                        )
                elif self.experiment.screen.distance_cm:
                    kwargs['distance'] = self.experiment.screen.distance_cm
                else:
                    raise AttributeError(
                        'Neither eye-to-screen distance is in the columns of the dataframe '
                        'nor experiment eye-to-screen distance is specified.',
                    )

            if 'sampling_rate' in method_kwargs and 'sampling_rate' not in kwargs:
                self._check_experiment()
                assert self.experiment is not None
                kwargs['sampling_rate'] = self.experiment.sampling_rate

            if 'n_components' in method_kwargs and 'n_components' not in kwargs:
                self._check_n_components()
                kwargs['n_components'] = self.n_components

            if transform_method.__name__ in {'pos2vel', 'pos2acc'}:
                if 'position' not in self.frame.columns and 'position_column' not in kwargs:
                    if 'pixel' in self.frame.columns:
                        raise pl.exceptions.ColumnNotFoundError(
                            "Neither is 'position' in the dataframe columns, "
                            'nor is a position column explicitly specified. '
                            "Since the dataframe has a 'pixel' column, consider running "
                            f'pix2deg() before {transform_method.__name__}(). If you want '
                            'to run transformations in pixel units, you can do so by using '
                            f"{transform_method.__name__}(position_column='pixel'). "
                            f'Available dataframe columns are: {self.frame.columns}',
                        )
                    raise pl.exceptions.ColumnNotFoundError(
                        "Neither is 'position' in the dataframe columns, "
                        'nor is a position column explicitly specified. '
                        'You can specify the position column via: '
                        f'{transform_method.__name__}(position_column="your_position_column"). '
                        f'Available dataframe columns are: {self.frame.columns}',
                    )

            if transform_method.__name__ in {'pix2deg'}:
                if 'pixel' not in self.frame.columns and 'pixel_column' not in kwargs:
                    raise pl.exceptions.ColumnNotFoundError(
                        "Neither is 'pixel' in the dataframe columns, "
                        'nor is a pixel column explicitly specified. '
                        'You can specify the pixel column via: '
                        f'{transform_method.__name__}(pixel_column="name_of_your_pixel_column"). '
                        f'Available dataframe columns are: {self.frame.columns}',
                    )

            if transform_method.__name__ in {'deg2pix'}:
                if (
                    'position_column' in kwargs and
                    kwargs.get('position_column') not in self.frame.columns
                ):
                    raise pl.exceptions.ColumnNotFoundError(
                        f"The specified 'position_column' ({kwargs.get('position_column')}) "
                        'is not found in the dataframe columns. '
                        'You can specify the position column via: '
                        f'{transform_method.__name__}'
                        f'(position_column="name_of_your_position_column"). '
                        f'Available dataframe columns are: {self.frame.columns}',
                    )

            if self.trial_columns is None:
                self.frame = self.frame.with_columns(transform_method(**kwargs))
            else:
                self.frame = pl.concat(
                    [
                        df.with_columns(transform_method(**kwargs))
                        for group, df in
                        self.frame.group_by(self.trial_columns, maintain_order=True)
                    ],
                )

    def clip(
            self,
            lower_bound: int | float | None,
            upper_bound: int | float | None,
            *,
            input_column: str,
            output_column: str,
            **kwargs: Any,
    ) -> None:
        """Clip gaze signal values.

        This method requires a properly initialized :py:attr:`~.GazeDataFrame.experiment` attribute.

        After success, the gaze dataframe is clipped.

        Parameters
        ----------
        lower_bound : int | float | None
            Lower bound of the clipped column.
        upper_bound : int | float | None
            Upper bound of the clipped column.
        input_column : str
            Name of the input column.
        output_column : str
            Name of the output column.
        **kwargs: Any
            Additional keyword arguments to be passed to the :func:`~transforms.clip()` method.

        Raises
        ------
        AttributeError
            If `gaze` is None or there are no gaze dataframes present in the `gaze` attribute, or
            if experiment is None.
        """
        self.transform(
            'clip',
            lower_bound=lower_bound,
            upper_bound=upper_bound,
            input_column=input_column,
            output_column=output_column,
            **kwargs,
        )

    def pix2deg(self) -> None:
        """Compute gaze positions in degrees of visual angle from pixel position coordinates.

        This method requires a properly initialized :py:attr:`~.GazeDataFrame.experiment` attribute.

        After success, the gaze dataframe is extended by the resulting dva position columns.

        Raises
        ------
        AttributeError
            If `gaze` is None or there are no gaze dataframes present in the `gaze` attribute, or
            if experiment is None.
        """
        self.transform('pix2deg')

    def deg2pix(
            self,
            pixel_origin: str = 'upper left',
            position_column: str = 'position',
            pixel_column: str = 'pixel',
    ) -> None:
        """Compute gaze positions in pixel position coordinates from degrees of visual angle.

        This method requires a properly initialized :py:attr:`~.GazeDataFrame.experiment` attribute.

        After success, the gaze dataframe is extended by the resulting dva position columns.

        Parameters
        ----------
        pixel_origin: str
            The desired location of the pixel origin. (default: 'upper left')
            Supported values: ``center``, ``upper left``.
        position_column: str
            The input position column name. (default: 'position')
        pixel_column: str
            The output pixel column name. (default: 'pixel')

        Raises
        ------
        AttributeError
            If `gaze` is None or there are no gaze dataframes present in the `gaze` attribute, or
            if experiment is None.
        """
        self.transform(
            'deg2pix',
            pixel_origin=pixel_origin,
            position_column=position_column,
            pixel_column=pixel_column,
        )

    def pos2acc(
            self,
            *,
            degree: int = 2,
            window_length: int = 7,
            padding: str | float | int | None = 'nearest',
    ) -> None:
        """Compute gaze acceleration in dva/s^2 from dva position coordinates.

        This method requires a properly initialized :py:attr:`~.GazeDataFrame.experiment` attribute.

        After success, the gaze dataframe is extended by the resulting velocity columns.

        Parameters
        ----------
        degree: int
            The degree of the polynomial to use. (default: 2)
        window_length: int
            The window size to use. (default: 7)
        padding: str | float | int | None
            The padding method to use. See ``savitzky_golay`` for details. (default: 'nearest')

        Raises
        ------
        AttributeError
            If `gaze` is None or there are no gaze dataframes present in the `gaze` attribute, or
            if experiment is None.
        """
        self.transform('pos2acc', window_length=window_length, degree=degree, padding=padding)

    def pos2vel(
            self,
            method: str = 'fivepoint',
            **kwargs: int | float | str,
    ) -> None:
        """Compute gaze velocity in dva/s from dva position coordinates.

        This method requires a properly initialized :py:attr:`~.GazeDataFrame.experiment` attribute.

        After success, the gaze dataframe is extended by the resulting velocity columns.

        Parameters
        ----------
        method: str
            Computation method. See :func:`~transforms.pos2vel()` for details, default: fivepoint.
            (default: 'fivepoint')
        **kwargs: int | float | str
            Additional keyword arguments to be passed to the :func:`~transforms.pos2vel()` method.

        Raises
        ------
        AttributeError
            If `gaze` is None or there are no gaze dataframes present in the `gaze` attribute, or
            if experiment is None.
        """
        self.transform('pos2vel', method=method, **kwargs)

    def resample(
            self,
            resampling_rate: float,
            columns: str | list[str] = 'all',
            fill_null_strategy: str = 'interpolate_linear',
    ) -> None:
        """Resample a DataFrame to a new sampling rate by timestamps in time column.

        The DataFrame is resampled by upsampling or downsampling the data to the new sampling rate.
        Can also be used to achieve a constant sampling rate for inconsistent data.

        Parameters
        ----------
        resampling_rate: float
            The new sampling rate.
        columns: str | list[str]
            The columns to apply the fill null strategy. Specify a single column name or a list of
            column names. If 'all' is specified, the fill null strategy is applied to all columns.
            (default: 'all')
        fill_null_strategy: str
            The strategy to fill null values of the resampled DataFrame. Supported strategies
            are: 'forward', 'backward', 'interpolate_linear', 'interpolate_nearest'.
            (default: 'interpolate_linear')

        Examples
        --------
        Lets create an example GazeDataFrame of 1000Hz with a time column and a position column.
        Please note that time is always stored in milliseconds in the GazeDataFrame.
        >>> df = pl.DataFrame({
        ...     'time': [0, 1, 2, 3, 4],
        ...     'x': [1, 2, 3, 4, 5],
        ...     'y': [1, 2, 3, 4, 5],
        ... })
        >>> gaze = GazeDataFrame(data=df, time_column='time', pixel_columns=['x', 'y'])
        >>> gaze.frame
        shape: (5, 2)
        ┌──────┬───────────┐
        │ time ┆ pixel     │
        │ ---  ┆ ---       │
        │ i64  ┆ list[i64] │
        ╞══════╪═══════════╡
        │ 0    ┆ [1, 1]    │
        │ 1    ┆ [2, 2]    │
        │ 2    ┆ [3, 3]    │
        │ 3    ┆ [4, 4]    │
        │ 4    ┆ [5, 5]    │
        └──────┴───────────┘

        We can now upsample the GazeDataFrame to 2000Hz with interpolating the values in
        the pixel column.
        >>> gaze.resample(
        ...     resampling_rate=2000,
        ...     fill_null_strategy='interpolate_linear',
        ...     columns=['pixel'],
        ... )
        >>> gaze.frame
        shape: (9, 2)
        ┌──────┬────────────┐
        │ time ┆ pixel      │
        │ ---  ┆ ---        │
        │ f64  ┆ list[f64]  │
        ╞══════╪════════════╡
        │ 0.0  ┆ [1.0, 1.0] │
        │ 0.5  ┆ [1.5, 1.5] │
        │ 1.0  ┆ [2.0, 2.0] │
        │ 1.5  ┆ [2.5, 2.5] │
        │ 2.0  ┆ [3.0, 3.0] │
        │ 2.5  ┆ [3.5, 3.5] │
        │ 3.0  ┆ [4.0, 4.0] │
        │ 3.5  ┆ [4.5, 4.5] │
        │ 4.0  ┆ [5.0, 5.0] │
        └──────┴────────────┘

        Downsample the GazeDataFrame to 500Hz results in the following DataFrame.
        >>> gaze.resample(resampling_rate=500)
        >>> gaze.frame
        shape: (3, 2)
        ┌──────┬────────────┐
        │ time ┆ pixel      │
        │ ---  ┆ ---        │
        │ i64  ┆ list[f64]  │
        ╞══════╪════════════╡
        │ 0    ┆ [1.0, 1.0] │
        │ 2    ┆ [3.0, 3.0] │
        │ 4    ┆ [5.0, 5.0] │
        └──────┴────────────┘
        """
        self.transform(
            'resample',
            resampling_rate=resampling_rate,
            columns=columns,
            fill_null_strategy=fill_null_strategy,
        )

    def smooth(
            self,
            method: str = 'savitzky_golay',
            window_length: int = 7,
            degree: int = 2,
            column: str = 'position',
            padding: str | float | int | None = 'nearest',
            **kwargs: int | float | str,
    ) -> None:
        """Smooth data in a column.

        Parameters
        ----------
        method: str
            The method to use for smoothing. Choose from ``savitzky_golay``, ``moving_average``,
            ``exponential_moving_average``. See :func:`~transforms.smooth()` for details.
            (default: 'savitzky_golay')
        window_length: int
            For ``moving_average`` this is the window size to calculate the mean of the subsequent
            samples. For ``savitzky_golay`` this is the window size to use for the polynomial fit.
            For ``exponential_moving_average`` this is the span parameter. (default: 7)
        degree: int
            The degree of the polynomial to use. This has only an effect if using
            ``savitzky_golay`` as smoothing method. `degree` must be less than `window_length`.
            (default: 2)
        column: str
            The input column name to which the smoothing is applied. (default: 'position')
        padding: str | float | int | None
            Must be either ``None``, a scalar or one of the strings
            ``mirror``, ``nearest`` or ``wrap``.
            This determines the type of extension to use for the padded signal to
            which the filter is applied.
            When passing ``None``, no extension padding is used.
            When passing a scalar value, data will be padded using the passed value.
            See :func:`~transforms.smooth()` for details on the padding methods.
            (default: 'nearest')
        **kwargs: int | float | str
            Additional keyword arguments to be passed to the :func:`~transforms.smooth()` method.
        """
        self.transform(
            'smooth',
            column=column,
            method=method,
            degree=degree,
            window_length=window_length,
            padding=padding,
            **kwargs,
        )

    def detect(
            self,
            method: Callable[..., pm.EventDataFrame] | str,
            *,
            eye: str = 'auto',
            clear: bool = False,
            **kwargs: Any,
    ) -> None:
        """Detect events by applying a specific event detection method.

        Parameters
        ----------
        method: Callable[..., pm.EventDataFrame] | str
            The event detection method to be applied.
        eye: str
            Select which eye to choose. Valid options are ``auto``, ``left``, ``right`` or ``None``.
            If ``auto`` is passed, eye is inferred in the order ``['right', 'left', 'eye']`` from
            the available :py:attr:`~.Dataset.gaze` dataframe columns. (default: 'auto')
        clear: bool
            If ``True``, event DataFrame will be overwritten with new DataFrame instead of being
            merged into the existing one. (default: False)
        **kwargs: Any
            Additional keyword arguments to be passed to the event detection method.
        """
        if self.events is None or clear:
            if self.trial_columns is None:
                self.events = pm.EventDataFrame()
            else:  # Ensure that trial columns with correct dtype are present in event dataframe.
                self.events = pm.EventDataFrame(
                    data=pl.DataFrame(
                        schema={column: self.frame.schema[column] for column in self.trial_columns},
                    ),
                    trial_columns=self.trial_columns,
                )

        if isinstance(method, str):
            method = pm.events.EventDetectionLibrary.get(method)

        if self.n_components is not None:
            eye_components = self._infer_eye_components(eye)
        else:
            eye_components = None

        if self.trial_columns is None:
            method_kwargs = self._fill_event_detection_kwargs(
                method,
                gaze=self.frame,
                events=self.events,
                eye_components=eye_components,
                **kwargs,
            )

            new_events = method(**method_kwargs)

            self.events.frame = pl.concat(
                [self.events.frame, new_events.frame],
                how='diagonal',
            )
        else:
            grouped_frames = self.frame.partition_by(
                self.trial_columns, maintain_order=True, include_key=True, as_dict=True,
            )

            missing_trial_columns = [
                trial_column for trial_column in self.trial_columns
                if trial_column not in self.events.frame.columns
            ]
            if missing_trial_columns:
                raise pl.exceptions.ColumnNotFoundError(
                    f'trial columns {missing_trial_columns} missing from events, '
                    f'available columns: {self.events.frame.columns}',
                )

            new_events_grouped: list[pl.DataFrame] = []

            for group_identifier, group_gaze in grouped_frames.items():
                # Create filter expression for selecting respective group rows.
                if len(self.trial_columns) == 1:
                    group_filter_expression = pl.col(self.trial_columns[0]) == group_identifier[0]
                else:
                    group_filter_expression = pl.col(self.trial_columns[0]) == group_identifier[0]
                    for name, value in zip(self.trial_columns[1:], group_identifier[1:]):
                        group_filter_expression = group_filter_expression & (pl.col(name) == value)

                # Select group events
                group_events = pm.EventDataFrame(self.events.frame.filter(group_filter_expression))

                method_kwargs = self._fill_event_detection_kwargs(
                    method,
                    gaze=group_gaze,
                    events=group_events,
                    eye_components=eye_components,
                    **kwargs,
                )

                new_events = method(**method_kwargs)
                # add group identifiers as new columns
                new_events.add_trial_column(self.trial_columns, group_identifier)

                new_events_grouped.append(new_events.frame)

            self.events.frame = pl.concat(
                [self.events.frame, *new_events_grouped],
                how='diagonal',
            )

    def compute_event_properties(
            self,
            event_properties: str | tuple[str, dict[str, Any]]
            | list[str | tuple[str, dict[str, Any]]],
            name: str | None = None,
    ) -> None:
        """Calculate event properties for given events.

        The calculated event properties are added as columns to
        :py:attr:`~pymovements.gaze.GazeDataFrame.events`.

        Parameters
        ----------
        event_properties: str | tuple[str, dict[str, Any]] | list[str | tuple[str, dict[str, Any]]]
            The event properties to compute.
        name: str | None
            Process only events that match the name. (default: None)

        Raises
        ------
        InvalidProperty
            If ``property_name`` is not a valid property. See
            :py:mod:`pymovements.events.event_properties` for an overview of supported properties.
        RuntimeError
            If specified event name ``name`` is missing from ``events``.
        ValueError
            If the computed property already exists as a column in ``events``.
        """
        if len(self.events) == 0:
            warnings.warn(
                'No events available to compute event properties. '
                'Did you forget to use detect()?',
            )

        identifiers = self.trial_columns if self.trial_columns is not None else []
        processor = EventGazeProcessor(event_properties)

        event_property_names = [property[0] for property in processor.event_properties]
        existing_columns = set(self.events.columns) & set(event_property_names)
        if existing_columns:
            raise ValueError(
                f"The following event properties already exist and cannot be recomputed: "
                f"{existing_columns}. Please remove them first.",
            )

        new_properties = processor.process(
            self.events, self, identifiers=identifiers, name=name,
        )
        join_on = identifiers + ['name', 'onset', 'offset']
        self.events.add_event_properties(new_properties, join_on=join_on)

    def measure_samples(
            self,
            method: str | Callable[..., pl.Expr],
            **kwargs: Any,
    ) -> pl.DataFrame:
        """Calculate eye movement measure for gaze data samples.

        If :py:class:``GazeDataFrame`` has :py:attr:``trial_columns``, measures will be grouped by
        trials.

        Parameters
        ----------
        method: str | Callable[..., pl.Expr]
            Measure to be calculated.
        **kwargs: Any
            Keyword arguments to be passed to the respective measure function.

        Returns
        -------
        pl.DataFrame
            Measure results.

        Examples
        --------
        Let's initialize an example GazeDataFrame first:
        >>> gaze = pm.gaze.from_numpy(
        ...     distance=np.concatenate([np.zeros(40), np.full(10, np.nan), np.ones(50)]),
        ... )

        You can calculate measures, for example the null ratio like this:
        >>> gaze.measure_samples('null_ratio', column='distance')
        shape: (1, 1)
        ┌────────────┐
        │ null_ratio │
        │ ---        │
        │ f64        │
        ╞════════════╡
        │ 0.1        │
        └────────────┘
        """
        if isinstance(method, str):
            method = pm.measure.SampleMeasureLibrary.get(method)

        if 'column_dtype' in inspect.getfullargspec(method).args:
            kwargs['column_dtype'] = self.frame[kwargs['column']].dtype

        if self.trial_columns is None:
            return self.frame.select(method(**kwargs))

        # Group measure values by trial columns.
        return pl.concat(
            [
                df.select(
                    [  # add trial columns first, then add column for measure.
                        pl.lit(value).cast(self.frame.schema[name]).alias(name)
                        for name, value in zip(self.trial_columns, trial_values)
                    ] + [method(**kwargs)],
                )
                for trial_values, df in
                self.frame.group_by(self.trial_columns, maintain_order=True)
            ],
        )

    @property
    def schema(self) -> pl.type_aliases.SchemaDict:
        """Schema of event dataframe."""
        return self.frame.schema

    @property
    def columns(self) -> list[str]:
        """List of column names."""
        return self.frame.columns

    def map_to_aois(
            self,
            aoi_dataframe: pm.stimulus.TextStimulus,
            *,
            eye: str = 'auto',
            gaze_type: str = 'pixel',
    ) -> None:
        """Map gaze data to aois.

        We map each gaze point to an aoi, considering the boundary still part of the
        area of interest.

        Parameters
        ----------
        aoi_dataframe: pm.stimulus.TextStimulus
            Area of interest dataframe.
        eye: str
            String specificer for inferring eye components. Supported values are: auto, mono, left
            right, cyclops. Default: auto.
        gaze_type: str
            String specificer for whether to use position or pixel coordinates for
            mapping. Default: pixel.
        """
        component_suffixes = ['x', 'y', 'xl', 'yl', 'xr', 'yr', 'xa', 'ya']
        self.unnest()

        pix_column_canditates = ['pixel_' + suffix for suffix in component_suffixes]
        pixel_columns = [c for c in pix_column_canditates if c in self.frame.columns]
        pos_column_canditates = ['position_' + suffix for suffix in component_suffixes]
        position_columns = [
            c
            for c in pos_column_canditates
            if c in self.frame.columns
        ]

        if gaze_type == 'pixel':
            if eye == 'left':
                x_eye = [col for col in pixel_columns if col.endswith('xl')][0]
                y_eye = [col for col in pixel_columns if col.endswith('yl')][0]
            elif eye == 'right':
                x_eye = [col for col in pixel_columns if col.endswith('xr')][0]
                y_eye = [col for col in pixel_columns if col.endswith('yr')][0]
            elif eye == 'auto':
                x_eye = [col for col in pixel_columns if col.endswith('xr')][0]
                y_eye = [col for col in pixel_columns if col.endswith('yr')][0]
            else:
                x_eye = [col for col in pixel_columns if col.endswith('xr')][0]
                y_eye = [col for col in pixel_columns if col.endswith('yr')][0]
        elif gaze_type == 'position':
            if eye == 'left':
                x_eye = [col for col in position_columns if col.endswith('xl')][0]
                y_eye = [col for col in position_columns if col.endswith('yl')][0]
            elif eye == 'right':
                x_eye = [col for col in position_columns if col.endswith('xr')][0]
                y_eye = [col for col in position_columns if col.endswith('yr')][0]
            elif eye == 'auto':
                x_eye = [col for col in position_columns if col.endswith('xr')][0]
                y_eye = [col for col in position_columns if col.endswith('yr')][0]
            else:
                x_eye = [col for col in position_columns if col.endswith('xr')][0]
                y_eye = [col for col in position_columns if col.endswith('yr')][0]
        else:
            raise ValueError('neither position nor pixel in gaze dataframe, one needed for mapping')

        aois = [
            aoi_dataframe.get_aoi(row=row, x_eye=x_eye, y_eye=y_eye)
            for row in tqdm(self.frame.iter_rows(named=True))
        ]
        aoi_df = pl.concat(aois)
        self.frame = pl.concat([self.frame, aoi_df], how='horizontal')

    def nest(
            self,
            input_columns: list[str],
            output_column: str,
    ) -> None:
        """Nest component columns into a single tuple column.

        Input component columns will be dropped.

        Parameters
        ----------
        input_columns: list[str]
            Names of input columns to be merged into a single tuple column.
        output_column: str
            Name of the resulting tuple column.
        """
        self._check_component_columns(**{output_column: input_columns})

        self.frame = self.frame.with_columns(
            pl.concat_list([pl.col(component) for component in input_columns])
            .alias(output_column),
        ).drop(input_columns)

    def unnest(
            self,
            input_columns: list[str] | str | None = None,
            output_suffixes: list[str] | None = None,
            *,
            output_columns: list[str] | None = None,
    ) -> None:
        """Explode a column of type ``pl.List`` into one column for each list component.

        The input column will be dropped.

        Parameters
        ----------
        input_columns: list[str] | str | None
            Name(s) of input column(s) to be unnested into several component columns.
            If None all list columns 'pixel', 'position', 'velocity' and
            'acceleration' will be unnested if existing. (default: None)
        output_suffixes: list[str] | None
            Suffixes to append to the column names. (default: None)
        output_columns: list[str] | None
            Name of the resulting tuple columns. (default: None)

        Raises
        ------
        ValueError
            If both output_columns and output_suffixes are specified.
            If number of output columns / suffixes does not match number of components.
            If output columns / suffixes are not unique.
            If no columns to unnest exist and none are specified.
            If output columns are specified and more than one input column is specified.
        AttributeError
            If number of components is not 2, 4 or 6.
        Warning
            If no columns to unnest exist and none are specified.
        """
        if input_columns is None:
            cols = ['pixel', 'position', 'velocity', 'acceleration']
            input_columns = [col for col in cols if col in self.frame.columns]

            if len(input_columns) == 0:
                raise Warning(
                    'No columns to unnest. '
                    'Please specify columns to unnest via the "input_columns" argument.',
                )

        if isinstance(input_columns, str):
            input_columns = [input_columns]

        # no support for custom output columns if more than one input column will be unnested
        if output_columns is not None and not len(input_columns) == 1:
            raise ValueError(
                'You cannot specify output columns if you want to unnest more than '
                'one input column. Please specify output suffixes or use a single '
                'input column instead.',
            )

        check_is_mutual_exclusive(
            output_columns=output_columns,
            output_suffixes=output_suffixes,
        )

        self._check_n_components()
        assert self.n_components in {2, 4, 6}

        col_names = [output_columns] if output_columns is not None else []

        if output_columns is None and output_suffixes is None:
            if self.n_components == 2:
                output_suffixes = ['_x', '_y']
            elif self.n_components == 4:
                output_suffixes = ['_xl', '_yl', '_xr', '_yr']
            else:  # This must be 6 as we already have checked our n_components.
                output_suffixes = ['_xl', '_yl', '_xr', '_yr', '_xa', '_ya']

        if output_suffixes:
            col_names = [
                [f'{input_col}{suffix}' for suffix in output_suffixes]
                for input_col in input_columns
            ]

        if len([
            name for name_list in col_names for name in name_list
        ]) != self.n_components * len(input_columns):
            raise ValueError(
                f'Number of output columns / suffixes ({len(col_names[0])}) '
                f'must match number of components ({self.n_components})',
            )

        if len({name for name_list in col_names for name in name_list}) != len(
                [name for name_list in col_names for name in name_list],
        ):
            raise ValueError('Output columns / suffixes must be unique')

        for input_col, column_names in zip(input_columns, col_names):
            self.frame = self.frame.with_columns(
                [
                    pl.col(input_col).list.get(component_id).alias(names)
                    for component_id, names in enumerate(column_names)
                ],
            ).drop(input_col)

    def clone(self) -> GazeDataFrame:
        """Return a copy of the GazeDataFrame.

        Returns
        -------
        GazeDataFrame
            A copy of the GazeDataFrame.
        """
        gaze = GazeDataFrame(
            data=self.frame.clone(),
            experiment=deepcopy(self.experiment),
        )
        gaze.n_components = self.n_components
        return gaze

    def _check_experiment(self) -> None:
        """Check if experiment attribute has been set.

        Raises
        ------
        AttributeError
            If experiment is None.
        """
        if self.experiment is None:
            raise AttributeError('experiment must not be None for this method to work')

    def _check_n_components(self) -> None:
        """Check that n_components is either 2, 4 or 6.

        Raises
        ------
        AttributeError
            If n_components is not 2, 4 or 6.
        """
        if self.n_components not in {2, 4, 6}:
            raise AttributeError(
                f'n_components must be either 2, 4 or 6 but is {self.n_components}',
            )

    def _check_component_columns(self, **kwargs: list[str]) -> None:
        """Check if component columns are in valid format.

        Parameters
        ----------
        **kwargs: list[str]
            Keyword arguments of component columns.
        """
        for component_type, columns in kwargs.items():
            if not isinstance(columns, list):
                raise TypeError(
                    f'{component_type} must be of type list, '
                    f'but is of type {type(columns).__name__}',
                )

            for column in columns:
                if not isinstance(column, str):
                    raise TypeError(
                        f'all elements in {component_type} must be of type str, '
                        f'but one of the elements is of type {type(column).__name__}',
                    )

            if len(columns) not in [2, 4, 6]:
                raise ValueError(
                    f'{component_type} must contain either 2, 4 or 6 columns, '
                    f'but has {len(columns)}',
                )

            for column in columns:
                if column not in self.frame.columns:
                    raise pl.exceptions.ColumnNotFoundError(
                        f'column {column} from {component_type} is not available in dataframe',
                    )

            if len(set(self.frame[columns].dtypes)) != 1:
                types_list = sorted([str(t) for t in set(self.frame[columns].dtypes)])
                raise ValueError(
                    f'all columns in {component_type} must be of same type, '
                    f'but types are {types_list}',
                )

    def _infer_n_components(self, column_specifiers: list[list[str]]) -> int | None:
        """Infer number of components from DataFrame.

        Method checks nested columns `pixel`, `position`, `velocity` and `acceleration` for number
        of components by getting their list lenghts, which must be equal for all else a ValueError
        is raised. Additionally, a list of list of column specifiers is checked for consistency.

        Parameters
        ----------
        column_specifiers: list[list[str]]
            List of list of column specifiers.

        Returns
        -------
        int | None
            Number of components

        Raises
        ------
        ValueError
            If number of components is not equal for all considered columns and rows.
        """
        all_considered_columns = ['pixel', 'position', 'velocity', 'acceleration']
        considered_columns = [
            column for column in all_considered_columns if column in self.frame.columns
        ]

        list_lengths = {
            list_length
            for column in considered_columns
            for list_length in self.frame.get_column(column).list.len().unique().to_list()
        }

        for column_specifier_list in column_specifiers:
            list_lengths.add(len(column_specifier_list))

        if len(list_lengths) > 1:
            raise ValueError(f'inconsistent number of components inferred: {list_lengths}')

        if len(list_lengths) == 0:
            return None

        return next(iter(list_lengths))

    def _infer_eye_components(self, eye: str) -> tuple[int, int]:
        """Infer eye components from eye string.

        Parameters
        ----------
        eye: str
            String specificer for inferring eye components. Supported values are: auto, mono, left
            right, cyclops. Default: auto.

        Returns
        -------
        tuple[int, int]
            Tuple of eye component indices.
        """
        self._check_n_components()

        if eye == 'auto':
            # Order of inference: cyclops, right, left.
            if self.n_components == 6:
                eye_components = 4, 5
            elif self.n_components == 4:
                eye_components = 2, 3
            else:  # We already checked number of components, must be 2.
                eye_components = 0, 1
        elif eye == 'left':
            if isinstance(self.n_components, int) and self.n_components < 4:
                # Left only makes sense if there are at least two eyes.
                raise AttributeError(
                    'left eye is only supported for data with at least 4 components',
                )
            eye_components = 0, 1
        elif eye == 'right':
            if isinstance(self.n_components, int) and self.n_components < 4:
                # Right only makes sense if there are at least two eyes.
                raise AttributeError(
                    'right eye is only supported for data with at least 4 components',
                )
            eye_components = 2, 3
        elif eye == 'cyclops':
            if isinstance(self.n_components, int) and self.n_components < 6:
                raise AttributeError(
                    'cyclops eye is only supported for data with at least 6 components',
                )
            eye_components = 4, 5
        else:
            raise ValueError(
                f"unknown eye '{eye}'. Supported values are: ['auto', 'left', 'right', 'cyclops']",
            )

        return eye_components

    def _fill_event_detection_kwargs(
            self,
            method: Callable[..., pm.EventDataFrame],
            gaze: pl.DataFrame,
            events: pm.EventDataFrame,
            eye_components: tuple[int, int] | None,
            **kwargs: Any,
    ) -> dict[str, Any]:
        """Fill event detection method kwargs with gaze attributes.

        Parameters
        ----------
        method: Callable[..., pm.EventDataFrame]
            The method for which the keyword argument dictionary will be filled.
        gaze: pl.DataFrame
            The gaze dataframe to be used for filling event detection keyword arguments.
        events: pm.EventDataFrame
            The event dataframe to be used for filling event detection keyword arguments.
        eye_components: tuple[int, int] | None
            The eye components to be used for filling event detection keyword arguments.
        **kwargs: Any
            The source keyword arguments passed to the `GazeDataFrame.detect()` method.

        Returns
        -------
        dict[str, Any]
            The filled keyword argument dictionary.
        """
        # Automatically infer eye to use for event detection.
        method_args = inspect.getfullargspec(method).args

        if 'positions' in method_args:
            if 'position' not in gaze.columns:
                raise pl.exceptions.ColumnNotFoundError(
                    f'Column \'position\' not found.'
                    f' Available columns are: {gaze.columns}',
                )

            if eye_components is None:
                raise ValueError(
                    'eye_components must not be None if passing position to event detection',
                )

            kwargs['positions'] = np.vstack(
                [
                    gaze.get_column('position').list.get(eye_component)
                    for eye_component in eye_components
                ],
            ).transpose()

        if 'velocities' in method_args:
            if 'velocity' not in gaze.columns:
                raise pl.exceptions.ColumnNotFoundError(
                    f'Column \'velocity\' not found.'
                    f' Available columns are: {gaze.columns}',
                )

            if eye_components is None:
                raise ValueError(
                    'eye_components must not be None if passing velocity to event detection',
                )

            kwargs['velocities'] = np.vstack(
                [
                    gaze.get_column('velocity').list.get(eye_component)
                    for eye_component in eye_components
                ],
            ).transpose()

        if 'events' in method_args:
            kwargs['events'] = events

        if 'timesteps' in method_args and 'time' in gaze.columns:
            kwargs['timesteps'] = gaze.get_column('time').to_numpy()

        return kwargs

    def _init_columns(
            self,
            trial_columns: str | list[str] | None = None,
            time_column: str | None = None,
            time_unit: str | None = None,
            pixel_columns: list[str] | None = None,
            position_columns: list[str] | None = None,
            velocity_columns: list[str] | None = None,
            acceleration_columns: list[str] | None = None,
            distance_column: str | None = None,
            auto_column_detect: bool = False,
    ) -> None:
        """Initialize dataframe columns."""
        # Initialize trial_columns.
        trial_columns = [trial_columns] if isinstance(trial_columns, str) else trial_columns
        if trial_columns is not None and len(trial_columns) == 0:
            trial_columns = None
        _check_trial_columns(trial_columns, self.frame)
        self.trial_columns = trial_columns

        # Initialize time column.
        self._init_time_column(time_column, time_unit)

        # Rename distance column if necessary.
        if distance_column is not None and distance_column != 'distance':
            self.frame = self.frame.rename({distance_column: 'distance'})

        # Autodetect column names.
        component_suffixes = ['x', 'y', 'xl', 'yl', 'xr', 'yr', 'xa', 'ya']

        if auto_column_detect and pixel_columns is None:
            column_canditates = ['pixel_' + suffix for suffix in component_suffixes]
            pixel_columns = [c for c in column_canditates if c in self.frame.columns]

        if auto_column_detect and position_columns is None:
            column_canditates = ['position_' + suffix for suffix in component_suffixes]
            position_columns = [c for c in column_canditates if c in self.frame.columns]

        if auto_column_detect and velocity_columns is None:
            column_canditates = ['velocity_' + suffix for suffix in component_suffixes]
            velocity_columns = [c for c in column_canditates if c in self.frame.columns]

        if auto_column_detect and acceleration_columns is None:
            column_canditates = ['acceleration_' + suffix for suffix in component_suffixes]
            acceleration_columns = [c for c in column_canditates if c in self.frame.columns]

        # List of passed not-None column specifier lists.
        # The list will be used for inferring n_components.
        column_specifiers: list[list[str]] = []

        # Nest multi-component columns.
        if pixel_columns:
            self._check_component_columns(pixel_columns=pixel_columns)
            self.nest(pixel_columns, output_column='pixel')
            column_specifiers.append(pixel_columns)

        if position_columns:
            self._check_component_columns(position_columns=position_columns)
            self.nest(position_columns, output_column='position')
            column_specifiers.append(position_columns)

        if velocity_columns:
            self._check_component_columns(velocity_columns=velocity_columns)
            self.nest(velocity_columns, output_column='velocity')
            column_specifiers.append(velocity_columns)

        if acceleration_columns:
            self._check_component_columns(acceleration_columns=acceleration_columns)
            self.nest(acceleration_columns, output_column='acceleration')
            column_specifiers.append(acceleration_columns)

        self.n_components = self._infer_n_components(column_specifiers)

    def _init_time_column(
            self,
            time_column: str | None = None,
            time_unit: str | None = None,
    ) -> None:
        """Initialize time column."""
        # If no time column exists, create a new one starting with zero and set time unit to steps.
        if time_column is None and 'time' not in self.frame.columns:
            # In case we have an experiment with sampling rate given, we create a time
            if self.experiment is not None and self.experiment.sampling_rate is not None:
                self.frame = self.frame.with_columns(
                    time=pl.arange(0, len(self.frame)),
                )

                time_column = 'time'
                time_unit = 'step'

        # If no time_unit specified, assume milliseconds.
        if time_unit is None:
            time_unit = 'ms'

        # Rename time_column to 'time'.
        if time_column is not None and time_column != 'time':
            self.frame = self.frame.rename({time_column: 'time'})

        # Convert time column to milliseconds.
        if 'time' in self.frame.columns:
            self._convert_time_units(time_unit)

    def _convert_time_units(self, time_unit: str | None) -> None:
        """Convert the time column to milliseconds based on the specified time unit."""
        if time_unit == 's':
            self.frame = self.frame.with_columns(pl.col('time').mul(1000))

        elif time_unit == 'step':
            if self.experiment is not None:
                self.frame = self.frame.with_columns(
                    pl.col('time').mul(1000).truediv(self.experiment.sampling_rate),
                )
            else:
                raise ValueError(
                    "experiment with sampling rate must be specified if time_unit is 'step'",
                )

        elif time_unit != 'ms':
            raise ValueError(
                f"unsupported time unit '{time_unit}'. "
                "Supported units are 's' for seconds, 'ms' for milliseconds and "
                "'step' for steps.",
            )

        # Convert to int if possible.
        if self.frame.schema['time'] == pl.Float64:
            all_decimals = self.frame.select(
                pl.col('time').round().eq(pl.col('time')).all(),
            ).item()

            if all_decimals:
                self.frame = self.frame.with_columns(
                    pl.col('time').cast(pl.Int64),
                )

    def __str__(self) -> str:
        """Return string representation of GazeDataFrame."""
        if self.experiment is None:
            return self.frame.__str__()

        return self.experiment.__str__() + '\n' + self.frame.__str__()

    def __repr__(self) -> str:
        """Return string representation of GazeDataFrame."""
        return self.__str__()


def _check_trial_columns(trial_columns: list[str] | None, data: pl.DataFrame) -> None:
    """Check trial_columns for integrity.

    Parameters
    ----------
    trial_columns: list[str] | None
        The name of the trial columns in the input data frame.
    data: pl.DataFrame
        The dataframe which holds the columns.
    """
    if trial_columns:
        # Make sure there are no duplicates in trial_columns, else polars raises DuplicateError.
        if len(set(trial_columns)) != len(trial_columns):
            seen = set()
            dupes = []
            for column in trial_columns:
                if column in seen:
                    dupes.append(column)
                else:
                    seen.add(column)

            raise ValueError(f'duplicates in trial_columns: {", ".join(dupes)}')

        # Make sure all trial_columns exist in data.
        if len(set(trial_columns).intersection(data.columns)) != len(trial_columns):
            missing = set(trial_columns) - set(data.columns)
            raise KeyError(f'trial_columns missing in data: {", ".join(missing)}')<|MERGE_RESOLUTION|>--- conflicted
+++ resolved
@@ -32,11 +32,8 @@
 from tqdm import tqdm
 
 import pymovements as pm  # pylint: disable=cyclic-import
-<<<<<<< HEAD
 from pymovements._utils._checks import check_is_mutual_exclusive
-=======
 from pymovements.events.processing import EventGazeProcessor
->>>>>>> bb880925
 from pymovements.gaze import transforms
 from pymovements.gaze.experiment import Experiment
 
