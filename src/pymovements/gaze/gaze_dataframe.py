# Copyright (c) 2025 The pymovements Project Authors
#
# Permission is hereby granted, free of charge, to any person obtaining a copy
# of this software and associated documentation files (the "Software"), to deal
# in the Software without restriction, including without limitation the rights
# to use, copy, modify, merge, publish, distribute, sublicense, and/or sell
# copies of the Software, and to permit persons to whom the Software is
# furnished to do so, subject to the following conditions:
#
# The above copyright notice and this permission notice shall be included in all
# copies or substantial portions of the Software.
#
# THE SOFTWARE IS PROVIDED "AS IS", WITHOUT WARRANTY OF ANY KIND, EXPRESS OR
# IMPLIED, INCLUDING BUT NOT LIMITED TO THE WARRANTIES OF MERCHANTABILITY,
# FITNESS FOR A PARTICULAR PURPOSE AND NONINFRINGEMENT. IN NO EVENT SHALL THE
# AUTHORS OR COPYRIGHT HOLDERS BE LIABLE FOR ANY CLAIM, DAMAGES OR OTHER
# LIABILITY, WHETHER IN AN ACTION OF CONTRACT, TORT OR OTHERWISE, ARISING FROM,
# OUT OF OR IN CONNECTION WITH THE SOFTWARE OR THE USE OR OTHER DEALINGS IN THE
# SOFTWARE.
"""GazeDataFrame implementation.

.. deprecated:: v0.22.0
   Please use :py:class:`~pymovements.Gaze` instead.
   This module will be removed in v0.27.0.
"""
from __future__ import annotations

import polars as pl

import pymovements as pm  # pylint: disable=cyclic-import
from pymovements._utils._deprecated import DeprecatedMetaClass
from pymovements.gaze.experiment import Experiment
from pymovements.gaze.gaze import Gaze


class GazeDataFrame(metaclass=DeprecatedMetaClass):
    """Self-contained data structure containing gaze represented as samples or events.

    .. deprecated:: v0.22.0
       Please use :py:class:`~pymovements.Gaze` instead.
       This module will be removed in v0.27.0.

    Includes metadata on the experiment and recording setup.

    Each row is a sample at a specific timestep.
    Each column is a channel in the gaze time series.

    Parameters
    ----------
    data: pl.DataFrame | None
        A dataframe to be transformed to a polars dataframe. (default: None)
    experiment : Experiment | None
        The experiment definition. (default: None)
    events: pm.EventDataFrame | None
        A dataframe of events in the gaze signal. (default: None)
    trial_columns: str | list[str] | None
        The name of the trial columns in the input data frame. If the list is empty or None,
        the input data frame is assumed to contain only one trial. If the list is not empty,
        the input data frame is assumed to contain multiple trials and the transformation
        methods will be applied to each trial separately. (default: None)
    time_column: str | None
        The name of the timestamp column in the input data frame. This column will be renamed to
        ``time``. (default: None)
    time_unit: str | None
        The unit of the timestamps in the timestamp column in the input data frame. Supported
        units are 's' for seconds, 'ms' for milliseconds and 'step' for steps. If the unit is
        'step' the experiment definition must be specified. All timestamps will be converted to
        milliseconds. If time_unit is None, milliseconds are assumed. (default: None)
    pixel_columns:list[str] | None
        The name of the pixel position columns in the input data frame. These columns will be
        nested into the column ``pixel``. If the list is empty or None, the nested ``pixel``
        column will not be created. (default: None)
    position_columns: list[str] | None
        The name of the dva position columns in the input data frame. These columns will be
        nested into the column ``position``. If the list is empty or None, the nested
        ``position`` column will not be created. (default: None)
    velocity_columns: list[str] | None
        The name of the velocity columns in the input data frame. These columns will be nested
        into the column ``velocity``. If the list is empty or None, the nested ``velocity``
        column will not be created. (default: None)
    acceleration_columns: list[str] | None
        The name of the acceleration columns in the input data frame. These columns will be
        nested into the column ``acceleration``. If the list is empty or None, the nested
        ``acceleration`` column will not be created. (default: None)
    distance_column: str | None
        The name of the column containing eye-to-screen distance in millimeters for each sample
        in the input data frame. If specified, the column will be used for pixel to dva
        transformations. If not specified, the constant eye-to-screen distance will be taken
        from the experiment definition. This column will be renamed to ``distance``. (default: None)
    auto_column_detect: bool
        Flag indicating if the column names should be inferred automatically. (default: False)
    definition: pm.DatasetDefinition | None
        A dataset definition. Explicitly passed arguments take precedence over definition.
        (default: None)

    Attributes
    ----------
    frame: pl.DataFrame
        A dataframe to be transformed to a polars dataframe.
    events: pm.EventDataFrame
        A dataframe of events in the gaze signal.
    experiment : Experiment | None
        The experiment definition.
    trial_columns: list[str] | None
        The name of the trial columns in the data frame. If not None, the transformation methods
        will be applied to each trial separately.
    n_components: int | None
        The number of components in the pixel, position, velocity and acceleration columns.

    Notes
    -----
    About using the arguments ``pixel_columns``, ``position_columns``, ``velocity_columns``,
    and ``acceleration_columns``:

    By passing a list of columns as any of these arguments, these columns will be merged into a
    single column with the corresponding name , e.g. using `pixel_columns` will merge the
    respective columns into the column `pixel`.

    The supported number of component columns with the expected order are:

    * zero columns: No nested component column will be created.
    * two columns: monocular data; expected order: x-component, y-component
    * four columns: binocular data; expected order: x-component left eye, y-component left eye,
        x-component right eye, y-component right eye,
    * six columns: binocular data with additional cyclopian data; expected order: x-component
        left eye, y-component left eye, x-component right eye, y-component right eye,
        x-component cyclopian eye, y-component cyclopian eye,


    Examples
    --------
    First let's create an example `DataFrame` with three columns:
    the timestamp ``t`` and ``x`` and ``y`` for the pixel position.

    >>> df = pl.from_dict(
    ...     data={'t': [1000, 1001, 1002], 'x': [0.1, 0.2, 0.3], 'y': [0.1, 0.2, 0.3]},
    ... )
    >>> df
    shape: (3, 3)
    ┌──────┬─────┬─────┐
    │ t    ┆ x   ┆ y   │
    │ ---  ┆ --- ┆ --- │
    │ i64  ┆ f64 ┆ f64 │
    ╞══════╪═════╪═════╡
    │ 1000 ┆ 0.1 ┆ 0.1 │
    │ 1001 ┆ 0.2 ┆ 0.2 │
    │ 1002 ┆ 0.3 ┆ 0.3 │
    └──────┴─────┴─────┘

    We can now initialize our ``Gaze`` by specyfing the names of the pixel position
    columns, the timestamp column and the unit of the timestamps.

    >>> gaze = Gaze(data=df, pixel_columns=['x', 'y'], time_column='t', time_unit='ms')
    >>> gaze
    shape: (3, 2)
    ┌──────┬────────────┐
    │ time ┆ pixel      │
    │ ---  ┆ ---        │
    │ i64  ┆ list[f64]  │
    ╞══════╪════════════╡
    │ 1000 ┆ [0.1, 0.1] │
    │ 1001 ┆ [0.2, 0.2] │
    │ 1002 ┆ [0.3, 0.3] │
    └──────┴────────────┘

    In case your data has no time column available, you can pass an
    :py:class:`~pymovements.gaze.Experiment` to create a time column with the correct sampling rate
    during initialization. The time column will be represented in millisecond units.

    >>> df_no_time = df.select(pl.exclude('t'))
    >>> df_no_time
    shape: (3, 2)
    ┌─────┬─────┐
    │ x   ┆ y   │
    │ --- ┆ --- │
    │ f64 ┆ f64 │
    ╞═════╪═════╡
    │ 0.1 ┆ 0.1 │
    │ 0.2 ┆ 0.2 │
    │ 0.3 ┆ 0.3 │
    └─────┴─────┘

    >>> experiment = Experiment(1024, 768, 38, 30, 60, 'center', sampling_rate=100)
    >>> gaze = Gaze(data=df_no_time, experiment=experiment, pixel_columns=['x', 'y'])
    >>> gaze
    Experiment(screen=Screen(width_px=1024, height_px=768, width_cm=38, height_cm=30,
     distance_cm=60, origin='center'), eyetracker=EyeTracker(sampling_rate=100, left=None,
      right=None, model=None, version=None, vendor=None, mount=None))
    shape: (3, 2)
    ┌──────┬────────────┐
    │ time ┆ pixel      │
    │ ---  ┆ ---        │
    │ i64  ┆ list[f64]  │
    ╞══════╪════════════╡
    │ 0    ┆ [0.1, 0.1] │
    │ 10   ┆ [0.2, 0.2] │
    │ 20   ┆ [0.3, 0.3] │
    └──────┴────────────┘
    """

    _DeprecatedMetaClass__alias = Gaze
    _DeprecatedMetaClass__version_deprecated = 'v0.22.0'
    _DeprecatedMetaClass__version_removed = 'v0.27.0'

    frame: pl.DataFrame

    events: pm.EventDataFrame

    experiment: Experiment | None

    trial_columns: list[str] | None

<<<<<<< HEAD
    n_components: int | None
=======
    n_components: int | None

    def __init__(
            self,
            data: pl.DataFrame | None = None,
            experiment: Experiment | None = None,
            events: pm.EventDataFrame | None = None,
            *,
            trial_columns: str | list[str] | None = None,
            time_column: str | None = None,
            time_unit: str | None = None,
            pixel_columns: list[str] | None = None,
            position_columns: list[str] | None = None,
            velocity_columns: list[str] | None = None,
            acceleration_columns: list[str] | None = None,
            distance_column: str | None = None,
            auto_column_detect: bool = False,
            definition: pm.DatasetDefinition | None = None,
    ):
        if data is None:
            data = pl.DataFrame()
        else:
            data = data.clone()
        self.frame = data

        # Set nan values to null.
        self.frame = self.frame.fill_nan(None)

        self._init_experiment(experiment, definition)

        self._init_columns(
            trial_columns=trial_columns,
            time_column=time_column,
            time_unit=time_unit,
            pixel_columns=pixel_columns,
            position_columns=position_columns,
            velocity_columns=velocity_columns,
            acceleration_columns=acceleration_columns,
            distance_column=distance_column,
            auto_column_detect=auto_column_detect,
            definition=definition,
        )

        if events is None:
            if self.trial_columns is None:
                self.events = pm.EventDataFrame()
            else:  # Ensure that trial columns with correct dtype are present in event dataframe.
                self.events = pm.EventDataFrame(
                    data=pl.DataFrame(
                        schema={column: self.frame.schema[column] for column in self.trial_columns},
                    ),
                    trial_columns=self.trial_columns,
                )
        else:
            self.events = events.copy()

        # Remove this attribute once #893 is fixed
        self._metadata: dict[str, Any] | None = None

    def apply(
            self,
            function: str,
            **kwargs: Any,
    ) -> None:
        """Apply preprocessing method to GazeDataFrame.

        Parameters
        ----------
        function: str
            Name of the preprocessing function to apply.
        **kwargs: Any
            kwargs that will be forwarded when calling the preprocessing method.
        """
        if transforms.TransformLibrary.__contains__(function):
            self.transform(function, **kwargs)
        elif pm.events.EventDetectionLibrary.__contains__(function):
            self.detect(function, **kwargs)
        else:
            raise ValueError(f"unsupported method '{function}'")

    def split(self, by: Sequence[str]) -> list[GazeDataFrame]:
        """Split the GazeDataFrame into multiple frames based on specified column(s).

        Parameters
        ----------
        by: Sequence[str]
            Column name(s) to split the DataFrame by. If a single string is provided,
            it will be used as a single column name. If a list is provided, the DataFrame
            will be split by unique combinations of values in all specified columns.

        Returns
        -------
        list[GazeDataFrame]
            A list of new GazeDataFrame instances, each containing a partition of the
            original data with all metadata and configurations preserved.
        """
        return [
            GazeDataFrame(
                new_frame,
                experiment=self.experiment,
                trial_columns=self.trial_columns,
                time_column='time',
                distance_column='distance',
            )
            for new_frame in self.frame.partition_by(by=by)
        ]

    def transform(
            self,
            transform_method: str | Callable[..., pl.Expr],
            **kwargs: Any,
    ) -> None:
        """Apply transformation method.

        Parameters
        ----------
        transform_method: str | Callable[..., pl.Expr]
            The transformation method to be applied.
        **kwargs: Any
            Additional keyword arguments to be passed to the transformation method.
        """
        if isinstance(transform_method, str):
            transform_method = transforms.TransformLibrary.get(transform_method)

        if transform_method.__name__ == 'downsample':
            downsample_factor = kwargs.pop('factor')
            self.frame = self.frame.select(
                transforms.downsample(
                    factor=downsample_factor, **kwargs,
                ),
            )

            # sampling rate
        elif transform_method.__name__ == 'resample':
            resample_rate = kwargs.pop('resampling_rate')

            if self.trial_columns is None:
                self.frame = transforms.resample(
                    frame=self.frame,
                    resampling_rate=resample_rate,
                    n_components=self.n_components,
                    **kwargs,
                )
            else:
                # Manipulate columns to exclude trial columns
                resample_columns = kwargs.pop('columns', 'all')

                if resample_columns == 'all':
                    resample_columns = self.frame.columns
                elif isinstance(resample_columns, str):
                    resample_columns = [resample_columns]

                if resample_columns is not None:
                    resample_columns = [
                        col for col in resample_columns if col not in self.trial_columns
                    ]

                self.frame = pl.concat(
                    [
                        transforms.resample(
                            frame=df,
                            resampling_rate=resample_rate,
                            n_components=self.n_components,
                            columns=resample_columns,
                            **kwargs,
                        )
                        for group, df in
                        self.frame.group_by(self.trial_columns, maintain_order=True)
                    ],
                )

                # forward fill trial columns
                self.frame = self.frame.with_columns(
                    pl.col(self.trial_columns).fill_null(strategy='forward'),
                )

            # set new sampling rate in experiment
            if self.experiment is not None:
                self.experiment.sampling_rate = resample_rate

        else:
            method_kwargs = inspect.getfullargspec(transform_method).kwonlyargs
            if 'origin' in method_kwargs and 'origin' not in kwargs:
                self._check_experiment()
                assert self.experiment is not None
                kwargs['origin'] = self.experiment.screen.origin

            if 'screen_resolution' in method_kwargs and 'screen_resolution' not in kwargs:
                self._check_experiment()
                assert self.experiment is not None
                kwargs['screen_resolution'] = (
                    self.experiment.screen.width_px, self.experiment.screen.height_px,
                )

            if 'screen_size' in method_kwargs and 'screen_size' not in kwargs:
                self._check_experiment()
                assert self.experiment is not None
                kwargs['screen_size'] = (
                    self.experiment.screen.width_cm, self.experiment.screen.height_cm,
                )

            if 'distance' in method_kwargs and 'distance' not in kwargs:
                self._check_experiment()
                assert self.experiment is not None

                if 'distance' in self.frame.columns:
                    kwargs['distance'] = 'distance'

                    if self.experiment.screen.distance_cm:
                        warnings.warn(
                            "Both a distance column and experiment's "
                            'eye-to-screen distance are specified. '
                            'Using eye-to-screen distances from column '
                            "'distance' in the dataframe.",
                        )
                elif self.experiment.screen.distance_cm:
                    kwargs['distance'] = self.experiment.screen.distance_cm
                else:
                    raise AttributeError(
                        'Neither eye-to-screen distance is in the columns of the dataframe '
                        'nor experiment eye-to-screen distance is specified.',
                    )

            if 'sampling_rate' in method_kwargs and 'sampling_rate' not in kwargs:
                self._check_experiment()
                assert self.experiment is not None
                kwargs['sampling_rate'] = self.experiment.sampling_rate

            if 'n_components' in method_kwargs and 'n_components' not in kwargs:
                self._check_n_components()
                kwargs['n_components'] = self.n_components

            if transform_method.__name__ in {'pos2vel', 'pos2acc'}:
                if 'position' not in self.frame.columns and 'position_column' not in kwargs:
                    if 'pixel' in self.frame.columns:
                        raise pl.exceptions.ColumnNotFoundError(
                            "Neither is 'position' in the dataframe columns, "
                            'nor is a position column explicitly specified. '
                            "Since the dataframe has a 'pixel' column, consider running "
                            f'pix2deg() before {transform_method.__name__}(). If you want '
                            'to run transformations in pixel units, you can do so by using '
                            f"{transform_method.__name__}(position_column='pixel'). "
                            f'Available dataframe columns are: {self.frame.columns}',
                        )
                    raise pl.exceptions.ColumnNotFoundError(
                        "Neither is 'position' in the dataframe columns, "
                        'nor is a position column explicitly specified. '
                        'You can specify the position column via: '
                        f'{transform_method.__name__}(position_column="your_position_column"). '
                        f'Available dataframe columns are: {self.frame.columns}',
                    )

            if transform_method.__name__ in {'pix2deg'}:
                if 'pixel' not in self.frame.columns and 'pixel_column' not in kwargs:
                    raise pl.exceptions.ColumnNotFoundError(
                        "Neither is 'pixel' in the dataframe columns, "
                        'nor is a pixel column explicitly specified. '
                        'You can specify the pixel column via: '
                        f'{transform_method.__name__}(pixel_column="name_of_your_pixel_column"). '
                        f'Available dataframe columns are: {self.frame.columns}',
                    )

            if transform_method.__name__ in {'deg2pix'}:
                if (
                    'position_column' in kwargs and
                    kwargs.get('position_column') not in self.frame.columns
                ):
                    raise pl.exceptions.ColumnNotFoundError(
                        f"The specified 'position_column' ({kwargs.get('position_column')}) "
                        'is not found in the dataframe columns. '
                        'You can specify the position column via: '
                        f'{transform_method.__name__}'
                        f'(position_column="name_of_your_position_column"). '
                        f'Available dataframe columns are: {self.frame.columns}',
                    )

            if self.trial_columns is None:
                self.frame = self.frame.with_columns(transform_method(**kwargs))
            else:
                self.frame = pl.concat(
                    [
                        df.with_columns(transform_method(**kwargs))
                        for group, df in
                        self.frame.group_by(self.trial_columns, maintain_order=True)
                    ],
                )

    def clip(
            self,
            lower_bound: int | float | None,
            upper_bound: int | float | None,
            *,
            input_column: str,
            output_column: str,
            **kwargs: Any,
    ) -> None:
        """Clip gaze signal values.

        This method requires a properly initialized :py:attr:`~.GazeDataFrame.experiment` attribute.

        After success, the gaze dataframe is clipped.

        Parameters
        ----------
        lower_bound : int | float | None
            Lower bound of the clipped column.
        upper_bound : int | float | None
            Upper bound of the clipped column.
        input_column : str
            Name of the input column.
        output_column : str
            Name of the output column.
        **kwargs: Any
            Additional keyword arguments to be passed to the :func:`~transforms.clip()` method.

        Raises
        ------
        AttributeError
            If `gaze` is None or there are no gaze dataframes present in the `gaze` attribute, or
            if experiment is None.
        """
        self.transform(
            'clip',
            lower_bound=lower_bound,
            upper_bound=upper_bound,
            input_column=input_column,
            output_column=output_column,
            **kwargs,
        )

    def pix2deg(self) -> None:
        """Compute gaze positions in degrees of visual angle from pixel position coordinates.

        This method requires a properly initialized :py:attr:`~.GazeDataFrame.experiment` attribute.

        After success, the gaze dataframe is extended by the resulting dva position columns.

        Raises
        ------
        AttributeError
            If `gaze` is None or there are no gaze dataframes present in the `gaze` attribute, or
            if experiment is None.
        """
        self.transform('pix2deg')

    def deg2pix(
            self,
            pixel_origin: str = 'upper left',
            position_column: str = 'position',
            pixel_column: str = 'pixel',
    ) -> None:
        """Compute gaze positions in pixel position coordinates from degrees of visual angle.

        This method requires a properly initialized :py:attr:`~.GazeDataFrame.experiment` attribute.

        After success, the gaze dataframe is extended by the resulting dva position columns.

        Parameters
        ----------
        pixel_origin: str
            The desired location of the pixel origin. (default: 'upper left')
            Supported values: ``center``, ``upper left``.
        position_column: str
            The input position column name. (default: 'position')
        pixel_column: str
            The output pixel column name. (default: 'pixel')

        Raises
        ------
        AttributeError
            If `gaze` is None or there are no gaze dataframes present in the `gaze` attribute, or
            if experiment is None.
        """
        self.transform(
            'deg2pix',
            pixel_origin=pixel_origin,
            position_column=position_column,
            pixel_column=pixel_column,
        )

    def pos2acc(
            self,
            *,
            degree: int = 2,
            window_length: int = 7,
            padding: str | float | int | None = 'nearest',
    ) -> None:
        """Compute gaze acceleration in dva/s^2 from dva position coordinates.

        This method requires a properly initialized :py:attr:`~.GazeDataFrame.experiment` attribute.

        After success, the gaze dataframe is extended by the resulting velocity columns.

        Parameters
        ----------
        degree: int
            The degree of the polynomial to use. (default: 2)
        window_length: int
            The window size to use. (default: 7)
        padding: str | float | int | None
            The padding method to use. See ``savitzky_golay`` for details. (default: 'nearest')

        Raises
        ------
        AttributeError
            If `gaze` is None or there are no gaze dataframes present in the `gaze` attribute, or
            if experiment is None.
        """
        self.transform('pos2acc', window_length=window_length, degree=degree, padding=padding)

    def pos2vel(
            self,
            method: str = 'fivepoint',
            **kwargs: int | float | str,
    ) -> None:
        """Compute gaze velocity in dva/s from dva position coordinates.

        This method requires a properly initialized :py:attr:`~.GazeDataFrame.experiment` attribute.

        After success, the gaze dataframe is extended by the resulting velocity columns.

        Parameters
        ----------
        method: str
            Computation method. See :func:`~transforms.pos2vel()` for details, default: fivepoint.
            (default: 'fivepoint')
        **kwargs: int | float | str
            Additional keyword arguments to be passed to the :func:`~transforms.pos2vel()` method.

        Raises
        ------
        AttributeError
            If `gaze` is None or there are no gaze dataframes present in the `gaze` attribute, or
            if experiment is None.
        """
        self.transform('pos2vel', method=method, **kwargs)

    def resample(
            self,
            resampling_rate: float,
            columns: str | list[str] = 'all',
            fill_null_strategy: str = 'interpolate_linear',
    ) -> None:
        """Resample a DataFrame to a new sampling rate by timestamps in time column.

        The DataFrame is resampled by upsampling or downsampling the data to the new sampling rate.
        Can also be used to achieve a constant sampling rate for inconsistent data.

        Parameters
        ----------
        resampling_rate: float
            The new sampling rate.
        columns: str | list[str]
            The columns to apply the fill null strategy. Specify a single column name or a list of
            column names. If 'all' is specified, the fill null strategy is applied to all columns.
            (default: 'all')
        fill_null_strategy: str
            The strategy to fill null values of the resampled DataFrame. Supported strategies
            are: 'forward', 'backward', 'interpolate_linear', 'interpolate_nearest'.
            (default: 'interpolate_linear')

        Examples
        --------
        Lets create an example GazeDataFrame of 1000Hz with a time column and a position column.
        Please note that time is always stored in milliseconds in the GazeDataFrame.
        >>> df = pl.DataFrame({
        ...     'time': [0, 1, 2, 3, 4],
        ...     'x': [1, 2, 3, 4, 5],
        ...     'y': [1, 2, 3, 4, 5],
        ... })
        >>> gaze = GazeDataFrame(data=df, time_column='time', pixel_columns=['x', 'y'])
        >>> gaze.frame
        shape: (5, 2)
        ┌──────┬───────────┐
        │ time ┆ pixel     │
        │ ---  ┆ ---       │
        │ i64  ┆ list[i64] │
        ╞══════╪═══════════╡
        │ 0    ┆ [1, 1]    │
        │ 1    ┆ [2, 2]    │
        │ 2    ┆ [3, 3]    │
        │ 3    ┆ [4, 4]    │
        │ 4    ┆ [5, 5]    │
        └──────┴───────────┘

        We can now upsample the GazeDataFrame to 2000Hz with interpolating the values in
        the pixel column.
        >>> gaze.resample(
        ...     resampling_rate=2000,
        ...     fill_null_strategy='interpolate_linear',
        ...     columns=['pixel'],
        ... )
        >>> gaze.frame
        shape: (9, 2)
        ┌──────┬────────────┐
        │ time ┆ pixel      │
        │ ---  ┆ ---        │
        │ f64  ┆ list[f64]  │
        ╞══════╪════════════╡
        │ 0.0  ┆ [1.0, 1.0] │
        │ 0.5  ┆ [1.5, 1.5] │
        │ 1.0  ┆ [2.0, 2.0] │
        │ 1.5  ┆ [2.5, 2.5] │
        │ 2.0  ┆ [3.0, 3.0] │
        │ 2.5  ┆ [3.5, 3.5] │
        │ 3.0  ┆ [4.0, 4.0] │
        │ 3.5  ┆ [4.5, 4.5] │
        │ 4.0  ┆ [5.0, 5.0] │
        └──────┴────────────┘

        Downsample the GazeDataFrame to 500Hz results in the following DataFrame.
        >>> gaze.resample(resampling_rate=500)
        >>> gaze.frame
        shape: (3, 2)
        ┌──────┬────────────┐
        │ time ┆ pixel      │
        │ ---  ┆ ---        │
        │ i64  ┆ list[f64]  │
        ╞══════╪════════════╡
        │ 0    ┆ [1.0, 1.0] │
        │ 2    ┆ [3.0, 3.0] │
        │ 4    ┆ [5.0, 5.0] │
        └──────┴────────────┘
        """
        self.transform(
            'resample',
            resampling_rate=resampling_rate,
            columns=columns,
            fill_null_strategy=fill_null_strategy,
        )

    def smooth(
            self,
            method: str = 'savitzky_golay',
            window_length: int = 7,
            degree: int = 2,
            column: str = 'position',
            padding: str | float | int | None = 'nearest',
            **kwargs: int | float | str,
    ) -> None:
        """Smooth data in a column.

        Parameters
        ----------
        method: str
            The method to use for smoothing. Choose from ``savitzky_golay``, ``moving_average``,
            ``exponential_moving_average``. See :func:`~transforms.smooth()` for details.
            (default: 'savitzky_golay')
        window_length: int
            For ``moving_average`` this is the window size to calculate the mean of the subsequent
            samples. For ``savitzky_golay`` this is the window size to use for the polynomial fit.
            For ``exponential_moving_average`` this is the span parameter. (default: 7)
        degree: int
            The degree of the polynomial to use. This has only an effect if using
            ``savitzky_golay`` as smoothing method. `degree` must be less than `window_length`.
            (default: 2)
        column: str
            The input column name to which the smoothing is applied. (default: 'position')
        padding: str | float | int | None
            Must be either ``None``, a scalar or one of the strings
            ``mirror``, ``nearest`` or ``wrap``.
            This determines the type of extension to use for the padded signal to
            which the filter is applied.
            When passing ``None``, no extension padding is used.
            When passing a scalar value, data will be padded using the passed value.
            See :func:`~transforms.smooth()` for details on the padding methods.
            (default: 'nearest')
        **kwargs: int | float | str
            Additional keyword arguments to be passed to the :func:`~transforms.smooth()` method.
        """
        self.transform(
            'smooth',
            column=column,
            method=method,
            degree=degree,
            window_length=window_length,
            padding=padding,
            **kwargs,
        )

    def detect(
            self,
            method: Callable[..., pm.EventDataFrame] | str,
            *,
            eye: str = 'auto',
            clear: bool = False,
            **kwargs: Any,
    ) -> None:
        """Detect events by applying a specific event detection method.

        Parameters
        ----------
        method: Callable[..., pm.EventDataFrame] | str
            The event detection method to be applied.
        eye: str
            Select which eye to choose. Valid options are ``auto``, ``left``, ``right`` or ``None``.
            If ``auto`` is passed, eye is inferred in the order ``['right', 'left', 'eye']`` from
            the available :py:attr:`~.Dataset.gaze` dataframe columns. (default: 'auto')
        clear: bool
            If ``True``, event DataFrame will be overwritten with new DataFrame instead of being
            merged into the existing one. (default: False)
        **kwargs: Any
            Additional keyword arguments to be passed to the event detection method.
        """
        if self.events is None or clear:
            if self.trial_columns is None:
                self.events = pm.EventDataFrame()
            else:  # Ensure that trial columns with correct dtype are present in event dataframe.
                self.events = pm.EventDataFrame(
                    data=pl.DataFrame(
                        schema={column: self.frame.schema[column] for column in self.trial_columns},
                    ),
                    trial_columns=self.trial_columns,
                )

        if isinstance(method, str):
            method = pm.events.EventDetectionLibrary.get(method)

        if self.n_components is not None:
            eye_components = self._infer_eye_components(eye)
        else:
            eye_components = None

        if self.trial_columns is None:
            method_kwargs = self._fill_event_detection_kwargs(
                method,
                gaze=self.frame,
                events=self.events,
                eye_components=eye_components,
                **kwargs,
            )

            new_events = method(**method_kwargs)

            self.events.frame = pl.concat(
                [self.events.frame, new_events.frame],
                how='diagonal',
            )
        else:
            grouped_frames = self.frame.partition_by(
                self.trial_columns, maintain_order=True, include_key=True, as_dict=True,
            )

            missing_trial_columns = [
                trial_column for trial_column in self.trial_columns
                if trial_column not in self.events.frame.columns
            ]
            if missing_trial_columns:
                raise pl.exceptions.ColumnNotFoundError(
                    f'trial columns {missing_trial_columns} missing from events, '
                    f'available columns: {self.events.frame.columns}',
                )

            new_events_grouped: list[pl.DataFrame] = []

            for group_identifier, group_gaze in grouped_frames.items():
                # Create filter expression for selecting respective group rows.
                if len(self.trial_columns) == 1:
                    group_filter_expression = pl.col(self.trial_columns[0]) == group_identifier[0]
                else:
                    group_filter_expression = pl.col(self.trial_columns[0]) == group_identifier[0]
                    for name, value in zip(self.trial_columns[1:], group_identifier[1:]):
                        group_filter_expression = group_filter_expression & (pl.col(name) == value)

                # Select group events
                group_events = pm.EventDataFrame(self.events.frame.filter(group_filter_expression))

                method_kwargs = self._fill_event_detection_kwargs(
                    method,
                    gaze=group_gaze,
                    events=group_events,
                    eye_components=eye_components,
                    **kwargs,
                )

                new_events = method(**method_kwargs)
                # add group identifiers as new columns
                new_events.add_trial_column(self.trial_columns, group_identifier)

                new_events_grouped.append(new_events.frame)

            self.events.frame = pl.concat(
                [self.events.frame, *new_events_grouped],
                how='diagonal',
            )

    def compute_event_properties(
            self,
            event_properties: str | tuple[str, dict[str, Any]]
            | list[str | tuple[str, dict[str, Any]]],
            name: str | None = None,
    ) -> None:
        """Calculate event properties for given events.

        The calculated event properties are added as columns to
        :py:attr:`~pymovements.gaze.GazeDataFrame.events`.

        Parameters
        ----------
        event_properties: str | tuple[str, dict[str, Any]] | list[str | tuple[str, dict[str, Any]]]
            The event properties to compute.
        name: str | None
            Process only events that match the name. (default: None)

        Raises
        ------
        InvalidProperty
            If ``property_name`` is not a valid property. See
            :py:mod:`pymovements.events.event_properties` for an overview of supported properties.
        RuntimeError
            If specified event name ``name`` is missing from ``events``.
        ValueError
            If the computed property already exists as a column in ``events``.
        """
        if len(self.events) == 0:
            warnings.warn(
                'No events available to compute event properties. '
                'Did you forget to use detect()?',
            )

        identifiers = self.trial_columns if self.trial_columns is not None else []
        processor = EventGazeProcessor(event_properties)

        event_property_names = [property[0] for property in processor.event_properties]
        existing_columns = set(self.events.columns) & set(event_property_names)
        if existing_columns:
            raise ValueError(
                f"The following event properties already exist and cannot be recomputed: "
                f"{existing_columns}. Please remove them first.",
            )

        new_properties = processor.process(
            self.events, self, identifiers=identifiers, name=name,
        )
        join_on = identifiers + ['name', 'onset', 'offset']
        self.events.add_event_properties(new_properties, join_on=join_on)

    def measure_samples(
            self,
            method: str | Callable[..., pl.Expr],
            **kwargs: Any,
    ) -> pl.DataFrame:
        """Calculate eye movement measure for gaze data samples.

        If :py:class:``GazeDataFrame`` has :py:attr:``trial_columns``, measures will be grouped by
        trials.

        Parameters
        ----------
        method: str | Callable[..., pl.Expr]
            Measure to be calculated.
        **kwargs: Any
            Keyword arguments to be passed to the respective measure function.

        Returns
        -------
        pl.DataFrame
            Measure results.

        Examples
        --------
        Let's initialize an example GazeDataFrame first:
        >>> gaze = pm.gaze.from_numpy(
        ...     distance=np.concatenate([np.zeros(40), np.full(10, np.nan), np.ones(50)]),
        ... )

        You can calculate measures, for example the null ratio like this:
        >>> gaze.measure_samples('null_ratio', column='distance')
        shape: (1, 1)
        ┌────────────┐
        │ null_ratio │
        │ ---        │
        │ f64        │
        ╞════════════╡
        │ 0.1        │
        └────────────┘
        """
        if isinstance(method, str):
            method = pm.measure.SampleMeasureLibrary.get(method)

        if 'column_dtype' in inspect.getfullargspec(method).args:
            kwargs['column_dtype'] = self.frame[kwargs['column']].dtype

        if self.trial_columns is None:
            return self.frame.select(method(**kwargs))

        # Group measure values by trial columns.
        return pl.concat(
            [
                df.select(
                    [  # add trial columns first, then add column for measure.
                        pl.lit(value).cast(self.frame.schema[name]).alias(name)
                        for name, value in zip(self.trial_columns, trial_values)
                    ] + [method(**kwargs)],
                )
                for trial_values, df in
                self.frame.group_by(self.trial_columns, maintain_order=True)
            ],
        )

    @property
    def schema(self) -> pl.type_aliases.SchemaDict:
        """Schema of event dataframe."""
        return self.frame.schema

    @property
    def columns(self) -> list[str]:
        """List of column names."""
        return self.frame.columns

    def map_to_aois(
            self,
            aoi_dataframe: pm.stimulus.TextStimulus,
            *,
            eye: str = 'auto',
            gaze_type: str = 'pixel',
    ) -> None:
        """Map gaze data to aois.

        We map each gaze point to an aoi, considering the boundary still part of the
        area of interest.

        Parameters
        ----------
        aoi_dataframe: pm.stimulus.TextStimulus
            Area of interest dataframe.
        eye: str
            String specificer for inferring eye components. Supported values are: auto, mono, left
            right, cyclops. Default: auto.
        gaze_type: str
            String specificer for whether to use position or pixel coordinates for
            mapping. Default: pixel.
        """
        component_suffixes = ['x', 'y', 'xl', 'yl', 'xr', 'yr', 'xa', 'ya']
        self.unnest()

        pix_column_canditates = ['pixel_' + suffix for suffix in component_suffixes]
        pixel_columns = [c for c in pix_column_canditates if c in self.frame.columns]
        pos_column_canditates = ['position_' + suffix for suffix in component_suffixes]
        position_columns = [
            c
            for c in pos_column_canditates
            if c in self.frame.columns
        ]

        if gaze_type == 'pixel':
            if eye == 'left':
                x_eye = [col for col in pixel_columns if col.endswith('xl')][0]
                y_eye = [col for col in pixel_columns if col.endswith('yl')][0]
            elif eye == 'right':
                x_eye = [col for col in pixel_columns if col.endswith('xr')][0]
                y_eye = [col for col in pixel_columns if col.endswith('yr')][0]
            elif eye == 'auto':
                x_eye = [col for col in pixel_columns if col.endswith('xr')][0]
                y_eye = [col for col in pixel_columns if col.endswith('yr')][0]
            else:
                x_eye = [col for col in pixel_columns if col.endswith('xr')][0]
                y_eye = [col for col in pixel_columns if col.endswith('yr')][0]
        elif gaze_type == 'position':
            if eye == 'left':
                x_eye = [col for col in position_columns if col.endswith('xl')][0]
                y_eye = [col for col in position_columns if col.endswith('yl')][0]
            elif eye == 'right':
                x_eye = [col for col in position_columns if col.endswith('xr')][0]
                y_eye = [col for col in position_columns if col.endswith('yr')][0]
            elif eye == 'auto':
                x_eye = [col for col in position_columns if col.endswith('xr')][0]
                y_eye = [col for col in position_columns if col.endswith('yr')][0]
            else:
                x_eye = [col for col in position_columns if col.endswith('xr')][0]
                y_eye = [col for col in position_columns if col.endswith('yr')][0]
        else:
            raise ValueError('neither position nor pixel in gaze dataframe, one needed for mapping')

        aois = [
            aoi_dataframe.get_aoi(row=row, x_eye=x_eye, y_eye=y_eye)
            for row in tqdm(self.frame.iter_rows(named=True))
        ]
        aoi_df = pl.concat(aois)
        self.frame = pl.concat([self.frame, aoi_df], how='horizontal')

    def nest(
            self,
            input_columns: list[str],
            output_column: str,
    ) -> None:
        """Nest component columns into a single tuple column.

        Input component columns will be dropped.

        Parameters
        ----------
        input_columns: list[str]
            Names of input columns to be merged into a single tuple column.
        output_column: str
            Name of the resulting tuple column.
        """
        self._check_component_columns(**{output_column: input_columns})

        self.frame = self.frame.with_columns(
            pl.concat_list([pl.col(component) for component in input_columns])
            .alias(output_column),
        ).drop(input_columns)

    def unnest(
            self,
            input_columns: list[str] | str | None = None,
            output_suffixes: list[str] | None = None,
            *,
            output_columns: list[str] | None = None,
    ) -> None:
        """Explode a column of type ``pl.List`` into one column for each list component.

        The input column will be dropped.

        Parameters
        ----------
        input_columns: list[str] | str | None
            Name(s) of input column(s) to be unnested into several component columns.
            If None all list columns 'pixel', 'position', 'velocity' and
            'acceleration' will be unnested if existing. (default: None)
        output_suffixes: list[str] | None
            Suffixes to append to the column names. (default: None)
        output_columns: list[str] | None
            Name of the resulting tuple columns. (default: None)

        Raises
        ------
        ValueError
            If both output_columns and output_suffixes are specified.
            If number of output columns / suffixes does not match number of components.
            If output columns / suffixes are not unique.
            If no columns to unnest exist and none are specified.
            If output columns are specified and more than one input column is specified.
        AttributeError
            If number of components is not 2, 4 or 6.
        Warning
            If no columns to unnest exist and none are specified.
        """
        if input_columns is None:
            cols = ['pixel', 'position', 'velocity', 'acceleration']
            input_columns = [col for col in cols if col in self.frame.columns]

            if len(input_columns) == 0:
                raise Warning(
                    'No columns to unnest. '
                    'Please specify columns to unnest via the "input_columns" argument.',
                )

        if isinstance(input_columns, str):
            input_columns = [input_columns]

        # no support for custom output columns if more than one input column will be unnested
        if output_columns is not None and not len(input_columns) == 1:
            raise ValueError(
                'You cannot specify output columns if you want to unnest more than '
                'one input column. Please specify output suffixes or use a single '
                'input column instead.',
            )

        check_is_mutual_exclusive(
            output_columns=output_columns,
            output_suffixes=output_suffixes,
        )

        self._check_n_components()
        assert self.n_components in {2, 4, 6}

        col_names = [output_columns] if output_columns is not None else []

        if output_columns is None and output_suffixes is None:
            if self.n_components == 2:
                output_suffixes = ['_x', '_y']
            elif self.n_components == 4:
                output_suffixes = ['_xl', '_yl', '_xr', '_yr']
            else:  # This must be 6 as we already have checked our n_components.
                output_suffixes = ['_xl', '_yl', '_xr', '_yr', '_xa', '_ya']

        if output_suffixes:
            col_names = [
                [f'{input_col}{suffix}' for suffix in output_suffixes]
                for input_col in input_columns
            ]

        if len([
            name for name_list in col_names for name in name_list
        ]) != self.n_components * len(input_columns):
            raise ValueError(
                f'Number of output columns / suffixes ({len(col_names[0])}) '
                f'must match number of components ({self.n_components})',
            )

        if len({name for name_list in col_names for name in name_list}) != len(
                [name for name_list in col_names for name in name_list],
        ):
            raise ValueError('Output columns / suffixes must be unique')

        for input_col, column_names in zip(input_columns, col_names):
            self.frame = self.frame.with_columns(
                [
                    pl.col(input_col).list.get(component_id).alias(names)
                    for component_id, names in enumerate(column_names)
                ],
            ).drop(input_col)

    def clone(self) -> GazeDataFrame:
        """Return a copy of the GazeDataFrame.

        Returns
        -------
        GazeDataFrame
            A copy of the GazeDataFrame.
        """
        gaze = GazeDataFrame(
            data=self.frame.clone(),
            experiment=deepcopy(self.experiment),
        )
        gaze.n_components = self.n_components
        return gaze

    def _check_experiment(self) -> None:
        """Check if experiment attribute has been set.

        Raises
        ------
        AttributeError
            If experiment is None.
        """
        if self.experiment is None:
            raise AttributeError('experiment must not be None for this method to work')

    def _check_n_components(self) -> None:
        """Check that n_components is either 2, 4 or 6.

        Raises
        ------
        AttributeError
            If n_components is not 2, 4 or 6.
        """
        if self.n_components not in {2, 4, 6}:
            raise AttributeError(
                f'n_components must be either 2, 4 or 6 but is {self.n_components}',
            )

    def _check_component_columns(self, **kwargs: list[str]) -> None:
        """Check if component columns are in valid format.

        Parameters
        ----------
        **kwargs: list[str]
            Keyword arguments of component columns.
        """
        for component_type, columns in kwargs.items():
            if not isinstance(columns, list):
                raise TypeError(
                    f'{component_type} must be of type list, '
                    f'but is of type {type(columns).__name__}',
                )

            for column in columns:
                if not isinstance(column, str):
                    raise TypeError(
                        f'all elements in {component_type} must be of type str, '
                        f'but one of the elements is of type {type(column).__name__}',
                    )

            if len(columns) not in [2, 4, 6]:
                raise ValueError(
                    f'{component_type} must contain either 2, 4 or 6 columns, '
                    f'but has {len(columns)}',
                )

            for column in columns:
                if column not in self.frame.columns:
                    raise pl.exceptions.ColumnNotFoundError(
                        f'column {column} from {component_type} is not available in dataframe',
                    )

            if len(set(self.frame[columns].dtypes)) != 1:
                types_list = sorted([str(t) for t in set(self.frame[columns].dtypes)])
                raise ValueError(
                    f'all columns in {component_type} must be of same type, '
                    f'but types are {types_list}',
                )

    def _infer_n_components(self, column_specifiers: list[list[str]]) -> int | None:
        """Infer number of components from DataFrame.

        Method checks nested columns `pixel`, `position`, `velocity` and `acceleration` for number
        of components by getting their list lenghts, which must be equal for all else a ValueError
        is raised. Additionally, a list of list of column specifiers is checked for consistency.

        Parameters
        ----------
        column_specifiers: list[list[str]]
            List of list of column specifiers.

        Returns
        -------
        int | None
            Number of components

        Raises
        ------
        ValueError
            If number of components is not equal for all considered columns and rows.
        """
        all_considered_columns = ['pixel', 'position', 'velocity', 'acceleration']
        considered_columns = [
            column for column in all_considered_columns if column in self.frame.columns
        ]

        list_lengths = {
            list_length
            for column in considered_columns
            for list_length in self.frame.get_column(column).list.len().unique().to_list()
        }

        for column_specifier_list in column_specifiers:
            list_lengths.add(len(column_specifier_list))

        if len(list_lengths) > 1:
            raise ValueError(f'inconsistent number of components inferred: {list_lengths}')

        if len(list_lengths) == 0:
            return None

        return next(iter(list_lengths))

    def _infer_eye_components(self, eye: str) -> tuple[int, int]:
        """Infer eye components from eye string.

        Parameters
        ----------
        eye: str
            String specificer for inferring eye components. Supported values are: auto, mono, left
            right, cyclops. Default: auto.

        Returns
        -------
        tuple[int, int]
            Tuple of eye component indices.
        """
        self._check_n_components()

        if eye == 'auto':
            # Order of inference: cyclops, right, left.
            if self.n_components == 6:
                eye_components = 4, 5
            elif self.n_components == 4:
                eye_components = 2, 3
            else:  # We already checked number of components, must be 2.
                eye_components = 0, 1
        elif eye == 'left':
            if isinstance(self.n_components, int) and self.n_components < 4:
                # Left only makes sense if there are at least two eyes.
                raise AttributeError(
                    'left eye is only supported for data with at least 4 components',
                )
            eye_components = 0, 1
        elif eye == 'right':
            if isinstance(self.n_components, int) and self.n_components < 4:
                # Right only makes sense if there are at least two eyes.
                raise AttributeError(
                    'right eye is only supported for data with at least 4 components',
                )
            eye_components = 2, 3
        elif eye == 'cyclops':
            if isinstance(self.n_components, int) and self.n_components < 6:
                raise AttributeError(
                    'cyclops eye is only supported for data with at least 6 components',
                )
            eye_components = 4, 5
        else:
            raise ValueError(
                f"unknown eye '{eye}'. Supported values are: ['auto', 'left', 'right', 'cyclops']",
            )

        return eye_components

    def _fill_event_detection_kwargs(
            self,
            method: Callable[..., pm.EventDataFrame],
            gaze: pl.DataFrame,
            events: pm.EventDataFrame,
            eye_components: tuple[int, int] | None,
            **kwargs: Any,
    ) -> dict[str, Any]:
        """Fill event detection method kwargs with gaze attributes.

        Parameters
        ----------
        method: Callable[..., pm.EventDataFrame]
            The method for which the keyword argument dictionary will be filled.
        gaze: pl.DataFrame
            The gaze dataframe to be used for filling event detection keyword arguments.
        events: pm.EventDataFrame
            The event dataframe to be used for filling event detection keyword arguments.
        eye_components: tuple[int, int] | None
            The eye components to be used for filling event detection keyword arguments.
        **kwargs: Any
            The source keyword arguments passed to the `GazeDataFrame.detect()` method.

        Returns
        -------
        dict[str, Any]
            The filled keyword argument dictionary.
        """
        # Automatically infer eye to use for event detection.
        method_args = inspect.getfullargspec(method).args

        if 'positions' in method_args:
            if 'position' not in gaze.columns:
                raise pl.exceptions.ColumnNotFoundError(
                    f'Column \'position\' not found.'
                    f' Available columns are: {gaze.columns}',
                )

            if eye_components is None:
                raise ValueError(
                    'eye_components must not be None if passing position to event detection',
                )

            kwargs['positions'] = np.vstack(
                [
                    gaze.get_column('position').list.get(eye_component)
                    for eye_component in eye_components
                ],
            ).transpose()

        if 'velocities' in method_args:
            if 'velocity' not in gaze.columns:
                raise pl.exceptions.ColumnNotFoundError(
                    f'Column \'velocity\' not found.'
                    f' Available columns are: {gaze.columns}',
                )

            if eye_components is None:
                raise ValueError(
                    'eye_components must not be None if passing velocity to event detection',
                )

            kwargs['velocities'] = np.vstack(
                [
                    gaze.get_column('velocity').list.get(eye_component)
                    for eye_component in eye_components
                ],
            ).transpose()

        if 'events' in method_args:
            kwargs['events'] = events

        if 'timesteps' in method_args and 'time' in gaze.columns:
            kwargs['timesteps'] = gaze.get_column('time').to_numpy()

        return kwargs

    def _init_columns(
            self,
            trial_columns: str | list[str] | None = None,
            time_column: str | None = None,
            time_unit: str | None = None,
            pixel_columns: list[str] | None = None,
            position_columns: list[str] | None = None,
            velocity_columns: list[str] | None = None,
            acceleration_columns: list[str] | None = None,
            distance_column: str | None = None,
            auto_column_detect: bool = False,
            definition: pm.DatasetDefinition | None = None,
    ) -> None:
        """Initialize dataframe columns."""
        # Explicit arguments take precedence over definition.
        if definition:
            if trial_columns is None:
                trial_columns = definition.trial_columns

            if time_column is None:
                time_column = definition.time_column

            if time_unit is None:
                time_unit = definition.time_unit

            if pixel_columns is None:
                pixel_columns = definition.pixel_columns

            if position_columns is None:
                position_columns = definition.position_columns

            if velocity_columns is None:
                velocity_columns = definition.velocity_columns

            if acceleration_columns is None:
                acceleration_columns = definition.acceleration_columns

            if distance_column is None:
                distance_column = definition.distance_column

        # Initialize trial_columns.
        trial_columns = [trial_columns] if isinstance(trial_columns, str) else trial_columns
        if trial_columns is not None and len(trial_columns) == 0:
            trial_columns = None
        _check_trial_columns(trial_columns, self.frame)
        self.trial_columns = trial_columns

        # Initialize time column.
        self._init_time_column(time_column, time_unit)

        # Rename distance column if necessary.
        if distance_column is not None and distance_column != 'distance':
            self.frame = self.frame.rename({distance_column: 'distance'})

        # Autodetect column names.
        component_suffixes = ['x', 'y', 'xl', 'yl', 'xr', 'yr', 'xa', 'ya']

        if auto_column_detect and pixel_columns is None:
            column_canditates = ['pixel_' + suffix for suffix in component_suffixes]
            pixel_columns = [c for c in column_canditates if c in self.frame.columns]

        if auto_column_detect and position_columns is None:
            column_canditates = ['position_' + suffix for suffix in component_suffixes]
            position_columns = [c for c in column_canditates if c in self.frame.columns]

        if auto_column_detect and velocity_columns is None:
            column_canditates = ['velocity_' + suffix for suffix in component_suffixes]
            velocity_columns = [c for c in column_canditates if c in self.frame.columns]

        if auto_column_detect and acceleration_columns is None:
            column_canditates = ['acceleration_' + suffix for suffix in component_suffixes]
            acceleration_columns = [c for c in column_canditates if c in self.frame.columns]

        # List of passed not-None column specifier lists.
        # The list will be used for inferring n_components.
        column_specifiers: list[list[str]] = []

        # Nest multi-component columns.
        if pixel_columns:
            self._check_component_columns(pixel_columns=pixel_columns)
            self.nest(pixel_columns, output_column='pixel')
            column_specifiers.append(pixel_columns)

        if position_columns:
            self._check_component_columns(position_columns=position_columns)
            self.nest(position_columns, output_column='position')
            column_specifiers.append(position_columns)

        if velocity_columns:
            self._check_component_columns(velocity_columns=velocity_columns)
            self.nest(velocity_columns, output_column='velocity')
            column_specifiers.append(velocity_columns)

        if acceleration_columns:
            self._check_component_columns(acceleration_columns=acceleration_columns)
            self.nest(acceleration_columns, output_column='acceleration')
            column_specifiers.append(acceleration_columns)

        self.n_components = self._infer_n_components(column_specifiers)

    def _init_time_column(
            self,
            time_column: str | None = None,
            time_unit: str | None = None,
    ) -> None:
        """Initialize time column."""
        # If no time column exists, create a new one starting with zero and set time unit to steps.
        if time_column is None and 'time' not in self.frame.columns:
            # In case we have an experiment with sampling rate given, we create a time
            if self.experiment is not None and self.experiment.sampling_rate is not None:
                self.frame = self.frame.with_columns(
                    time=pl.arange(0, len(self.frame)),
                )

                time_column = 'time'
                time_unit = 'step'

        # If no time_unit specified, assume milliseconds.
        if time_unit is None:
            time_unit = 'ms'

        # Rename time_column to 'time'.
        if time_column is not None and time_column != 'time':
            self.frame = self.frame.rename({time_column: 'time'})

        # Convert time column to milliseconds.
        if 'time' in self.frame.columns:
            self._convert_time_units(time_unit)

    def _convert_time_units(self, time_unit: str | None) -> None:
        """Convert the time column to milliseconds based on the specified time unit."""
        if time_unit == 's':
            self.frame = self.frame.with_columns(pl.col('time').mul(1000))

        elif time_unit == 'step':
            if self.experiment is not None:
                self.frame = self.frame.with_columns(
                    pl.col('time').mul(1000).truediv(self.experiment.sampling_rate),
                )
            else:
                raise ValueError(
                    "experiment with sampling rate must be specified if time_unit is 'step'",
                )

        elif time_unit != 'ms':
            raise ValueError(
                f"unsupported time unit '{time_unit}'. "
                "Supported units are 's' for seconds, 'ms' for milliseconds and "
                "'step' for steps.",
            )

        # Convert to int if possible.
        if self.frame.schema['time'] == pl.Float64:
            all_decimals = self.frame.select(
                pl.col('time').round().eq(pl.col('time')).all(),
            ).item()

            if all_decimals:
                self.frame = self.frame.with_columns(
                    pl.col('time').cast(pl.Int64),
                )

    def _init_experiment(
            self, experiment: Experiment | None, definition: pm.DatasetDefinition | None,
    ) -> None:
        """Explicitly passed experiment takes precedence over definition."""
        if definition is not None and experiment is None:
            self.experiment = definition.experiment
        else:
            self.experiment = experiment

    def __str__(self) -> str:
        """Return string representation of GazeDataFrame."""
        if self.experiment is None:
            return self.frame.__str__()

        return self.experiment.__str__() + '\n' + self.frame.__str__()

    def __repr__(self) -> str:
        """Return string representation of GazeDataFrame."""
        return self.__str__()


def _check_trial_columns(trial_columns: list[str] | None, data: pl.DataFrame) -> None:
    """Check trial_columns for integrity.

    Parameters
    ----------
    trial_columns: list[str] | None
        The name of the trial columns in the input data frame.
    data: pl.DataFrame
        The dataframe which holds the columns.
    """
    if trial_columns:
        # Make sure there are no duplicates in trial_columns, else polars raises DuplicateError.
        if len(set(trial_columns)) != len(trial_columns):
            seen = set()
            dupes = []
            for column in trial_columns:
                if column in seen:
                    dupes.append(column)
                else:
                    seen.add(column)

            raise ValueError(f'duplicates in trial_columns: {", ".join(dupes)}')

        # Make sure all trial_columns exist in data.
        if len(set(trial_columns).intersection(data.columns)) != len(trial_columns):
            missing = set(trial_columns) - set(data.columns)
            raise KeyError(f'trial_columns missing in data: {", ".join(missing)}')
>>>>>>> 232c5523
<|MERGE_RESOLUTION|>--- conflicted
+++ resolved
@@ -210,1474 +210,4 @@
 
     trial_columns: list[str] | None
 
-<<<<<<< HEAD
-    n_components: int | None
-=======
-    n_components: int | None
-
-    def __init__(
-            self,
-            data: pl.DataFrame | None = None,
-            experiment: Experiment | None = None,
-            events: pm.EventDataFrame | None = None,
-            *,
-            trial_columns: str | list[str] | None = None,
-            time_column: str | None = None,
-            time_unit: str | None = None,
-            pixel_columns: list[str] | None = None,
-            position_columns: list[str] | None = None,
-            velocity_columns: list[str] | None = None,
-            acceleration_columns: list[str] | None = None,
-            distance_column: str | None = None,
-            auto_column_detect: bool = False,
-            definition: pm.DatasetDefinition | None = None,
-    ):
-        if data is None:
-            data = pl.DataFrame()
-        else:
-            data = data.clone()
-        self.frame = data
-
-        # Set nan values to null.
-        self.frame = self.frame.fill_nan(None)
-
-        self._init_experiment(experiment, definition)
-
-        self._init_columns(
-            trial_columns=trial_columns,
-            time_column=time_column,
-            time_unit=time_unit,
-            pixel_columns=pixel_columns,
-            position_columns=position_columns,
-            velocity_columns=velocity_columns,
-            acceleration_columns=acceleration_columns,
-            distance_column=distance_column,
-            auto_column_detect=auto_column_detect,
-            definition=definition,
-        )
-
-        if events is None:
-            if self.trial_columns is None:
-                self.events = pm.EventDataFrame()
-            else:  # Ensure that trial columns with correct dtype are present in event dataframe.
-                self.events = pm.EventDataFrame(
-                    data=pl.DataFrame(
-                        schema={column: self.frame.schema[column] for column in self.trial_columns},
-                    ),
-                    trial_columns=self.trial_columns,
-                )
-        else:
-            self.events = events.copy()
-
-        # Remove this attribute once #893 is fixed
-        self._metadata: dict[str, Any] | None = None
-
-    def apply(
-            self,
-            function: str,
-            **kwargs: Any,
-    ) -> None:
-        """Apply preprocessing method to GazeDataFrame.
-
-        Parameters
-        ----------
-        function: str
-            Name of the preprocessing function to apply.
-        **kwargs: Any
-            kwargs that will be forwarded when calling the preprocessing method.
-        """
-        if transforms.TransformLibrary.__contains__(function):
-            self.transform(function, **kwargs)
-        elif pm.events.EventDetectionLibrary.__contains__(function):
-            self.detect(function, **kwargs)
-        else:
-            raise ValueError(f"unsupported method '{function}'")
-
-    def split(self, by: Sequence[str]) -> list[GazeDataFrame]:
-        """Split the GazeDataFrame into multiple frames based on specified column(s).
-
-        Parameters
-        ----------
-        by: Sequence[str]
-            Column name(s) to split the DataFrame by. If a single string is provided,
-            it will be used as a single column name. If a list is provided, the DataFrame
-            will be split by unique combinations of values in all specified columns.
-
-        Returns
-        -------
-        list[GazeDataFrame]
-            A list of new GazeDataFrame instances, each containing a partition of the
-            original data with all metadata and configurations preserved.
-        """
-        return [
-            GazeDataFrame(
-                new_frame,
-                experiment=self.experiment,
-                trial_columns=self.trial_columns,
-                time_column='time',
-                distance_column='distance',
-            )
-            for new_frame in self.frame.partition_by(by=by)
-        ]
-
-    def transform(
-            self,
-            transform_method: str | Callable[..., pl.Expr],
-            **kwargs: Any,
-    ) -> None:
-        """Apply transformation method.
-
-        Parameters
-        ----------
-        transform_method: str | Callable[..., pl.Expr]
-            The transformation method to be applied.
-        **kwargs: Any
-            Additional keyword arguments to be passed to the transformation method.
-        """
-        if isinstance(transform_method, str):
-            transform_method = transforms.TransformLibrary.get(transform_method)
-
-        if transform_method.__name__ == 'downsample':
-            downsample_factor = kwargs.pop('factor')
-            self.frame = self.frame.select(
-                transforms.downsample(
-                    factor=downsample_factor, **kwargs,
-                ),
-            )
-
-            # sampling rate
-        elif transform_method.__name__ == 'resample':
-            resample_rate = kwargs.pop('resampling_rate')
-
-            if self.trial_columns is None:
-                self.frame = transforms.resample(
-                    frame=self.frame,
-                    resampling_rate=resample_rate,
-                    n_components=self.n_components,
-                    **kwargs,
-                )
-            else:
-                # Manipulate columns to exclude trial columns
-                resample_columns = kwargs.pop('columns', 'all')
-
-                if resample_columns == 'all':
-                    resample_columns = self.frame.columns
-                elif isinstance(resample_columns, str):
-                    resample_columns = [resample_columns]
-
-                if resample_columns is not None:
-                    resample_columns = [
-                        col for col in resample_columns if col not in self.trial_columns
-                    ]
-
-                self.frame = pl.concat(
-                    [
-                        transforms.resample(
-                            frame=df,
-                            resampling_rate=resample_rate,
-                            n_components=self.n_components,
-                            columns=resample_columns,
-                            **kwargs,
-                        )
-                        for group, df in
-                        self.frame.group_by(self.trial_columns, maintain_order=True)
-                    ],
-                )
-
-                # forward fill trial columns
-                self.frame = self.frame.with_columns(
-                    pl.col(self.trial_columns).fill_null(strategy='forward'),
-                )
-
-            # set new sampling rate in experiment
-            if self.experiment is not None:
-                self.experiment.sampling_rate = resample_rate
-
-        else:
-            method_kwargs = inspect.getfullargspec(transform_method).kwonlyargs
-            if 'origin' in method_kwargs and 'origin' not in kwargs:
-                self._check_experiment()
-                assert self.experiment is not None
-                kwargs['origin'] = self.experiment.screen.origin
-
-            if 'screen_resolution' in method_kwargs and 'screen_resolution' not in kwargs:
-                self._check_experiment()
-                assert self.experiment is not None
-                kwargs['screen_resolution'] = (
-                    self.experiment.screen.width_px, self.experiment.screen.height_px,
-                )
-
-            if 'screen_size' in method_kwargs and 'screen_size' not in kwargs:
-                self._check_experiment()
-                assert self.experiment is not None
-                kwargs['screen_size'] = (
-                    self.experiment.screen.width_cm, self.experiment.screen.height_cm,
-                )
-
-            if 'distance' in method_kwargs and 'distance' not in kwargs:
-                self._check_experiment()
-                assert self.experiment is not None
-
-                if 'distance' in self.frame.columns:
-                    kwargs['distance'] = 'distance'
-
-                    if self.experiment.screen.distance_cm:
-                        warnings.warn(
-                            "Both a distance column and experiment's "
-                            'eye-to-screen distance are specified. '
-                            'Using eye-to-screen distances from column '
-                            "'distance' in the dataframe.",
-                        )
-                elif self.experiment.screen.distance_cm:
-                    kwargs['distance'] = self.experiment.screen.distance_cm
-                else:
-                    raise AttributeError(
-                        'Neither eye-to-screen distance is in the columns of the dataframe '
-                        'nor experiment eye-to-screen distance is specified.',
-                    )
-
-            if 'sampling_rate' in method_kwargs and 'sampling_rate' not in kwargs:
-                self._check_experiment()
-                assert self.experiment is not None
-                kwargs['sampling_rate'] = self.experiment.sampling_rate
-
-            if 'n_components' in method_kwargs and 'n_components' not in kwargs:
-                self._check_n_components()
-                kwargs['n_components'] = self.n_components
-
-            if transform_method.__name__ in {'pos2vel', 'pos2acc'}:
-                if 'position' not in self.frame.columns and 'position_column' not in kwargs:
-                    if 'pixel' in self.frame.columns:
-                        raise pl.exceptions.ColumnNotFoundError(
-                            "Neither is 'position' in the dataframe columns, "
-                            'nor is a position column explicitly specified. '
-                            "Since the dataframe has a 'pixel' column, consider running "
-                            f'pix2deg() before {transform_method.__name__}(). If you want '
-                            'to run transformations in pixel units, you can do so by using '
-                            f"{transform_method.__name__}(position_column='pixel'). "
-                            f'Available dataframe columns are: {self.frame.columns}',
-                        )
-                    raise pl.exceptions.ColumnNotFoundError(
-                        "Neither is 'position' in the dataframe columns, "
-                        'nor is a position column explicitly specified. '
-                        'You can specify the position column via: '
-                        f'{transform_method.__name__}(position_column="your_position_column"). '
-                        f'Available dataframe columns are: {self.frame.columns}',
-                    )
-
-            if transform_method.__name__ in {'pix2deg'}:
-                if 'pixel' not in self.frame.columns and 'pixel_column' not in kwargs:
-                    raise pl.exceptions.ColumnNotFoundError(
-                        "Neither is 'pixel' in the dataframe columns, "
-                        'nor is a pixel column explicitly specified. '
-                        'You can specify the pixel column via: '
-                        f'{transform_method.__name__}(pixel_column="name_of_your_pixel_column"). '
-                        f'Available dataframe columns are: {self.frame.columns}',
-                    )
-
-            if transform_method.__name__ in {'deg2pix'}:
-                if (
-                    'position_column' in kwargs and
-                    kwargs.get('position_column') not in self.frame.columns
-                ):
-                    raise pl.exceptions.ColumnNotFoundError(
-                        f"The specified 'position_column' ({kwargs.get('position_column')}) "
-                        'is not found in the dataframe columns. '
-                        'You can specify the position column via: '
-                        f'{transform_method.__name__}'
-                        f'(position_column="name_of_your_position_column"). '
-                        f'Available dataframe columns are: {self.frame.columns}',
-                    )
-
-            if self.trial_columns is None:
-                self.frame = self.frame.with_columns(transform_method(**kwargs))
-            else:
-                self.frame = pl.concat(
-                    [
-                        df.with_columns(transform_method(**kwargs))
-                        for group, df in
-                        self.frame.group_by(self.trial_columns, maintain_order=True)
-                    ],
-                )
-
-    def clip(
-            self,
-            lower_bound: int | float | None,
-            upper_bound: int | float | None,
-            *,
-            input_column: str,
-            output_column: str,
-            **kwargs: Any,
-    ) -> None:
-        """Clip gaze signal values.
-
-        This method requires a properly initialized :py:attr:`~.GazeDataFrame.experiment` attribute.
-
-        After success, the gaze dataframe is clipped.
-
-        Parameters
-        ----------
-        lower_bound : int | float | None
-            Lower bound of the clipped column.
-        upper_bound : int | float | None
-            Upper bound of the clipped column.
-        input_column : str
-            Name of the input column.
-        output_column : str
-            Name of the output column.
-        **kwargs: Any
-            Additional keyword arguments to be passed to the :func:`~transforms.clip()` method.
-
-        Raises
-        ------
-        AttributeError
-            If `gaze` is None or there are no gaze dataframes present in the `gaze` attribute, or
-            if experiment is None.
-        """
-        self.transform(
-            'clip',
-            lower_bound=lower_bound,
-            upper_bound=upper_bound,
-            input_column=input_column,
-            output_column=output_column,
-            **kwargs,
-        )
-
-    def pix2deg(self) -> None:
-        """Compute gaze positions in degrees of visual angle from pixel position coordinates.
-
-        This method requires a properly initialized :py:attr:`~.GazeDataFrame.experiment` attribute.
-
-        After success, the gaze dataframe is extended by the resulting dva position columns.
-
-        Raises
-        ------
-        AttributeError
-            If `gaze` is None or there are no gaze dataframes present in the `gaze` attribute, or
-            if experiment is None.
-        """
-        self.transform('pix2deg')
-
-    def deg2pix(
-            self,
-            pixel_origin: str = 'upper left',
-            position_column: str = 'position',
-            pixel_column: str = 'pixel',
-    ) -> None:
-        """Compute gaze positions in pixel position coordinates from degrees of visual angle.
-
-        This method requires a properly initialized :py:attr:`~.GazeDataFrame.experiment` attribute.
-
-        After success, the gaze dataframe is extended by the resulting dva position columns.
-
-        Parameters
-        ----------
-        pixel_origin: str
-            The desired location of the pixel origin. (default: 'upper left')
-            Supported values: ``center``, ``upper left``.
-        position_column: str
-            The input position column name. (default: 'position')
-        pixel_column: str
-            The output pixel column name. (default: 'pixel')
-
-        Raises
-        ------
-        AttributeError
-            If `gaze` is None or there are no gaze dataframes present in the `gaze` attribute, or
-            if experiment is None.
-        """
-        self.transform(
-            'deg2pix',
-            pixel_origin=pixel_origin,
-            position_column=position_column,
-            pixel_column=pixel_column,
-        )
-
-    def pos2acc(
-            self,
-            *,
-            degree: int = 2,
-            window_length: int = 7,
-            padding: str | float | int | None = 'nearest',
-    ) -> None:
-        """Compute gaze acceleration in dva/s^2 from dva position coordinates.
-
-        This method requires a properly initialized :py:attr:`~.GazeDataFrame.experiment` attribute.
-
-        After success, the gaze dataframe is extended by the resulting velocity columns.
-
-        Parameters
-        ----------
-        degree: int
-            The degree of the polynomial to use. (default: 2)
-        window_length: int
-            The window size to use. (default: 7)
-        padding: str | float | int | None
-            The padding method to use. See ``savitzky_golay`` for details. (default: 'nearest')
-
-        Raises
-        ------
-        AttributeError
-            If `gaze` is None or there are no gaze dataframes present in the `gaze` attribute, or
-            if experiment is None.
-        """
-        self.transform('pos2acc', window_length=window_length, degree=degree, padding=padding)
-
-    def pos2vel(
-            self,
-            method: str = 'fivepoint',
-            **kwargs: int | float | str,
-    ) -> None:
-        """Compute gaze velocity in dva/s from dva position coordinates.
-
-        This method requires a properly initialized :py:attr:`~.GazeDataFrame.experiment` attribute.
-
-        After success, the gaze dataframe is extended by the resulting velocity columns.
-
-        Parameters
-        ----------
-        method: str
-            Computation method. See :func:`~transforms.pos2vel()` for details, default: fivepoint.
-            (default: 'fivepoint')
-        **kwargs: int | float | str
-            Additional keyword arguments to be passed to the :func:`~transforms.pos2vel()` method.
-
-        Raises
-        ------
-        AttributeError
-            If `gaze` is None or there are no gaze dataframes present in the `gaze` attribute, or
-            if experiment is None.
-        """
-        self.transform('pos2vel', method=method, **kwargs)
-
-    def resample(
-            self,
-            resampling_rate: float,
-            columns: str | list[str] = 'all',
-            fill_null_strategy: str = 'interpolate_linear',
-    ) -> None:
-        """Resample a DataFrame to a new sampling rate by timestamps in time column.
-
-        The DataFrame is resampled by upsampling or downsampling the data to the new sampling rate.
-        Can also be used to achieve a constant sampling rate for inconsistent data.
-
-        Parameters
-        ----------
-        resampling_rate: float
-            The new sampling rate.
-        columns: str | list[str]
-            The columns to apply the fill null strategy. Specify a single column name or a list of
-            column names. If 'all' is specified, the fill null strategy is applied to all columns.
-            (default: 'all')
-        fill_null_strategy: str
-            The strategy to fill null values of the resampled DataFrame. Supported strategies
-            are: 'forward', 'backward', 'interpolate_linear', 'interpolate_nearest'.
-            (default: 'interpolate_linear')
-
-        Examples
-        --------
-        Lets create an example GazeDataFrame of 1000Hz with a time column and a position column.
-        Please note that time is always stored in milliseconds in the GazeDataFrame.
-        >>> df = pl.DataFrame({
-        ...     'time': [0, 1, 2, 3, 4],
-        ...     'x': [1, 2, 3, 4, 5],
-        ...     'y': [1, 2, 3, 4, 5],
-        ... })
-        >>> gaze = GazeDataFrame(data=df, time_column='time', pixel_columns=['x', 'y'])
-        >>> gaze.frame
-        shape: (5, 2)
-        ┌──────┬───────────┐
-        │ time ┆ pixel     │
-        │ ---  ┆ ---       │
-        │ i64  ┆ list[i64] │
-        ╞══════╪═══════════╡
-        │ 0    ┆ [1, 1]    │
-        │ 1    ┆ [2, 2]    │
-        │ 2    ┆ [3, 3]    │
-        │ 3    ┆ [4, 4]    │
-        │ 4    ┆ [5, 5]    │
-        └──────┴───────────┘
-
-        We can now upsample the GazeDataFrame to 2000Hz with interpolating the values in
-        the pixel column.
-        >>> gaze.resample(
-        ...     resampling_rate=2000,
-        ...     fill_null_strategy='interpolate_linear',
-        ...     columns=['pixel'],
-        ... )
-        >>> gaze.frame
-        shape: (9, 2)
-        ┌──────┬────────────┐
-        │ time ┆ pixel      │
-        │ ---  ┆ ---        │
-        │ f64  ┆ list[f64]  │
-        ╞══════╪════════════╡
-        │ 0.0  ┆ [1.0, 1.0] │
-        │ 0.5  ┆ [1.5, 1.5] │
-        │ 1.0  ┆ [2.0, 2.0] │
-        │ 1.5  ┆ [2.5, 2.5] │
-        │ 2.0  ┆ [3.0, 3.0] │
-        │ 2.5  ┆ [3.5, 3.5] │
-        │ 3.0  ┆ [4.0, 4.0] │
-        │ 3.5  ┆ [4.5, 4.5] │
-        │ 4.0  ┆ [5.0, 5.0] │
-        └──────┴────────────┘
-
-        Downsample the GazeDataFrame to 500Hz results in the following DataFrame.
-        >>> gaze.resample(resampling_rate=500)
-        >>> gaze.frame
-        shape: (3, 2)
-        ┌──────┬────────────┐
-        │ time ┆ pixel      │
-        │ ---  ┆ ---        │
-        │ i64  ┆ list[f64]  │
-        ╞══════╪════════════╡
-        │ 0    ┆ [1.0, 1.0] │
-        │ 2    ┆ [3.0, 3.0] │
-        │ 4    ┆ [5.0, 5.0] │
-        └──────┴────────────┘
-        """
-        self.transform(
-            'resample',
-            resampling_rate=resampling_rate,
-            columns=columns,
-            fill_null_strategy=fill_null_strategy,
-        )
-
-    def smooth(
-            self,
-            method: str = 'savitzky_golay',
-            window_length: int = 7,
-            degree: int = 2,
-            column: str = 'position',
-            padding: str | float | int | None = 'nearest',
-            **kwargs: int | float | str,
-    ) -> None:
-        """Smooth data in a column.
-
-        Parameters
-        ----------
-        method: str
-            The method to use for smoothing. Choose from ``savitzky_golay``, ``moving_average``,
-            ``exponential_moving_average``. See :func:`~transforms.smooth()` for details.
-            (default: 'savitzky_golay')
-        window_length: int
-            For ``moving_average`` this is the window size to calculate the mean of the subsequent
-            samples. For ``savitzky_golay`` this is the window size to use for the polynomial fit.
-            For ``exponential_moving_average`` this is the span parameter. (default: 7)
-        degree: int
-            The degree of the polynomial to use. This has only an effect if using
-            ``savitzky_golay`` as smoothing method. `degree` must be less than `window_length`.
-            (default: 2)
-        column: str
-            The input column name to which the smoothing is applied. (default: 'position')
-        padding: str | float | int | None
-            Must be either ``None``, a scalar or one of the strings
-            ``mirror``, ``nearest`` or ``wrap``.
-            This determines the type of extension to use for the padded signal to
-            which the filter is applied.
-            When passing ``None``, no extension padding is used.
-            When passing a scalar value, data will be padded using the passed value.
-            See :func:`~transforms.smooth()` for details on the padding methods.
-            (default: 'nearest')
-        **kwargs: int | float | str
-            Additional keyword arguments to be passed to the :func:`~transforms.smooth()` method.
-        """
-        self.transform(
-            'smooth',
-            column=column,
-            method=method,
-            degree=degree,
-            window_length=window_length,
-            padding=padding,
-            **kwargs,
-        )
-
-    def detect(
-            self,
-            method: Callable[..., pm.EventDataFrame] | str,
-            *,
-            eye: str = 'auto',
-            clear: bool = False,
-            **kwargs: Any,
-    ) -> None:
-        """Detect events by applying a specific event detection method.
-
-        Parameters
-        ----------
-        method: Callable[..., pm.EventDataFrame] | str
-            The event detection method to be applied.
-        eye: str
-            Select which eye to choose. Valid options are ``auto``, ``left``, ``right`` or ``None``.
-            If ``auto`` is passed, eye is inferred in the order ``['right', 'left', 'eye']`` from
-            the available :py:attr:`~.Dataset.gaze` dataframe columns. (default: 'auto')
-        clear: bool
-            If ``True``, event DataFrame will be overwritten with new DataFrame instead of being
-            merged into the existing one. (default: False)
-        **kwargs: Any
-            Additional keyword arguments to be passed to the event detection method.
-        """
-        if self.events is None or clear:
-            if self.trial_columns is None:
-                self.events = pm.EventDataFrame()
-            else:  # Ensure that trial columns with correct dtype are present in event dataframe.
-                self.events = pm.EventDataFrame(
-                    data=pl.DataFrame(
-                        schema={column: self.frame.schema[column] for column in self.trial_columns},
-                    ),
-                    trial_columns=self.trial_columns,
-                )
-
-        if isinstance(method, str):
-            method = pm.events.EventDetectionLibrary.get(method)
-
-        if self.n_components is not None:
-            eye_components = self._infer_eye_components(eye)
-        else:
-            eye_components = None
-
-        if self.trial_columns is None:
-            method_kwargs = self._fill_event_detection_kwargs(
-                method,
-                gaze=self.frame,
-                events=self.events,
-                eye_components=eye_components,
-                **kwargs,
-            )
-
-            new_events = method(**method_kwargs)
-
-            self.events.frame = pl.concat(
-                [self.events.frame, new_events.frame],
-                how='diagonal',
-            )
-        else:
-            grouped_frames = self.frame.partition_by(
-                self.trial_columns, maintain_order=True, include_key=True, as_dict=True,
-            )
-
-            missing_trial_columns = [
-                trial_column for trial_column in self.trial_columns
-                if trial_column not in self.events.frame.columns
-            ]
-            if missing_trial_columns:
-                raise pl.exceptions.ColumnNotFoundError(
-                    f'trial columns {missing_trial_columns} missing from events, '
-                    f'available columns: {self.events.frame.columns}',
-                )
-
-            new_events_grouped: list[pl.DataFrame] = []
-
-            for group_identifier, group_gaze in grouped_frames.items():
-                # Create filter expression for selecting respective group rows.
-                if len(self.trial_columns) == 1:
-                    group_filter_expression = pl.col(self.trial_columns[0]) == group_identifier[0]
-                else:
-                    group_filter_expression = pl.col(self.trial_columns[0]) == group_identifier[0]
-                    for name, value in zip(self.trial_columns[1:], group_identifier[1:]):
-                        group_filter_expression = group_filter_expression & (pl.col(name) == value)
-
-                # Select group events
-                group_events = pm.EventDataFrame(self.events.frame.filter(group_filter_expression))
-
-                method_kwargs = self._fill_event_detection_kwargs(
-                    method,
-                    gaze=group_gaze,
-                    events=group_events,
-                    eye_components=eye_components,
-                    **kwargs,
-                )
-
-                new_events = method(**method_kwargs)
-                # add group identifiers as new columns
-                new_events.add_trial_column(self.trial_columns, group_identifier)
-
-                new_events_grouped.append(new_events.frame)
-
-            self.events.frame = pl.concat(
-                [self.events.frame, *new_events_grouped],
-                how='diagonal',
-            )
-
-    def compute_event_properties(
-            self,
-            event_properties: str | tuple[str, dict[str, Any]]
-            | list[str | tuple[str, dict[str, Any]]],
-            name: str | None = None,
-    ) -> None:
-        """Calculate event properties for given events.
-
-        The calculated event properties are added as columns to
-        :py:attr:`~pymovements.gaze.GazeDataFrame.events`.
-
-        Parameters
-        ----------
-        event_properties: str | tuple[str, dict[str, Any]] | list[str | tuple[str, dict[str, Any]]]
-            The event properties to compute.
-        name: str | None
-            Process only events that match the name. (default: None)
-
-        Raises
-        ------
-        InvalidProperty
-            If ``property_name`` is not a valid property. See
-            :py:mod:`pymovements.events.event_properties` for an overview of supported properties.
-        RuntimeError
-            If specified event name ``name`` is missing from ``events``.
-        ValueError
-            If the computed property already exists as a column in ``events``.
-        """
-        if len(self.events) == 0:
-            warnings.warn(
-                'No events available to compute event properties. '
-                'Did you forget to use detect()?',
-            )
-
-        identifiers = self.trial_columns if self.trial_columns is not None else []
-        processor = EventGazeProcessor(event_properties)
-
-        event_property_names = [property[0] for property in processor.event_properties]
-        existing_columns = set(self.events.columns) & set(event_property_names)
-        if existing_columns:
-            raise ValueError(
-                f"The following event properties already exist and cannot be recomputed: "
-                f"{existing_columns}. Please remove them first.",
-            )
-
-        new_properties = processor.process(
-            self.events, self, identifiers=identifiers, name=name,
-        )
-        join_on = identifiers + ['name', 'onset', 'offset']
-        self.events.add_event_properties(new_properties, join_on=join_on)
-
-    def measure_samples(
-            self,
-            method: str | Callable[..., pl.Expr],
-            **kwargs: Any,
-    ) -> pl.DataFrame:
-        """Calculate eye movement measure for gaze data samples.
-
-        If :py:class:``GazeDataFrame`` has :py:attr:``trial_columns``, measures will be grouped by
-        trials.
-
-        Parameters
-        ----------
-        method: str | Callable[..., pl.Expr]
-            Measure to be calculated.
-        **kwargs: Any
-            Keyword arguments to be passed to the respective measure function.
-
-        Returns
-        -------
-        pl.DataFrame
-            Measure results.
-
-        Examples
-        --------
-        Let's initialize an example GazeDataFrame first:
-        >>> gaze = pm.gaze.from_numpy(
-        ...     distance=np.concatenate([np.zeros(40), np.full(10, np.nan), np.ones(50)]),
-        ... )
-
-        You can calculate measures, for example the null ratio like this:
-        >>> gaze.measure_samples('null_ratio', column='distance')
-        shape: (1, 1)
-        ┌────────────┐
-        │ null_ratio │
-        │ ---        │
-        │ f64        │
-        ╞════════════╡
-        │ 0.1        │
-        └────────────┘
-        """
-        if isinstance(method, str):
-            method = pm.measure.SampleMeasureLibrary.get(method)
-
-        if 'column_dtype' in inspect.getfullargspec(method).args:
-            kwargs['column_dtype'] = self.frame[kwargs['column']].dtype
-
-        if self.trial_columns is None:
-            return self.frame.select(method(**kwargs))
-
-        # Group measure values by trial columns.
-        return pl.concat(
-            [
-                df.select(
-                    [  # add trial columns first, then add column for measure.
-                        pl.lit(value).cast(self.frame.schema[name]).alias(name)
-                        for name, value in zip(self.trial_columns, trial_values)
-                    ] + [method(**kwargs)],
-                )
-                for trial_values, df in
-                self.frame.group_by(self.trial_columns, maintain_order=True)
-            ],
-        )
-
-    @property
-    def schema(self) -> pl.type_aliases.SchemaDict:
-        """Schema of event dataframe."""
-        return self.frame.schema
-
-    @property
-    def columns(self) -> list[str]:
-        """List of column names."""
-        return self.frame.columns
-
-    def map_to_aois(
-            self,
-            aoi_dataframe: pm.stimulus.TextStimulus,
-            *,
-            eye: str = 'auto',
-            gaze_type: str = 'pixel',
-    ) -> None:
-        """Map gaze data to aois.
-
-        We map each gaze point to an aoi, considering the boundary still part of the
-        area of interest.
-
-        Parameters
-        ----------
-        aoi_dataframe: pm.stimulus.TextStimulus
-            Area of interest dataframe.
-        eye: str
-            String specificer for inferring eye components. Supported values are: auto, mono, left
-            right, cyclops. Default: auto.
-        gaze_type: str
-            String specificer for whether to use position or pixel coordinates for
-            mapping. Default: pixel.
-        """
-        component_suffixes = ['x', 'y', 'xl', 'yl', 'xr', 'yr', 'xa', 'ya']
-        self.unnest()
-
-        pix_column_canditates = ['pixel_' + suffix for suffix in component_suffixes]
-        pixel_columns = [c for c in pix_column_canditates if c in self.frame.columns]
-        pos_column_canditates = ['position_' + suffix for suffix in component_suffixes]
-        position_columns = [
-            c
-            for c in pos_column_canditates
-            if c in self.frame.columns
-        ]
-
-        if gaze_type == 'pixel':
-            if eye == 'left':
-                x_eye = [col for col in pixel_columns if col.endswith('xl')][0]
-                y_eye = [col for col in pixel_columns if col.endswith('yl')][0]
-            elif eye == 'right':
-                x_eye = [col for col in pixel_columns if col.endswith('xr')][0]
-                y_eye = [col for col in pixel_columns if col.endswith('yr')][0]
-            elif eye == 'auto':
-                x_eye = [col for col in pixel_columns if col.endswith('xr')][0]
-                y_eye = [col for col in pixel_columns if col.endswith('yr')][0]
-            else:
-                x_eye = [col for col in pixel_columns if col.endswith('xr')][0]
-                y_eye = [col for col in pixel_columns if col.endswith('yr')][0]
-        elif gaze_type == 'position':
-            if eye == 'left':
-                x_eye = [col for col in position_columns if col.endswith('xl')][0]
-                y_eye = [col for col in position_columns if col.endswith('yl')][0]
-            elif eye == 'right':
-                x_eye = [col for col in position_columns if col.endswith('xr')][0]
-                y_eye = [col for col in position_columns if col.endswith('yr')][0]
-            elif eye == 'auto':
-                x_eye = [col for col in position_columns if col.endswith('xr')][0]
-                y_eye = [col for col in position_columns if col.endswith('yr')][0]
-            else:
-                x_eye = [col for col in position_columns if col.endswith('xr')][0]
-                y_eye = [col for col in position_columns if col.endswith('yr')][0]
-        else:
-            raise ValueError('neither position nor pixel in gaze dataframe, one needed for mapping')
-
-        aois = [
-            aoi_dataframe.get_aoi(row=row, x_eye=x_eye, y_eye=y_eye)
-            for row in tqdm(self.frame.iter_rows(named=True))
-        ]
-        aoi_df = pl.concat(aois)
-        self.frame = pl.concat([self.frame, aoi_df], how='horizontal')
-
-    def nest(
-            self,
-            input_columns: list[str],
-            output_column: str,
-    ) -> None:
-        """Nest component columns into a single tuple column.
-
-        Input component columns will be dropped.
-
-        Parameters
-        ----------
-        input_columns: list[str]
-            Names of input columns to be merged into a single tuple column.
-        output_column: str
-            Name of the resulting tuple column.
-        """
-        self._check_component_columns(**{output_column: input_columns})
-
-        self.frame = self.frame.with_columns(
-            pl.concat_list([pl.col(component) for component in input_columns])
-            .alias(output_column),
-        ).drop(input_columns)
-
-    def unnest(
-            self,
-            input_columns: list[str] | str | None = None,
-            output_suffixes: list[str] | None = None,
-            *,
-            output_columns: list[str] | None = None,
-    ) -> None:
-        """Explode a column of type ``pl.List`` into one column for each list component.
-
-        The input column will be dropped.
-
-        Parameters
-        ----------
-        input_columns: list[str] | str | None
-            Name(s) of input column(s) to be unnested into several component columns.
-            If None all list columns 'pixel', 'position', 'velocity' and
-            'acceleration' will be unnested if existing. (default: None)
-        output_suffixes: list[str] | None
-            Suffixes to append to the column names. (default: None)
-        output_columns: list[str] | None
-            Name of the resulting tuple columns. (default: None)
-
-        Raises
-        ------
-        ValueError
-            If both output_columns and output_suffixes are specified.
-            If number of output columns / suffixes does not match number of components.
-            If output columns / suffixes are not unique.
-            If no columns to unnest exist and none are specified.
-            If output columns are specified and more than one input column is specified.
-        AttributeError
-            If number of components is not 2, 4 or 6.
-        Warning
-            If no columns to unnest exist and none are specified.
-        """
-        if input_columns is None:
-            cols = ['pixel', 'position', 'velocity', 'acceleration']
-            input_columns = [col for col in cols if col in self.frame.columns]
-
-            if len(input_columns) == 0:
-                raise Warning(
-                    'No columns to unnest. '
-                    'Please specify columns to unnest via the "input_columns" argument.',
-                )
-
-        if isinstance(input_columns, str):
-            input_columns = [input_columns]
-
-        # no support for custom output columns if more than one input column will be unnested
-        if output_columns is not None and not len(input_columns) == 1:
-            raise ValueError(
-                'You cannot specify output columns if you want to unnest more than '
-                'one input column. Please specify output suffixes or use a single '
-                'input column instead.',
-            )
-
-        check_is_mutual_exclusive(
-            output_columns=output_columns,
-            output_suffixes=output_suffixes,
-        )
-
-        self._check_n_components()
-        assert self.n_components in {2, 4, 6}
-
-        col_names = [output_columns] if output_columns is not None else []
-
-        if output_columns is None and output_suffixes is None:
-            if self.n_components == 2:
-                output_suffixes = ['_x', '_y']
-            elif self.n_components == 4:
-                output_suffixes = ['_xl', '_yl', '_xr', '_yr']
-            else:  # This must be 6 as we already have checked our n_components.
-                output_suffixes = ['_xl', '_yl', '_xr', '_yr', '_xa', '_ya']
-
-        if output_suffixes:
-            col_names = [
-                [f'{input_col}{suffix}' for suffix in output_suffixes]
-                for input_col in input_columns
-            ]
-
-        if len([
-            name for name_list in col_names for name in name_list
-        ]) != self.n_components * len(input_columns):
-            raise ValueError(
-                f'Number of output columns / suffixes ({len(col_names[0])}) '
-                f'must match number of components ({self.n_components})',
-            )
-
-        if len({name for name_list in col_names for name in name_list}) != len(
-                [name for name_list in col_names for name in name_list],
-        ):
-            raise ValueError('Output columns / suffixes must be unique')
-
-        for input_col, column_names in zip(input_columns, col_names):
-            self.frame = self.frame.with_columns(
-                [
-                    pl.col(input_col).list.get(component_id).alias(names)
-                    for component_id, names in enumerate(column_names)
-                ],
-            ).drop(input_col)
-
-    def clone(self) -> GazeDataFrame:
-        """Return a copy of the GazeDataFrame.
-
-        Returns
-        -------
-        GazeDataFrame
-            A copy of the GazeDataFrame.
-        """
-        gaze = GazeDataFrame(
-            data=self.frame.clone(),
-            experiment=deepcopy(self.experiment),
-        )
-        gaze.n_components = self.n_components
-        return gaze
-
-    def _check_experiment(self) -> None:
-        """Check if experiment attribute has been set.
-
-        Raises
-        ------
-        AttributeError
-            If experiment is None.
-        """
-        if self.experiment is None:
-            raise AttributeError('experiment must not be None for this method to work')
-
-    def _check_n_components(self) -> None:
-        """Check that n_components is either 2, 4 or 6.
-
-        Raises
-        ------
-        AttributeError
-            If n_components is not 2, 4 or 6.
-        """
-        if self.n_components not in {2, 4, 6}:
-            raise AttributeError(
-                f'n_components must be either 2, 4 or 6 but is {self.n_components}',
-            )
-
-    def _check_component_columns(self, **kwargs: list[str]) -> None:
-        """Check if component columns are in valid format.
-
-        Parameters
-        ----------
-        **kwargs: list[str]
-            Keyword arguments of component columns.
-        """
-        for component_type, columns in kwargs.items():
-            if not isinstance(columns, list):
-                raise TypeError(
-                    f'{component_type} must be of type list, '
-                    f'but is of type {type(columns).__name__}',
-                )
-
-            for column in columns:
-                if not isinstance(column, str):
-                    raise TypeError(
-                        f'all elements in {component_type} must be of type str, '
-                        f'but one of the elements is of type {type(column).__name__}',
-                    )
-
-            if len(columns) not in [2, 4, 6]:
-                raise ValueError(
-                    f'{component_type} must contain either 2, 4 or 6 columns, '
-                    f'but has {len(columns)}',
-                )
-
-            for column in columns:
-                if column not in self.frame.columns:
-                    raise pl.exceptions.ColumnNotFoundError(
-                        f'column {column} from {component_type} is not available in dataframe',
-                    )
-
-            if len(set(self.frame[columns].dtypes)) != 1:
-                types_list = sorted([str(t) for t in set(self.frame[columns].dtypes)])
-                raise ValueError(
-                    f'all columns in {component_type} must be of same type, '
-                    f'but types are {types_list}',
-                )
-
-    def _infer_n_components(self, column_specifiers: list[list[str]]) -> int | None:
-        """Infer number of components from DataFrame.
-
-        Method checks nested columns `pixel`, `position`, `velocity` and `acceleration` for number
-        of components by getting their list lenghts, which must be equal for all else a ValueError
-        is raised. Additionally, a list of list of column specifiers is checked for consistency.
-
-        Parameters
-        ----------
-        column_specifiers: list[list[str]]
-            List of list of column specifiers.
-
-        Returns
-        -------
-        int | None
-            Number of components
-
-        Raises
-        ------
-        ValueError
-            If number of components is not equal for all considered columns and rows.
-        """
-        all_considered_columns = ['pixel', 'position', 'velocity', 'acceleration']
-        considered_columns = [
-            column for column in all_considered_columns if column in self.frame.columns
-        ]
-
-        list_lengths = {
-            list_length
-            for column in considered_columns
-            for list_length in self.frame.get_column(column).list.len().unique().to_list()
-        }
-
-        for column_specifier_list in column_specifiers:
-            list_lengths.add(len(column_specifier_list))
-
-        if len(list_lengths) > 1:
-            raise ValueError(f'inconsistent number of components inferred: {list_lengths}')
-
-        if len(list_lengths) == 0:
-            return None
-
-        return next(iter(list_lengths))
-
-    def _infer_eye_components(self, eye: str) -> tuple[int, int]:
-        """Infer eye components from eye string.
-
-        Parameters
-        ----------
-        eye: str
-            String specificer for inferring eye components. Supported values are: auto, mono, left
-            right, cyclops. Default: auto.
-
-        Returns
-        -------
-        tuple[int, int]
-            Tuple of eye component indices.
-        """
-        self._check_n_components()
-
-        if eye == 'auto':
-            # Order of inference: cyclops, right, left.
-            if self.n_components == 6:
-                eye_components = 4, 5
-            elif self.n_components == 4:
-                eye_components = 2, 3
-            else:  # We already checked number of components, must be 2.
-                eye_components = 0, 1
-        elif eye == 'left':
-            if isinstance(self.n_components, int) and self.n_components < 4:
-                # Left only makes sense if there are at least two eyes.
-                raise AttributeError(
-                    'left eye is only supported for data with at least 4 components',
-                )
-            eye_components = 0, 1
-        elif eye == 'right':
-            if isinstance(self.n_components, int) and self.n_components < 4:
-                # Right only makes sense if there are at least two eyes.
-                raise AttributeError(
-                    'right eye is only supported for data with at least 4 components',
-                )
-            eye_components = 2, 3
-        elif eye == 'cyclops':
-            if isinstance(self.n_components, int) and self.n_components < 6:
-                raise AttributeError(
-                    'cyclops eye is only supported for data with at least 6 components',
-                )
-            eye_components = 4, 5
-        else:
-            raise ValueError(
-                f"unknown eye '{eye}'. Supported values are: ['auto', 'left', 'right', 'cyclops']",
-            )
-
-        return eye_components
-
-    def _fill_event_detection_kwargs(
-            self,
-            method: Callable[..., pm.EventDataFrame],
-            gaze: pl.DataFrame,
-            events: pm.EventDataFrame,
-            eye_components: tuple[int, int] | None,
-            **kwargs: Any,
-    ) -> dict[str, Any]:
-        """Fill event detection method kwargs with gaze attributes.
-
-        Parameters
-        ----------
-        method: Callable[..., pm.EventDataFrame]
-            The method for which the keyword argument dictionary will be filled.
-        gaze: pl.DataFrame
-            The gaze dataframe to be used for filling event detection keyword arguments.
-        events: pm.EventDataFrame
-            The event dataframe to be used for filling event detection keyword arguments.
-        eye_components: tuple[int, int] | None
-            The eye components to be used for filling event detection keyword arguments.
-        **kwargs: Any
-            The source keyword arguments passed to the `GazeDataFrame.detect()` method.
-
-        Returns
-        -------
-        dict[str, Any]
-            The filled keyword argument dictionary.
-        """
-        # Automatically infer eye to use for event detection.
-        method_args = inspect.getfullargspec(method).args
-
-        if 'positions' in method_args:
-            if 'position' not in gaze.columns:
-                raise pl.exceptions.ColumnNotFoundError(
-                    f'Column \'position\' not found.'
-                    f' Available columns are: {gaze.columns}',
-                )
-
-            if eye_components is None:
-                raise ValueError(
-                    'eye_components must not be None if passing position to event detection',
-                )
-
-            kwargs['positions'] = np.vstack(
-                [
-                    gaze.get_column('position').list.get(eye_component)
-                    for eye_component in eye_components
-                ],
-            ).transpose()
-
-        if 'velocities' in method_args:
-            if 'velocity' not in gaze.columns:
-                raise pl.exceptions.ColumnNotFoundError(
-                    f'Column \'velocity\' not found.'
-                    f' Available columns are: {gaze.columns}',
-                )
-
-            if eye_components is None:
-                raise ValueError(
-                    'eye_components must not be None if passing velocity to event detection',
-                )
-
-            kwargs['velocities'] = np.vstack(
-                [
-                    gaze.get_column('velocity').list.get(eye_component)
-                    for eye_component in eye_components
-                ],
-            ).transpose()
-
-        if 'events' in method_args:
-            kwargs['events'] = events
-
-        if 'timesteps' in method_args and 'time' in gaze.columns:
-            kwargs['timesteps'] = gaze.get_column('time').to_numpy()
-
-        return kwargs
-
-    def _init_columns(
-            self,
-            trial_columns: str | list[str] | None = None,
-            time_column: str | None = None,
-            time_unit: str | None = None,
-            pixel_columns: list[str] | None = None,
-            position_columns: list[str] | None = None,
-            velocity_columns: list[str] | None = None,
-            acceleration_columns: list[str] | None = None,
-            distance_column: str | None = None,
-            auto_column_detect: bool = False,
-            definition: pm.DatasetDefinition | None = None,
-    ) -> None:
-        """Initialize dataframe columns."""
-        # Explicit arguments take precedence over definition.
-        if definition:
-            if trial_columns is None:
-                trial_columns = definition.trial_columns
-
-            if time_column is None:
-                time_column = definition.time_column
-
-            if time_unit is None:
-                time_unit = definition.time_unit
-
-            if pixel_columns is None:
-                pixel_columns = definition.pixel_columns
-
-            if position_columns is None:
-                position_columns = definition.position_columns
-
-            if velocity_columns is None:
-                velocity_columns = definition.velocity_columns
-
-            if acceleration_columns is None:
-                acceleration_columns = definition.acceleration_columns
-
-            if distance_column is None:
-                distance_column = definition.distance_column
-
-        # Initialize trial_columns.
-        trial_columns = [trial_columns] if isinstance(trial_columns, str) else trial_columns
-        if trial_columns is not None and len(trial_columns) == 0:
-            trial_columns = None
-        _check_trial_columns(trial_columns, self.frame)
-        self.trial_columns = trial_columns
-
-        # Initialize time column.
-        self._init_time_column(time_column, time_unit)
-
-        # Rename distance column if necessary.
-        if distance_column is not None and distance_column != 'distance':
-            self.frame = self.frame.rename({distance_column: 'distance'})
-
-        # Autodetect column names.
-        component_suffixes = ['x', 'y', 'xl', 'yl', 'xr', 'yr', 'xa', 'ya']
-
-        if auto_column_detect and pixel_columns is None:
-            column_canditates = ['pixel_' + suffix for suffix in component_suffixes]
-            pixel_columns = [c for c in column_canditates if c in self.frame.columns]
-
-        if auto_column_detect and position_columns is None:
-            column_canditates = ['position_' + suffix for suffix in component_suffixes]
-            position_columns = [c for c in column_canditates if c in self.frame.columns]
-
-        if auto_column_detect and velocity_columns is None:
-            column_canditates = ['velocity_' + suffix for suffix in component_suffixes]
-            velocity_columns = [c for c in column_canditates if c in self.frame.columns]
-
-        if auto_column_detect and acceleration_columns is None:
-            column_canditates = ['acceleration_' + suffix for suffix in component_suffixes]
-            acceleration_columns = [c for c in column_canditates if c in self.frame.columns]
-
-        # List of passed not-None column specifier lists.
-        # The list will be used for inferring n_components.
-        column_specifiers: list[list[str]] = []
-
-        # Nest multi-component columns.
-        if pixel_columns:
-            self._check_component_columns(pixel_columns=pixel_columns)
-            self.nest(pixel_columns, output_column='pixel')
-            column_specifiers.append(pixel_columns)
-
-        if position_columns:
-            self._check_component_columns(position_columns=position_columns)
-            self.nest(position_columns, output_column='position')
-            column_specifiers.append(position_columns)
-
-        if velocity_columns:
-            self._check_component_columns(velocity_columns=velocity_columns)
-            self.nest(velocity_columns, output_column='velocity')
-            column_specifiers.append(velocity_columns)
-
-        if acceleration_columns:
-            self._check_component_columns(acceleration_columns=acceleration_columns)
-            self.nest(acceleration_columns, output_column='acceleration')
-            column_specifiers.append(acceleration_columns)
-
-        self.n_components = self._infer_n_components(column_specifiers)
-
-    def _init_time_column(
-            self,
-            time_column: str | None = None,
-            time_unit: str | None = None,
-    ) -> None:
-        """Initialize time column."""
-        # If no time column exists, create a new one starting with zero and set time unit to steps.
-        if time_column is None and 'time' not in self.frame.columns:
-            # In case we have an experiment with sampling rate given, we create a time
-            if self.experiment is not None and self.experiment.sampling_rate is not None:
-                self.frame = self.frame.with_columns(
-                    time=pl.arange(0, len(self.frame)),
-                )
-
-                time_column = 'time'
-                time_unit = 'step'
-
-        # If no time_unit specified, assume milliseconds.
-        if time_unit is None:
-            time_unit = 'ms'
-
-        # Rename time_column to 'time'.
-        if time_column is not None and time_column != 'time':
-            self.frame = self.frame.rename({time_column: 'time'})
-
-        # Convert time column to milliseconds.
-        if 'time' in self.frame.columns:
-            self._convert_time_units(time_unit)
-
-    def _convert_time_units(self, time_unit: str | None) -> None:
-        """Convert the time column to milliseconds based on the specified time unit."""
-        if time_unit == 's':
-            self.frame = self.frame.with_columns(pl.col('time').mul(1000))
-
-        elif time_unit == 'step':
-            if self.experiment is not None:
-                self.frame = self.frame.with_columns(
-                    pl.col('time').mul(1000).truediv(self.experiment.sampling_rate),
-                )
-            else:
-                raise ValueError(
-                    "experiment with sampling rate must be specified if time_unit is 'step'",
-                )
-
-        elif time_unit != 'ms':
-            raise ValueError(
-                f"unsupported time unit '{time_unit}'. "
-                "Supported units are 's' for seconds, 'ms' for milliseconds and "
-                "'step' for steps.",
-            )
-
-        # Convert to int if possible.
-        if self.frame.schema['time'] == pl.Float64:
-            all_decimals = self.frame.select(
-                pl.col('time').round().eq(pl.col('time')).all(),
-            ).item()
-
-            if all_decimals:
-                self.frame = self.frame.with_columns(
-                    pl.col('time').cast(pl.Int64),
-                )
-
-    def _init_experiment(
-            self, experiment: Experiment | None, definition: pm.DatasetDefinition | None,
-    ) -> None:
-        """Explicitly passed experiment takes precedence over definition."""
-        if definition is not None and experiment is None:
-            self.experiment = definition.experiment
-        else:
-            self.experiment = experiment
-
-    def __str__(self) -> str:
-        """Return string representation of GazeDataFrame."""
-        if self.experiment is None:
-            return self.frame.__str__()
-
-        return self.experiment.__str__() + '\n' + self.frame.__str__()
-
-    def __repr__(self) -> str:
-        """Return string representation of GazeDataFrame."""
-        return self.__str__()
-
-
-def _check_trial_columns(trial_columns: list[str] | None, data: pl.DataFrame) -> None:
-    """Check trial_columns for integrity.
-
-    Parameters
-    ----------
-    trial_columns: list[str] | None
-        The name of the trial columns in the input data frame.
-    data: pl.DataFrame
-        The dataframe which holds the columns.
-    """
-    if trial_columns:
-        # Make sure there are no duplicates in trial_columns, else polars raises DuplicateError.
-        if len(set(trial_columns)) != len(trial_columns):
-            seen = set()
-            dupes = []
-            for column in trial_columns:
-                if column in seen:
-                    dupes.append(column)
-                else:
-                    seen.add(column)
-
-            raise ValueError(f'duplicates in trial_columns: {", ".join(dupes)}')
-
-        # Make sure all trial_columns exist in data.
-        if len(set(trial_columns).intersection(data.columns)) != len(trial_columns):
-            missing = set(trial_columns) - set(data.columns)
-            raise KeyError(f'trial_columns missing in data: {", ".join(missing)}')
->>>>>>> 232c5523
+    n_components: int | None