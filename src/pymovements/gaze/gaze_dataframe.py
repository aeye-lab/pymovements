# Copyright (c) 2023-2025 The pymovements Project Authors
#
# Permission is hereby granted, free of charge, to any person obtaining a copy
# of this software and associated documentation files (the "Software"), to deal
# in the Software without restriction, including without limitation the rights
# to use, copy, modify, merge, publish, distribute, sublicense, and/or sell
# copies of the Software, and to permit persons to whom the Software is
# furnished to do so, subject to the following conditions:
#
# The above copyright notice and this permission notice shall be included in all
# copies or substantial portions of the Software.
#
# THE SOFTWARE IS PROVIDED "AS IS", WITHOUT WARRANTY OF ANY KIND, EXPRESS OR
# IMPLIED, INCLUDING BUT NOT LIMITED TO THE WARRANTIES OF MERCHANTABILITY,
# FITNESS FOR A PARTICULAR PURPOSE AND NONINFRINGEMENT. IN NO EVENT SHALL THE
# AUTHORS OR COPYRIGHT HOLDERS BE LIABLE FOR ANY CLAIM, DAMAGES OR OTHER
# LIABILITY, WHETHER IN AN ACTION OF CONTRACT, TORT OR OTHERWISE, ARISING FROM,
# OUT OF OR IN CONNECTION WITH THE SOFTWARE OR THE USE OR OTHER DEALINGS IN THE
# SOFTWARE.
"""Module for the GazeDataFrame."""
from __future__ import annotations

import inspect
import warnings
from collections.abc import Callable
from collections.abc import Sequence
from copy import deepcopy
from typing import Any

import numpy as np
import polars as pl
from tqdm import tqdm

import pymovements as pm  # pylint: disable=cyclic-import
from pymovements._utils._checks import check_is_mutual_exclusive
<<<<<<< HEAD
from pymovements.gaze import transforms
from pymovements.gaze.experiment import Experiment
from pymovements.stimulus.text import TextStimulus
=======
from pymovements._utils._html import repr_html
from pymovements.events.processing import EventGazeProcessor
from pymovements.gaze import transforms
from pymovements.gaze.experiment import Experiment
>>>>>>> 362c4f85


@repr_html(['frame', 'events', 'trial_columns', 'experiment'])
class GazeDataFrame:
    """A DataFrame for gaze time series data.

    Each row is a sample at a specific timestep.
    Each column is a channel in the gaze time series.

    Parameters
    ----------
    data: pl.DataFrame | None
        A dataframe to be transformed to a polars dataframe. (default: None)
    experiment : Experiment | None
        The experiment definition. (default: None)
    events: pm.EventDataFrame | None
        A dataframe of events in the gaze signal. (default: None)
    trial_columns: str | list[str] | None
        The name of the trial columns in the input data frame. If the list is empty or None,
        the input data frame is assumed to contain only one trial. If the list is not empty,
        the input data frame is assumed to contain multiple trials and the transformation
        methods will be applied to each trial separately. (default: None)
    time_column: str | None
        The name of the timestamp column in the input data frame. This column will be renamed to
        ``time``. (default: None)
    time_unit: str | None
        The unit of the timestamps in the timestamp column in the input data frame. Supported
        units are 's' for seconds, 'ms' for milliseconds and 'step' for steps. If the unit is
        'step' the experiment definition must be specified. All timestamps will be converted to
        milliseconds. If time_unit is None, milliseconds are assumed. (default: None)
    pixel_columns:list[str] | None
        The name of the pixel position columns in the input data frame. These columns will be
        nested into the column ``pixel``. If the list is empty or None, the nested ``pixel``
        column will not be created. (default: None)
    position_columns: list[str] | None
        The name of the dva position columns in the input data frame. These columns will be
        nested into the column ``position``. If the list is empty or None, the nested
        ``position`` column will not be created. (default: None)
    velocity_columns: list[str] | None
        The name of the velocity columns in the input data frame. These columns will be nested
        into the column ``velocity``. If the list is empty or None, the nested ``velocity``
        column will not be created. (default: None)
    acceleration_columns: list[str] | None
        The name of the acceleration columns in the input data frame. These columns will be
        nested into the column ``acceleration``. If the list is empty or None, the nested
        ``acceleration`` column will not be created. (default: None)
    distance_column: str | None
        The name of the column containing eye-to-screen distance in millimeters for each sample
        in the input data frame. If specified, the column will be used for pixel to dva
        transformations. If not specified, the constant eye-to-screen distance will be taken
        from the experiment definition. This column will be renamed to ``distance``. (default: None)
    auto_column_detect: bool
        Flag indicating if the column names should be inferred automatically. (default: False)
    definition: pm.DatasetDefinition | None
        A dataset definition. Explicitly passed arguments take precedence over definition.
        (default: None)

    Attributes
    ----------
    frame: pl.DataFrame
        A dataframe to be transformed to a polars dataframe.
    events: pm.EventDataFrame
        A dataframe of events in the gaze signal.
    experiment : Experiment | None
        The experiment definition.
    trial_columns: list[str] | None
        The name of the trial columns in the data frame. If not None, the transformation methods
        will be applied to each trial separately.
    n_components: int | None
        The number of components in the pixel, position, velocity and acceleration columns.

    Notes
    -----
    About using the arguments ``pixel_columns``, ``position_columns``, ``velocity_columns``,
    and ``acceleration_columns``:

    By passing a list of columns as any of these arguments, these columns will be merged into a
    single column with the corresponding name , e.g. using `pixel_columns` will merge the
    respective columns into the column `pixel`.

    The supported number of component columns with the expected order are:

    * zero columns: No nested component column will be created.
    * two columns: monocular data; expected order: x-component, y-component
    * four columns: binocular data; expected order: x-component left eye, y-component left eye,
        x-component right eye, y-component right eye,
    * six columns: binocular data with additional cyclopian data; expected order: x-component
        left eye, y-component left eye, x-component right eye, y-component right eye,
        x-component cyclopian eye, y-component cyclopian eye,


    Examples
    --------
    First let's create an example `DataFrame` with three columns:
    the timestamp ``t`` and ``x`` and ``y`` for the pixel position.

    >>> df = pl.from_dict(
    ...     data={'t': [1000, 1001, 1002], 'x': [0.1, 0.2, 0.3], 'y': [0.1, 0.2, 0.3]},
    ... )
    >>> df
    shape: (3, 3)
    ┌──────┬─────┬─────┐
    │ t    ┆ x   ┆ y   │
    │ ---  ┆ --- ┆ --- │
    │ i64  ┆ f64 ┆ f64 │
    ╞══════╪═════╪═════╡
    │ 1000 ┆ 0.1 ┆ 0.1 │
    │ 1001 ┆ 0.2 ┆ 0.2 │
    │ 1002 ┆ 0.3 ┆ 0.3 │
    └──────┴─────┴─────┘

    We can now initialize our ``GazeDataFrame`` by specyfing the names of the pixel position
    columns, the timestamp column and the unit of the timestamps.

    >>> gaze = GazeDataFrame(data=df, pixel_columns=['x', 'y'], time_column='t', time_unit='ms')
    >>> gaze
    shape: (3, 2)
    ┌──────┬────────────┐
    │ time ┆ pixel      │
    │ ---  ┆ ---        │
    │ i64  ┆ list[f64]  │
    ╞══════╪════════════╡
    │ 1000 ┆ [0.1, 0.1] │
    │ 1001 ┆ [0.2, 0.2] │
    │ 1002 ┆ [0.3, 0.3] │
    └──────┴────────────┘

    In case your data has no time column available, you can pass an
    :py:class:`~pymovements.gaze.Experiment` to create a time column with the correct sampling rate
    during initialization. The time column will be represented in millisecond units.

    >>> df_no_time = df.select(pl.exclude('t'))
    >>> df_no_time
    shape: (3, 2)
    ┌─────┬─────┐
    │ x   ┆ y   │
    │ --- ┆ --- │
    │ f64 ┆ f64 │
    ╞═════╪═════╡
    │ 0.1 ┆ 0.1 │
    │ 0.2 ┆ 0.2 │
    │ 0.3 ┆ 0.3 │
    └─────┴─────┘

    >>> experiment = Experiment(1024, 768, 38, 30, 60, 'center', sampling_rate=100)
    >>> gaze = GazeDataFrame(data=df_no_time, experiment=experiment, pixel_columns=['x', 'y'])
    >>> gaze
    Experiment(screen=Screen(width_px=1024, height_px=768, width_cm=38, height_cm=30,
     distance_cm=60, origin='center'), eyetracker=EyeTracker(sampling_rate=100, left=None,
      right=None, model=None, version=None, vendor=None, mount=None))
    shape: (3, 2)
    ┌──────┬────────────┐
    │ time ┆ pixel      │
    │ ---  ┆ ---        │
    │ i64  ┆ list[f64]  │
    ╞══════╪════════════╡
    │ 0    ┆ [0.1, 0.1] │
    │ 10   ┆ [0.2, 0.2] │
    │ 20   ┆ [0.3, 0.3] │
    └──────┴────────────┘
    """

    frame: pl.DataFrame

    events: pm.EventDataFrame

    experiment: Experiment | None

    trial_columns: list[str] | None

    n_components: int | None

    def __init__(
            self,
            data: pl.DataFrame | None = None,
            experiment: Experiment | None = None,
            events: pm.EventDataFrame | None = None,
            *,
            trial_columns: str | list[str] | None = None,
            time_column: str | None = None,
            time_unit: str | None = None,
            pixel_columns: list[str] | None = None,
            position_columns: list[str] | None = None,
            velocity_columns: list[str] | None = None,
            acceleration_columns: list[str] | None = None,
            distance_column: str | None = None,
            auto_column_detect: bool = False,
            definition: pm.DatasetDefinition | None = None,
    ):
        if data is None:
            data = pl.DataFrame()
        else:
            data = data.clone()
        self.frame = data

        # Set nan values to null.
        self.frame = self.frame.fill_nan(None)

        self._init_experiment(experiment, definition)

        self._init_columns(
            trial_columns=trial_columns,
            time_column=time_column,
            time_unit=time_unit,
            pixel_columns=pixel_columns,
            position_columns=position_columns,
            velocity_columns=velocity_columns,
            acceleration_columns=acceleration_columns,
            distance_column=distance_column,
            auto_column_detect=auto_column_detect,
            definition=definition,
        )

        if events is None:
            if self.trial_columns is None:
                self.events = pm.EventDataFrame()
            else:  # Ensure that trial columns with correct dtype are present in event dataframe.
                self.events = pm.EventDataFrame(
                    data=pl.DataFrame(
                        schema={column: self.frame.schema[column] for column in self.trial_columns},
                    ),
                    trial_columns=self.trial_columns,
                )
        else:
            self.events = events.copy()

        # Remove this attribute once #893 is fixed
        self._metadata: dict[str, Any] | None = None

    def apply(
            self,
            function: str,
            **kwargs: Any,
    ) -> None:
        """Apply preprocessing method to GazeDataFrame.

        Parameters
        ----------
        function: str
            Name of the preprocessing function to apply.
        **kwargs: Any
            kwargs that will be forwarded when calling the preprocessing method.
        """
        if transforms.TransformLibrary.__contains__(function):
            self.transform(function, **kwargs)
        elif pm.events.EventDetectionLibrary.__contains__(function):
            self.detect(function, **kwargs)
        else:
            raise ValueError(f"unsupported method '{function}'")

    def split(self, by: Sequence[str]) -> list[GazeDataFrame]:
        """Split the GazeDataFrame into multiple frames based on specified column(s).

        Parameters
        ----------
        by: Sequence[str]
            Column name(s) to split the DataFrame by. If a single string is provided,
            it will be used as a single column name. If a list is provided, the DataFrame
            will be split by unique combinations of values in all specified columns.

        Returns
        -------
        list[GazeDataFrame]
            A list of new GazeDataFrame instances, each containing a partition of the
            original data with all metadata and configurations preserved.
        """
        return [
            GazeDataFrame(
                new_frame,
                experiment=self.experiment,
                trial_columns=self.trial_columns,
                time_column='time',
                distance_column='distance',
            )
            for new_frame in self.frame.partition_by(by=by)
        ]

    def transform(
            self,
            transform_method: str | Callable[..., pl.Expr],
            **kwargs: Any,
    ) -> None:
        """Apply transformation method.

        Parameters
        ----------
        transform_method: str | Callable[..., pl.Expr]
            The transformation method to be applied.
        **kwargs: Any
            Additional keyword arguments to be passed to the transformation method.
        """
        if isinstance(transform_method, str):
            transform_method = transforms.TransformLibrary.get(transform_method)

        if transform_method.__name__ == 'downsample':
            downsample_factor = kwargs.pop('factor')
            self.frame = self.frame.select(
                transforms.downsample(
                    factor=downsample_factor, **kwargs,
                ),
            )

            # sampling rate
        elif transform_method.__name__ == 'resample':
            resample_rate = kwargs.pop('resampling_rate')

            if self.trial_columns is None:
                self.frame = transforms.resample(
                    frame=self.frame,
                    resampling_rate=resample_rate,
                    n_components=self.n_components,
                    **kwargs,
                )
            else:
                # Manipulate columns to exclude trial columns
                resample_columns = kwargs.pop('columns', 'all')

                if resample_columns == 'all':
                    resample_columns = self.frame.columns
                elif isinstance(resample_columns, str):
                    resample_columns = [resample_columns]

                if resample_columns is not None:
                    resample_columns = [
                        col for col in resample_columns if col not in self.trial_columns
                    ]

                self.frame = pl.concat(
                    [
                        transforms.resample(
                            frame=df,
                            resampling_rate=resample_rate,
                            n_components=self.n_components,
                            columns=resample_columns,
                            **kwargs,
                        )
                        for group, df in
                        self.frame.group_by(self.trial_columns, maintain_order=True)
                    ],
                )

                # forward fill trial columns
                self.frame = self.frame.with_columns(
                    pl.col(self.trial_columns).fill_null(strategy='forward'),
                )

            # set new sampling rate in experiment
            if self.experiment is not None:
                self.experiment.sampling_rate = resample_rate

        else:
            method_kwargs = inspect.getfullargspec(transform_method).kwonlyargs
            if 'origin' in method_kwargs and 'origin' not in kwargs:
                self._check_experiment()
                assert self.experiment is not None
                kwargs['origin'] = self.experiment.screen.origin

            if 'screen_resolution' in method_kwargs and 'screen_resolution' not in kwargs:
                self._check_experiment()
                assert self.experiment is not None
                kwargs['screen_resolution'] = (
                    self.experiment.screen.width_px, self.experiment.screen.height_px,
                )

            if 'screen_size' in method_kwargs and 'screen_size' not in kwargs:
                self._check_experiment()
                assert self.experiment is not None
                kwargs['screen_size'] = (
                    self.experiment.screen.width_cm, self.experiment.screen.height_cm,
                )

            if 'distance' in method_kwargs and 'distance' not in kwargs:
                self._check_experiment()
                assert self.experiment is not None

                if 'distance' in self.frame.columns:
                    kwargs['distance'] = 'distance'

                    if self.experiment.screen.distance_cm:
                        warnings.warn(
                            "Both a distance column and experiment's "
                            'eye-to-screen distance are specified. '
                            'Using eye-to-screen distances from column '
                            "'distance' in the dataframe.",
                        )
                elif self.experiment.screen.distance_cm:
                    kwargs['distance'] = self.experiment.screen.distance_cm
                else:
                    raise AttributeError(
                        'Neither eye-to-screen distance is in the columns of the dataframe '
                        'nor experiment eye-to-screen distance is specified.',
                    )

            if 'sampling_rate' in method_kwargs and 'sampling_rate' not in kwargs:
                self._check_experiment()
                assert self.experiment is not None
                kwargs['sampling_rate'] = self.experiment.sampling_rate

            if 'n_components' in method_kwargs and 'n_components' not in kwargs:
                self._check_n_components()
                kwargs['n_components'] = self.n_components

            if transform_method.__name__ in {'pos2vel', 'pos2acc'}:
                if 'position' not in self.frame.columns and 'position_column' not in kwargs:
                    if 'pixel' in self.frame.columns:
                        raise pl.exceptions.ColumnNotFoundError(
                            "Neither is 'position' in the dataframe columns, "
                            'nor is a position column explicitly specified. '
                            "Since the dataframe has a 'pixel' column, consider running "
                            f'pix2deg() before {transform_method.__name__}(). If you want '
                            'to run transformations in pixel units, you can do so by using '
                            f"{transform_method.__name__}(position_column='pixel'). "
                            f'Available dataframe columns are: {self.frame.columns}',
                        )
                    raise pl.exceptions.ColumnNotFoundError(
                        "Neither is 'position' in the dataframe columns, "
                        'nor is a position column explicitly specified. '
                        'You can specify the position column via: '
                        f'{transform_method.__name__}(position_column="your_position_column"). '
                        f'Available dataframe columns are: {self.frame.columns}',
                    )

            if transform_method.__name__ in {'pix2deg'}:
                if 'pixel' not in self.frame.columns and 'pixel_column' not in kwargs:
                    raise pl.exceptions.ColumnNotFoundError(
                        "Neither is 'pixel' in the dataframe columns, "
                        'nor is a pixel column explicitly specified. '
                        'You can specify the pixel column via: '
                        f'{transform_method.__name__}(pixel_column="name_of_your_pixel_column"). '
                        f'Available dataframe columns are: {self.frame.columns}',
                    )

            if transform_method.__name__ in {'deg2pix'}:
                if (
                    'position_column' in kwargs and
                    kwargs.get('position_column') not in self.frame.columns
                ):
                    raise pl.exceptions.ColumnNotFoundError(
                        f"The specified 'position_column' ({kwargs.get('position_column')}) "
                        'is not found in the dataframe columns. '
                        'You can specify the position column via: '
                        f'{transform_method.__name__}'
                        f'(position_column="name_of_your_position_column"). '
                        f'Available dataframe columns are: {self.frame.columns}',
                    )

            if self.trial_columns is None:
                self.frame = self.frame.with_columns(transform_method(**kwargs))
            else:
                self.frame = pl.concat(
                    [
                        df.with_columns(transform_method(**kwargs))
                        for group, df in
                        self.frame.group_by(self.trial_columns, maintain_order=True)
                    ],
                )

    def clip(
            self,
            lower_bound: int | float | None,
            upper_bound: int | float | None,
            *,
            input_column: str,
            output_column: str,
            **kwargs: Any,
    ) -> None:
        """Clip gaze signal values.

        This method requires a properly initialized :py:attr:`~.GazeDataFrame.experiment` attribute.

        After success, the gaze dataframe is clipped.

        Parameters
        ----------
        lower_bound : int | float | None
            Lower bound of the clipped column.
        upper_bound : int | float | None
            Upper bound of the clipped column.
        input_column : str
            Name of the input column.
        output_column : str
            Name of the output column.
        **kwargs: Any
            Additional keyword arguments to be passed to the :func:`~transforms.clip()` method.

        Raises
        ------
        AttributeError
            If `gaze` is None or there are no gaze dataframes present in the `gaze` attribute, or
            if experiment is None.
        """
        self.transform(
            'clip',
            lower_bound=lower_bound,
            upper_bound=upper_bound,
            input_column=input_column,
            output_column=output_column,
            **kwargs,
        )

    def pix2deg(self) -> None:
        """Compute gaze positions in degrees of visual angle from pixel position coordinates.

        This method requires a properly initialized :py:attr:`~.GazeDataFrame.experiment` attribute.

        After success, the gaze dataframe is extended by the resulting dva position columns.

        Raises
        ------
        AttributeError
            If `gaze` is None or there are no gaze dataframes present in the `gaze` attribute, or
            if experiment is None.
        """
        self.transform('pix2deg')

    def deg2pix(
            self,
            pixel_origin: str = 'upper left',
            position_column: str = 'position',
            pixel_column: str = 'pixel',
    ) -> None:
        """Compute gaze positions in pixel position coordinates from degrees of visual angle.

        This method requires a properly initialized :py:attr:`~.GazeDataFrame.experiment` attribute.

        After success, the gaze dataframe is extended by the resulting dva position columns.

        Parameters
        ----------
        pixel_origin: str
            The desired location of the pixel origin. (default: 'upper left')
            Supported values: ``center``, ``upper left``.
        position_column: str
            The input position column name. (default: 'position')
        pixel_column: str
            The output pixel column name. (default: 'pixel')

        Raises
        ------
        AttributeError
            If `gaze` is None or there are no gaze dataframes present in the `gaze` attribute, or
            if experiment is None.
        """
        self.transform(
            'deg2pix',
            pixel_origin=pixel_origin,
            position_column=position_column,
            pixel_column=pixel_column,
        )

    def pos2acc(
            self,
            *,
            degree: int = 2,
            window_length: int = 7,
            padding: str | float | int | None = 'nearest',
    ) -> None:
        """Compute gaze acceleration in dva/s^2 from dva position coordinates.

        This method requires a properly initialized :py:attr:`~.GazeDataFrame.experiment` attribute.

        After success, the gaze dataframe is extended by the resulting velocity columns.

        Parameters
        ----------
        degree: int
            The degree of the polynomial to use. (default: 2)
        window_length: int
            The window size to use. (default: 7)
        padding: str | float | int | None
            The padding method to use. See ``savitzky_golay`` for details. (default: 'nearest')

        Raises
        ------
        AttributeError
            If `gaze` is None or there are no gaze dataframes present in the `gaze` attribute, or
            if experiment is None.
        """
        self.transform('pos2acc', window_length=window_length, degree=degree, padding=padding)

    def pos2vel(
            self,
            method: str = 'fivepoint',
            **kwargs: int | float | str,
    ) -> None:
        """Compute gaze velocity in dva/s from dva position coordinates.

        This method requires a properly initialized :py:attr:`~.GazeDataFrame.experiment` attribute.

        After success, the gaze dataframe is extended by the resulting velocity columns.

        Parameters
        ----------
        method: str
            Computation method. See :func:`~transforms.pos2vel()` for details, default: fivepoint.
            (default: 'fivepoint')
        **kwargs: int | float | str
            Additional keyword arguments to be passed to the :func:`~transforms.pos2vel()` method.

        Raises
        ------
        AttributeError
            If `gaze` is None or there are no gaze dataframes present in the `gaze` attribute, or
            if experiment is None.
        """
        self.transform('pos2vel', method=method, **kwargs)

    def resample(
            self,
            resampling_rate: float,
            columns: str | list[str] = 'all',
            fill_null_strategy: str = 'interpolate_linear',
    ) -> None:
        """Resample a DataFrame to a new sampling rate by timestamps in time column.

        The DataFrame is resampled by upsampling or downsampling the data to the new sampling rate.
        Can also be used to achieve a constant sampling rate for inconsistent data.

        Parameters
        ----------
        resampling_rate: float
            The new sampling rate.
        columns: str | list[str]
            The columns to apply the fill null strategy. Specify a single column name or a list of
            column names. If 'all' is specified, the fill null strategy is applied to all columns.
            (default: 'all')
        fill_null_strategy: str
            The strategy to fill null values of the resampled DataFrame. Supported strategies
            are: 'forward', 'backward', 'interpolate_linear', 'interpolate_nearest'.
            (default: 'interpolate_linear')

        Examples
        --------
        Lets create an example GazeDataFrame of 1000Hz with a time column and a position column.
        Please note that time is always stored in milliseconds in the GazeDataFrame.
        >>> df = pl.DataFrame({
        ...     'time': [0, 1, 2, 3, 4],
        ...     'x': [1, 2, 3, 4, 5],
        ...     'y': [1, 2, 3, 4, 5],
        ... })
        >>> gaze = GazeDataFrame(data=df, time_column='time', pixel_columns=['x', 'y'])
        >>> gaze.frame
        shape: (5, 2)
        ┌──────┬───────────┐
        │ time ┆ pixel     │
        │ ---  ┆ ---       │
        │ i64  ┆ list[i64] │
        ╞══════╪═══════════╡
        │ 0    ┆ [1, 1]    │
        │ 1    ┆ [2, 2]    │
        │ 2    ┆ [3, 3]    │
        │ 3    ┆ [4, 4]    │
        │ 4    ┆ [5, 5]    │
        └──────┴───────────┘

        We can now upsample the GazeDataFrame to 2000Hz with interpolating the values in
        the pixel column.
        >>> gaze.resample(
        ...     resampling_rate=2000,
        ...     fill_null_strategy='interpolate_linear',
        ...     columns=['pixel'],
        ... )
        >>> gaze.frame
        shape: (9, 2)
        ┌──────┬────────────┐
        │ time ┆ pixel      │
        │ ---  ┆ ---        │
        │ f64  ┆ list[f64]  │
        ╞══════╪════════════╡
        │ 0.0  ┆ [1.0, 1.0] │
        │ 0.5  ┆ [1.5, 1.5] │
        │ 1.0  ┆ [2.0, 2.0] │
        │ 1.5  ┆ [2.5, 2.5] │
        │ 2.0  ┆ [3.0, 3.0] │
        │ 2.5  ┆ [3.5, 3.5] │
        │ 3.0  ┆ [4.0, 4.0] │
        │ 3.5  ┆ [4.5, 4.5] │
        │ 4.0  ┆ [5.0, 5.0] │
        └──────┴────────────┘

        Downsample the GazeDataFrame to 500Hz results in the following DataFrame.
        >>> gaze.resample(resampling_rate=500)
        >>> gaze.frame
        shape: (3, 2)
        ┌──────┬────────────┐
        │ time ┆ pixel      │
        │ ---  ┆ ---        │
        │ i64  ┆ list[f64]  │
        ╞══════╪════════════╡
        │ 0    ┆ [1.0, 1.0] │
        │ 2    ┆ [3.0, 3.0] │
        │ 4    ┆ [5.0, 5.0] │
        └──────┴────────────┘
        """
        self.transform(
            'resample',
            resampling_rate=resampling_rate,
            columns=columns,
            fill_null_strategy=fill_null_strategy,
        )

    def smooth(
            self,
            method: str = 'savitzky_golay',
            window_length: int = 7,
            degree: int = 2,
            column: str = 'position',
            padding: str | float | int | None = 'nearest',
            **kwargs: int | float | str,
    ) -> None:
        """Smooth data in a column.

        Parameters
        ----------
        method: str
            The method to use for smoothing. Choose from ``savitzky_golay``, ``moving_average``,
            ``exponential_moving_average``. See :func:`~transforms.smooth()` for details.
            (default: 'savitzky_golay')
        window_length: int
            For ``moving_average`` this is the window size to calculate the mean of the subsequent
            samples. For ``savitzky_golay`` this is the window size to use for the polynomial fit.
            For ``exponential_moving_average`` this is the span parameter. (default: 7)
        degree: int
            The degree of the polynomial to use. This has only an effect if using
            ``savitzky_golay`` as smoothing method. `degree` must be less than `window_length`.
            (default: 2)
        column: str
            The input column name to which the smoothing is applied. (default: 'position')
        padding: str | float | int | None
            Must be either ``None``, a scalar or one of the strings
            ``mirror``, ``nearest`` or ``wrap``.
            This determines the type of extension to use for the padded signal to
            which the filter is applied.
            When passing ``None``, no extension padding is used.
            When passing a scalar value, data will be padded using the passed value.
            See :func:`~transforms.smooth()` for details on the padding methods.
            (default: 'nearest')
        **kwargs: int | float | str
            Additional keyword arguments to be passed to the :func:`~transforms.smooth()` method.
        """
        self.transform(
            'smooth',
            column=column,
            method=method,
            degree=degree,
            window_length=window_length,
            padding=padding,
            **kwargs,
        )

    def detect(
            self,
            method: Callable[..., pm.EventDataFrame] | str,
            *,
            eye: str = 'auto',
            clear: bool = False,
            **kwargs: Any,
    ) -> None:
        """Detect events by applying a specific event detection method.

        Parameters
        ----------
        method: Callable[..., pm.EventDataFrame] | str
            The event detection method to be applied.
        eye: str
            Select which eye to choose. Valid options are ``auto``, ``left``, ``right`` or ``None``.
            If ``auto`` is passed, eye is inferred in the order ``['right', 'left', 'eye']`` from
            the available :py:attr:`~.Dataset.gaze` dataframe columns. (default: 'auto')
        clear: bool
            If ``True``, event DataFrame will be overwritten with new DataFrame instead of being
            merged into the existing one. (default: False)
        **kwargs: Any
            Additional keyword arguments to be passed to the event detection method.
        """
        if self.events is None or clear:
            if self.trial_columns is None:
                self.events = pm.EventDataFrame()
            else:  # Ensure that trial columns with correct dtype are present in event dataframe.
                self.events = pm.EventDataFrame(
                    data=pl.DataFrame(
                        schema={column: self.frame.schema[column] for column in self.trial_columns},
                    ),
                    trial_columns=self.trial_columns,
                )

        if isinstance(method, str):
            method = pm.events.EventDetectionLibrary.get(method)

        if self.n_components is not None:
            eye_components = self._infer_eye_components(eye)
        else:
            eye_components = None

        if self.trial_columns is None:
            method_kwargs = self._fill_event_detection_kwargs(
                method,
                gaze=self.frame,
                events=self.events,
                eye_components=eye_components,
                **kwargs,
            )

            new_events = method(**method_kwargs)

            self.events.frame = pl.concat(
                [self.events.frame, new_events.frame],
                how='diagonal',
            )
        else:
            grouped_frames = self.frame.partition_by(
                self.trial_columns, maintain_order=True, include_key=True, as_dict=True,
            )

            missing_trial_columns = [
                trial_column for trial_column in self.trial_columns
                if trial_column not in self.events.frame.columns
            ]
            if missing_trial_columns:
                raise pl.exceptions.ColumnNotFoundError(
                    f'trial columns {missing_trial_columns} missing from events, '
                    f'available columns: {self.events.frame.columns}',
                )

            new_events_grouped: list[pl.DataFrame] = []

            for group_identifier, group_gaze in grouped_frames.items():
                # Create filter expression for selecting respective group rows.
                if len(self.trial_columns) == 1:
                    group_filter_expression = pl.col(self.trial_columns[0]) == group_identifier[0]
                else:
                    group_filter_expression = pl.col(self.trial_columns[0]) == group_identifier[0]
                    for name, value in zip(self.trial_columns[1:], group_identifier[1:]):
                        group_filter_expression = group_filter_expression & (pl.col(name) == value)

                # Select group events
                group_events = pm.EventDataFrame(self.events.frame.filter(group_filter_expression))

                method_kwargs = self._fill_event_detection_kwargs(
                    method,
                    gaze=group_gaze,
                    events=group_events,
                    eye_components=eye_components,
                    **kwargs,
                )

                new_events = method(**method_kwargs)
                # add group identifiers as new columns
                new_events.add_trial_column(self.trial_columns, group_identifier)

                new_events_grouped.append(new_events.frame)

            self.events.frame = pl.concat(
                [self.events.frame, *new_events_grouped],
                how='diagonal',
            )

    def compute_event_properties(
            self,
            event_properties: str | tuple[str, dict[str, Any]]
            | list[str | tuple[str, dict[str, Any]]],
            name: str | None = None,
    ) -> None:
        """Calculate event properties for given events.

        The calculated event properties are added as columns to
        :py:attr:`~pymovements.gaze.GazeDataFrame.events`.

        Parameters
        ----------
        event_properties: str | tuple[str, dict[str, Any]] | list[str | tuple[str, dict[str, Any]]]
            The event properties to compute.
        name: str | None
            Process only events that match the name. (default: None)

        Raises
        ------
        InvalidProperty
            If ``property_name`` is not a valid property. See
            :py:mod:`pymovements.events.event_properties` for an overview of supported properties.
        RuntimeError
            If specified event name ``name`` is missing from ``events``.
        ValueError
            If the computed property already exists as a column in ``events``.
        """
        if len(self.events) == 0:
            warnings.warn(
                'No events available to compute event properties. '
                'Did you forget to use detect()?',
            )

        identifiers = self.trial_columns if self.trial_columns is not None else []
        processor = EventGazeProcessor(event_properties)

        event_property_names = [property[0] for property in processor.event_properties]
        existing_columns = set(self.events.columns) & set(event_property_names)
        if existing_columns:
            raise ValueError(
                f"The following event properties already exist and cannot be recomputed: "
                f"{existing_columns}. Please remove them first.",
            )

        new_properties = processor.process(
            self.events, self, identifiers=identifiers, name=name,
        )
        join_on = identifiers + ['name', 'onset', 'offset']
        self.events.add_event_properties(new_properties, join_on=join_on)

    def measure_samples(
            self,
            method: str | Callable[..., pl.Expr],
            **kwargs: Any,
    ) -> pl.DataFrame:
        """Calculate eye movement measure for gaze data samples.

        If :py:class:``GazeDataFrame`` has :py:attr:``trial_columns``, measures will be grouped by
        trials.

        Parameters
        ----------
        method: str | Callable[..., pl.Expr]
            Measure to be calculated.
        **kwargs: Any
            Keyword arguments to be passed to the respective measure function.

        Returns
        -------
        pl.DataFrame
            Measure results.

        Examples
        --------
        Let's initialize an example GazeDataFrame first:
        >>> gaze = pm.gaze.from_numpy(
        ...     distance=np.concatenate([np.zeros(40), np.full(10, np.nan), np.ones(50)]),
        ... )

        You can calculate measures, for example the null ratio like this:
        >>> gaze.measure_samples('null_ratio', column='distance')
        shape: (1, 1)
        ┌────────────┐
        │ null_ratio │
        │ ---        │
        │ f64        │
        ╞════════════╡
        │ 0.1        │
        └────────────┘
        """
        if isinstance(method, str):
            method = pm.measure.SampleMeasureLibrary.get(method)

        if 'column_dtype' in inspect.getfullargspec(method).args:
            kwargs['column_dtype'] = self.frame[kwargs['column']].dtype

        if self.trial_columns is None:
            return self.frame.select(method(**kwargs))

        # Group measure values by trial columns.
        return pl.concat(
            [
                df.select(
                    [  # add trial columns first, then add column for measure.
                        pl.lit(value).cast(self.frame.schema[name]).alias(name)
                        for name, value in zip(self.trial_columns, trial_values)
                    ] + [method(**kwargs)],
                )
                for trial_values, df in
                self.frame.group_by(self.trial_columns, maintain_order=True)
            ],
        )

    @property
    def schema(self) -> pl.type_aliases.SchemaDict:
        """Schema of event dataframe."""
        return self.frame.schema

    @property
    def columns(self) -> list[str]:
        """List of column names."""
        return self.frame.columns

    def map_to_aois(
            self,
            aoi_dataframe: TextStimulus,
            *,
            eye: str = 'auto',
            gaze_type: str = 'pixel',
    ) -> None:
        """Map gaze data to aois.

        We map each gaze point to an aoi, considering the boundary still part of the
        area of interest.

        Parameters
        ----------
        aoi_dataframe: TextStimulus
            Area of interest dataframe.
        eye: str
            String specificer for inferring eye components. Supported values are: auto, mono, left
            right, cyclops. Default: auto.
        gaze_type: str
            String specificer for whether to use position or pixel coordinates for
            mapping. Default: pixel.
        """
        component_suffixes = ['x', 'y', 'xl', 'yl', 'xr', 'yr', 'xa', 'ya']
        self.unnest()

        pix_column_canditates = ['pixel_' + suffix for suffix in component_suffixes]
        pixel_columns = [c for c in pix_column_canditates if c in self.frame.columns]
        pos_column_canditates = ['position_' + suffix for suffix in component_suffixes]
        position_columns = [
            c
            for c in pos_column_canditates
            if c in self.frame.columns
        ]

        if gaze_type == 'pixel':
            if eye == 'left':
                x_eye = [col for col in pixel_columns if col.endswith('xl')][0]
                y_eye = [col for col in pixel_columns if col.endswith('yl')][0]
            elif eye == 'right':
                x_eye = [col for col in pixel_columns if col.endswith('xr')][0]
                y_eye = [col for col in pixel_columns if col.endswith('yr')][0]
            elif eye == 'auto':
                x_eye = [col for col in pixel_columns if col.endswith('xr')][0]
                y_eye = [col for col in pixel_columns if col.endswith('yr')][0]
            else:
                x_eye = [col for col in pixel_columns if col.endswith('xr')][0]
                y_eye = [col for col in pixel_columns if col.endswith('yr')][0]
        elif gaze_type == 'position':
            if eye == 'left':
                x_eye = [col for col in position_columns if col.endswith('xl')][0]
                y_eye = [col for col in position_columns if col.endswith('yl')][0]
            elif eye == 'right':
                x_eye = [col for col in position_columns if col.endswith('xr')][0]
                y_eye = [col for col in position_columns if col.endswith('yr')][0]
            elif eye == 'auto':
                x_eye = [col for col in position_columns if col.endswith('xr')][0]
                y_eye = [col for col in position_columns if col.endswith('yr')][0]
            else:
                x_eye = [col for col in position_columns if col.endswith('xr')][0]
                y_eye = [col for col in position_columns if col.endswith('yr')][0]
        else:
            raise ValueError('neither position nor pixel in gaze dataframe, one needed for mapping')

        aois = [
<<<<<<< HEAD
            aoi_dataframe.get_aoi(row, x_eye, y_eye)
=======
            aoi_dataframe.get_aoi(row=row, x_eye=x_eye, y_eye=y_eye)
>>>>>>> 362c4f85
            for row in tqdm(self.frame.iter_rows(named=True))
        ]
        aoi_df = pl.concat(aois)
        self.frame = pl.concat([self.frame, aoi_df], how='horizontal')

    def nest(
            self,
            input_columns: list[str],
            output_column: str,
    ) -> None:
        """Nest component columns into a single tuple column.

        Input component columns will be dropped.

        Parameters
        ----------
        input_columns: list[str]
            Names of input columns to be merged into a single tuple column.
        output_column: str
            Name of the resulting tuple column.
        """
        self._check_component_columns(**{output_column: input_columns})

        self.frame = self.frame.with_columns(
            pl.concat_list([pl.col(component) for component in input_columns])
            .alias(output_column),
        ).drop(input_columns)

    def unnest(
            self,
            input_columns: list[str] | str | None = None,
            output_suffixes: list[str] | None = None,
            *,
            output_columns: list[str] | None = None,
    ) -> None:
        """Explode a column of type ``pl.List`` into one column for each list component.

        The input column will be dropped.

        Parameters
        ----------
        input_columns: list[str] | str | None
            Name(s) of input column(s) to be unnested into several component columns.
            If None all list columns 'pixel', 'position', 'velocity' and
            'acceleration' will be unnested if existing. (default: None)
        output_suffixes: list[str] | None
            Suffixes to append to the column names. (default: None)
        output_columns: list[str] | None
            Name of the resulting tuple columns. (default: None)

        Raises
        ------
        ValueError
            If both output_columns and output_suffixes are specified.
            If number of output columns / suffixes does not match number of components.
            If output columns / suffixes are not unique.
            If no columns to unnest exist and none are specified.
            If output columns are specified and more than one input column is specified.
        AttributeError
            If number of components is not 2, 4 or 6.
        Warning
            If no columns to unnest exist and none are specified.
        """
        if input_columns is None:
            cols = ['pixel', 'position', 'velocity', 'acceleration']
            input_columns = [col for col in cols if col in self.frame.columns]

            if len(input_columns) == 0:
                raise Warning(
                    'No columns to unnest. '
                    'Please specify columns to unnest via the "input_columns" argument.',
                )

        if isinstance(input_columns, str):
            input_columns = [input_columns]

        # no support for custom output columns if more than one input column will be unnested
        if output_columns is not None and not len(input_columns) == 1:
            raise ValueError(
                'You cannot specify output columns if you want to unnest more than '
                'one input column. Please specify output suffixes or use a single '
                'input column instead.',
            )

        check_is_mutual_exclusive(
            output_columns=output_columns,
            output_suffixes=output_suffixes,
        )

        self._check_n_components()
        assert self.n_components in {2, 4, 6}

        col_names = [output_columns] if output_columns is not None else []

        if output_columns is None and output_suffixes is None:
            if self.n_components == 2:
                output_suffixes = ['_x', '_y']
            elif self.n_components == 4:
                output_suffixes = ['_xl', '_yl', '_xr', '_yr']
            else:  # This must be 6 as we already have checked our n_components.
                output_suffixes = ['_xl', '_yl', '_xr', '_yr', '_xa', '_ya']

        if output_suffixes:
            col_names = [
                [f'{input_col}{suffix}' for suffix in output_suffixes]
                for input_col in input_columns
            ]

        if len([
            name for name_list in col_names for name in name_list
        ]) != self.n_components * len(input_columns):
            raise ValueError(
                f'Number of output columns / suffixes ({len(col_names[0])}) '
                f'must match number of components ({self.n_components})',
            )

        if len({name for name_list in col_names for name in name_list}) != len(
                [name for name_list in col_names for name in name_list],
        ):
            raise ValueError('Output columns / suffixes must be unique')

        for input_col, column_names in zip(input_columns, col_names):
            self.frame = self.frame.with_columns(
                [
                    pl.col(input_col).list.get(component_id).alias(names)
                    for component_id, names in enumerate(column_names)
                ],
            ).drop(input_col)

    def clone(self) -> GazeDataFrame:
        """Return a copy of the GazeDataFrame.

        Returns
        -------
        GazeDataFrame
            A copy of the GazeDataFrame.
        """
        gaze = GazeDataFrame(
            data=self.frame.clone(),
            experiment=deepcopy(self.experiment),
        )
        gaze.n_components = self.n_components
        return gaze

    def _check_experiment(self) -> None:
        """Check if experiment attribute has been set.

        Raises
        ------
        AttributeError
            If experiment is None.
        """
        if self.experiment is None:
            raise AttributeError('experiment must not be None for this method to work')

    def _check_n_components(self) -> None:
        """Check that n_components is either 2, 4 or 6.

        Raises
        ------
        AttributeError
            If n_components is not 2, 4 or 6.
        """
        if self.n_components not in {2, 4, 6}:
            raise AttributeError(
                f'n_components must be either 2, 4 or 6 but is {self.n_components}',
            )

    def _check_component_columns(self, **kwargs: list[str]) -> None:
        """Check if component columns are in valid format.

        Parameters
        ----------
        **kwargs: list[str]
            Keyword arguments of component columns.
        """
        for component_type, columns in kwargs.items():
            if not isinstance(columns, list):
                raise TypeError(
                    f'{component_type} must be of type list, '
                    f'but is of type {type(columns).__name__}',
                )

            for column in columns:
                if not isinstance(column, str):
                    raise TypeError(
                        f'all elements in {component_type} must be of type str, '
                        f'but one of the elements is of type {type(column).__name__}',
                    )

            if len(columns) not in [2, 4, 6]:
                raise ValueError(
                    f'{component_type} must contain either 2, 4 or 6 columns, '
                    f'but has {len(columns)}',
                )

            for column in columns:
                if column not in self.frame.columns:
                    raise pl.exceptions.ColumnNotFoundError(
                        f'column {column} from {component_type} is not available in dataframe',
                    )

            if len(set(self.frame[columns].dtypes)) != 1:
                types_list = sorted([str(t) for t in set(self.frame[columns].dtypes)])
                raise ValueError(
                    f'all columns in {component_type} must be of same type, '
                    f'but types are {types_list}',
                )

    def _infer_n_components(self, column_specifiers: list[list[str]]) -> int | None:
        """Infer number of components from DataFrame.

        Method checks nested columns `pixel`, `position`, `velocity` and `acceleration` for number
        of components by getting their list lenghts, which must be equal for all else a ValueError
        is raised. Additionally, a list of list of column specifiers is checked for consistency.

        Parameters
        ----------
        column_specifiers: list[list[str]]
            List of list of column specifiers.

        Returns
        -------
        int | None
            Number of components

        Raises
        ------
        ValueError
            If number of components is not equal for all considered columns and rows.
        """
        all_considered_columns = ['pixel', 'position', 'velocity', 'acceleration']
        considered_columns = [
            column for column in all_considered_columns if column in self.frame.columns
        ]

        list_lengths = {
            list_length
            for column in considered_columns
            for list_length in self.frame.get_column(column).list.len().unique().to_list()
        }

        for column_specifier_list in column_specifiers:
            list_lengths.add(len(column_specifier_list))

        if len(list_lengths) > 1:
            raise ValueError(f'inconsistent number of components inferred: {list_lengths}')

        if len(list_lengths) == 0:
            return None

        return next(iter(list_lengths))

    def _infer_eye_components(self, eye: str) -> tuple[int, int]:
        """Infer eye components from eye string.

        Parameters
        ----------
        eye: str
            String specificer for inferring eye components. Supported values are: auto, mono, left
            right, cyclops. Default: auto.

        Returns
        -------
        tuple[int, int]
            Tuple of eye component indices.
        """
        self._check_n_components()

        if eye == 'auto':
            # Order of inference: cyclops, right, left.
            if self.n_components == 6:
                eye_components = 4, 5
            elif self.n_components == 4:
                eye_components = 2, 3
            else:  # We already checked number of components, must be 2.
                eye_components = 0, 1
        elif eye == 'left':
            if isinstance(self.n_components, int) and self.n_components < 4:
                # Left only makes sense if there are at least two eyes.
                raise AttributeError(
                    'left eye is only supported for data with at least 4 components',
                )
            eye_components = 0, 1
        elif eye == 'right':
            if isinstance(self.n_components, int) and self.n_components < 4:
                # Right only makes sense if there are at least two eyes.
                raise AttributeError(
                    'right eye is only supported for data with at least 4 components',
                )
            eye_components = 2, 3
        elif eye == 'cyclops':
            if isinstance(self.n_components, int) and self.n_components < 6:
                raise AttributeError(
                    'cyclops eye is only supported for data with at least 6 components',
                )
            eye_components = 4, 5
        else:
            raise ValueError(
                f"unknown eye '{eye}'. Supported values are: ['auto', 'left', 'right', 'cyclops']",
            )

        return eye_components

    def _fill_event_detection_kwargs(
            self,
            method: Callable[..., pm.EventDataFrame],
            gaze: pl.DataFrame,
            events: pm.EventDataFrame,
            eye_components: tuple[int, int] | None,
            **kwargs: Any,
    ) -> dict[str, Any]:
        """Fill event detection method kwargs with gaze attributes.

        Parameters
        ----------
        method: Callable[..., pm.EventDataFrame]
            The method for which the keyword argument dictionary will be filled.
        gaze: pl.DataFrame
            The gaze dataframe to be used for filling event detection keyword arguments.
        events: pm.EventDataFrame
            The event dataframe to be used for filling event detection keyword arguments.
        eye_components: tuple[int, int] | None
            The eye components to be used for filling event detection keyword arguments.
        **kwargs: Any
            The source keyword arguments passed to the `GazeDataFrame.detect()` method.

        Returns
        -------
        dict[str, Any]
            The filled keyword argument dictionary.
        """
        # Automatically infer eye to use for event detection.
        method_args = inspect.getfullargspec(method).args

        if 'positions' in method_args:
            if 'position' not in gaze.columns:
                raise pl.exceptions.ColumnNotFoundError(
                    f'Column \'position\' not found.'
                    f' Available columns are: {gaze.columns}',
                )

            if eye_components is None:
                raise ValueError(
                    'eye_components must not be None if passing position to event detection',
                )

            kwargs['positions'] = np.vstack(
                [
                    gaze.get_column('position').list.get(eye_component)
                    for eye_component in eye_components
                ],
            ).transpose()

        if 'velocities' in method_args:
            if 'velocity' not in gaze.columns:
                raise pl.exceptions.ColumnNotFoundError(
                    f'Column \'velocity\' not found.'
                    f' Available columns are: {gaze.columns}',
                )

            if eye_components is None:
                raise ValueError(
                    'eye_components must not be None if passing velocity to event detection',
                )

            kwargs['velocities'] = np.vstack(
                [
                    gaze.get_column('velocity').list.get(eye_component)
                    for eye_component in eye_components
                ],
            ).transpose()

        if 'events' in method_args:
            kwargs['events'] = events

        if 'timesteps' in method_args and 'time' in gaze.columns:
            kwargs['timesteps'] = gaze.get_column('time').to_numpy()

        return kwargs

    def _init_columns(
            self,
            trial_columns: str | list[str] | None = None,
            time_column: str | None = None,
            time_unit: str | None = None,
            pixel_columns: list[str] | None = None,
            position_columns: list[str] | None = None,
            velocity_columns: list[str] | None = None,
            acceleration_columns: list[str] | None = None,
            distance_column: str | None = None,
            auto_column_detect: bool = False,
            definition: pm.DatasetDefinition | None = None,
    ) -> None:
        """Initialize dataframe columns."""
        # Explicit arguments take precedence over definition.
        if definition:
            if trial_columns is None:
                trial_columns = definition.trial_columns

            if time_column is None:
                time_column = definition.time_column

            if time_unit is None:
                time_unit = definition.time_unit

            if pixel_columns is None:
                pixel_columns = definition.pixel_columns

            if position_columns is None:
                position_columns = definition.position_columns

            if velocity_columns is None:
                velocity_columns = definition.velocity_columns

            if acceleration_columns is None:
                acceleration_columns = definition.acceleration_columns

            if distance_column is None:
                distance_column = definition.distance_column

        # Initialize trial_columns.
        trial_columns = [trial_columns] if isinstance(trial_columns, str) else trial_columns
        if trial_columns is not None and len(trial_columns) == 0:
            trial_columns = None
        _check_trial_columns(trial_columns, self.frame)
        self.trial_columns = trial_columns

        # Initialize time column.
        self._init_time_column(time_column, time_unit)

        # Rename distance column if necessary.
        if distance_column is not None and distance_column != 'distance':
            self.frame = self.frame.rename({distance_column: 'distance'})

        # Autodetect column names.
        component_suffixes = ['x', 'y', 'xl', 'yl', 'xr', 'yr', 'xa', 'ya']

        if auto_column_detect and pixel_columns is None:
            column_canditates = ['pixel_' + suffix for suffix in component_suffixes]
            pixel_columns = [c for c in column_canditates if c in self.frame.columns]

        if auto_column_detect and position_columns is None:
            column_canditates = ['position_' + suffix for suffix in component_suffixes]
            position_columns = [c for c in column_canditates if c in self.frame.columns]

        if auto_column_detect and velocity_columns is None:
            column_canditates = ['velocity_' + suffix for suffix in component_suffixes]
            velocity_columns = [c for c in column_canditates if c in self.frame.columns]

        if auto_column_detect and acceleration_columns is None:
            column_canditates = ['acceleration_' + suffix for suffix in component_suffixes]
            acceleration_columns = [c for c in column_canditates if c in self.frame.columns]

        # List of passed not-None column specifier lists.
        # The list will be used for inferring n_components.
        column_specifiers: list[list[str]] = []

        # Nest multi-component columns.
        if pixel_columns:
            self._check_component_columns(pixel_columns=pixel_columns)
            self.nest(pixel_columns, output_column='pixel')
            column_specifiers.append(pixel_columns)

        if position_columns:
            self._check_component_columns(position_columns=position_columns)
            self.nest(position_columns, output_column='position')
            column_specifiers.append(position_columns)

        if velocity_columns:
            self._check_component_columns(velocity_columns=velocity_columns)
            self.nest(velocity_columns, output_column='velocity')
            column_specifiers.append(velocity_columns)

        if acceleration_columns:
            self._check_component_columns(acceleration_columns=acceleration_columns)
            self.nest(acceleration_columns, output_column='acceleration')
            column_specifiers.append(acceleration_columns)

        self.n_components = self._infer_n_components(column_specifiers)

    def _init_time_column(
            self,
            time_column: str | None = None,
            time_unit: str | None = None,
    ) -> None:
        """Initialize time column."""
        # If no time column exists, create a new one starting with zero and set time unit to steps.
        if time_column is None and 'time' not in self.frame.columns:
            # In case we have an experiment with sampling rate given, we create a time
            if self.experiment is not None and self.experiment.sampling_rate is not None:
                self.frame = self.frame.with_columns(
                    time=pl.arange(0, len(self.frame)),
                )

                time_column = 'time'
                time_unit = 'step'

        # If no time_unit specified, assume milliseconds.
        if time_unit is None:
            time_unit = 'ms'

        # Rename time_column to 'time'.
        if time_column is not None and time_column != 'time':
            self.frame = self.frame.rename({time_column: 'time'})

        # Convert time column to milliseconds.
        if 'time' in self.frame.columns:
            self._convert_time_units(time_unit)

    def _convert_time_units(self, time_unit: str | None) -> None:
        """Convert the time column to milliseconds based on the specified time unit."""
        if time_unit == 's':
            self.frame = self.frame.with_columns(pl.col('time').mul(1000))

        elif time_unit == 'step':
            if self.experiment is not None:
                self.frame = self.frame.with_columns(
                    pl.col('time').mul(1000).truediv(self.experiment.sampling_rate),
                )
            else:
                raise ValueError(
                    "experiment with sampling rate must be specified if time_unit is 'step'",
                )

        elif time_unit != 'ms':
            raise ValueError(
                f"unsupported time unit '{time_unit}'. "
                "Supported units are 's' for seconds, 'ms' for milliseconds and "
                "'step' for steps.",
            )

        # Convert to int if possible.
        if self.frame.schema['time'] == pl.Float64:
            all_decimals = self.frame.select(
                pl.col('time').round().eq(pl.col('time')).all(),
            ).item()

            if all_decimals:
                self.frame = self.frame.with_columns(
                    pl.col('time').cast(pl.Int64),
                )

    def _init_experiment(
            self, experiment: Experiment | None, definition: pm.DatasetDefinition | None,
    ) -> None:
        """Explicitly passed experiment takes precedence over definition."""
        if definition is not None and experiment is None:
            self.experiment = definition.experiment
        else:
            self.experiment = experiment

    def __str__(self) -> str:
        """Return string representation of GazeDataFrame."""
        if self.experiment is None:
            return self.frame.__str__()

        return self.experiment.__str__() + '\n' + self.frame.__str__()

    def __repr__(self) -> str:
        """Return string representation of GazeDataFrame."""
        return self.__str__()


def _check_trial_columns(trial_columns: list[str] | None, data: pl.DataFrame) -> None:
    """Check trial_columns for integrity.

    Parameters
    ----------
    trial_columns: list[str] | None
        The name of the trial columns in the input data frame.
    data: pl.DataFrame
        The dataframe which holds the columns.
    """
    if trial_columns:
        # Make sure there are no duplicates in trial_columns, else polars raises DuplicateError.
        if len(set(trial_columns)) != len(trial_columns):
            seen = set()
            dupes = []
            for column in trial_columns:
                if column in seen:
                    dupes.append(column)
                else:
                    seen.add(column)

            raise ValueError(f'duplicates in trial_columns: {", ".join(dupes)}')

        # Make sure all trial_columns exist in data.
        if len(set(trial_columns).intersection(data.columns)) != len(trial_columns):
            missing = set(trial_columns) - set(data.columns)
            raise KeyError(f'trial_columns missing in data: {", ".join(missing)}')<|MERGE_RESOLUTION|>--- conflicted
+++ resolved
@@ -33,16 +33,11 @@
 
 import pymovements as pm  # pylint: disable=cyclic-import
 from pymovements._utils._checks import check_is_mutual_exclusive
-<<<<<<< HEAD
-from pymovements.gaze import transforms
-from pymovements.gaze.experiment import Experiment
-from pymovements.stimulus.text import TextStimulus
-=======
 from pymovements._utils._html import repr_html
 from pymovements.events.processing import EventGazeProcessor
 from pymovements.gaze import transforms
 from pymovements.gaze.experiment import Experiment
->>>>>>> 362c4f85
+from pymovements.stimulus.text import TextStimulus
 
 
 @repr_html(['frame', 'events', 'trial_columns', 'experiment'])
@@ -1088,11 +1083,7 @@
             raise ValueError('neither position nor pixel in gaze dataframe, one needed for mapping')
 
         aois = [
-<<<<<<< HEAD
-            aoi_dataframe.get_aoi(row, x_eye, y_eye)
-=======
             aoi_dataframe.get_aoi(row=row, x_eye=x_eye, y_eye=y_eye)
->>>>>>> 362c4f85
             for row in tqdm(self.frame.iter_rows(named=True))
         ]
         aoi_df = pl.concat(aois)
