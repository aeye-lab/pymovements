--- conflicted
+++ resolved
@@ -911,11 +911,8 @@
             :py:mod:`pymovements.events.event_properties` for an overview of supported properties.
         RuntimeError
             If specified event name ``name`` is missing from ``events``.
-<<<<<<< HEAD
-=======
         ValueError
             If the computed property already exists as a column in ``events``.
->>>>>>> d94b0714
         """
         if len(self.events) == 0:
             warnings.warn(
@@ -925,8 +922,6 @@
 
         identifiers = self.trial_columns if self.trial_columns is not None else []
         processor = EventGazeProcessor(event_properties)
-<<<<<<< HEAD
-=======
 
         event_property_names = [property[0] for property in processor.event_properties]
         existing_columns = set(self.events.columns) & set(event_property_names)
@@ -936,7 +931,6 @@
                 f"{existing_columns}. Please remove them first.",
             )
 
->>>>>>> d94b0714
         new_properties = processor.process(
             self.events, self, identifiers=identifiers, name=name,
         )
