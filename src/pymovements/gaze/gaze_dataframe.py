# Copyright (c) 2023-2025 The pymovements Project Authors
#
# Permission is hereby granted, free of charge, to any person obtaining a copy
# of this software and associated documentation files (the "Software"), to deal
# in the Software without restriction, including without limitation the rights
# to use, copy, modify, merge, publish, distribute, sublicense, and/or sell
# copies of the Software, and to permit persons to whom the Software is
# furnished to do so, subject to the following conditions:
#
# The above copyright notice and this permission notice shall be included in all
# copies or substantial portions of the Software.
#
# THE SOFTWARE IS PROVIDED "AS IS", WITHOUT WARRANTY OF ANY KIND, EXPRESS OR
# IMPLIED, INCLUDING BUT NOT LIMITED TO THE WARRANTIES OF MERCHANTABILITY,
# FITNESS FOR A PARTICULAR PURPOSE AND NONINFRINGEMENT. IN NO EVENT SHALL THE
# AUTHORS OR COPYRIGHT HOLDERS BE LIABLE FOR ANY CLAIM, DAMAGES OR OTHER
# LIABILITY, WHETHER IN AN ACTION OF CONTRACT, TORT OR OTHERWISE, ARISING FROM,
# OUT OF OR IN CONNECTION WITH THE SOFTWARE OR THE USE OR OTHER DEALINGS IN THE
# SOFTWARE.
"""Module for the GazeDataFrame."""
from __future__ import annotations

import inspect
import warnings
from collections.abc import Callable
from collections.abc import Sequence
from copy import deepcopy
from typing import Any

import numpy as np
import polars as pl
from tqdm import tqdm

import pymovements as pm  # pylint: disable=cyclic-import
from pymovements.gaze import transforms
from pymovements.gaze.experiment import Experiment
from pymovements.utils.aois import get_aoi
from pymovements.utils.checks import check_is_mutual_exclusive


class GazeDataFrame:
    """A DataFrame for gaze time series data.

    Each row is a sample at a specific timestep.
    Each column is a channel in the gaze time series.

    Parameters
    ----------
    data: pl.DataFrame | None
        A dataframe to be transformed to a polars dataframe. (default: None)
    experiment : Experiment | None
        The experiment definition. (default: None)
    events: pm.EventDataFrame | None
        A dataframe of events in the gaze signal. (default: None)
    auto_column_detect: bool
        Flag indicating if the column names should be inferred automatically. (default: False)
    trial_columns: str | list[str] | None
        The name of the trial columns in the input data frame. If the list is empty or None,
        the input data frame is assumed to contain only one trial. If the list is not empty,
        the input data frame is assumed to contain multiple trials and the transformation
        methods will be applied to each trial separately. (default: None)
    time_column: str | None
        The name of the timestamp column in the input data frame. This column will be renamed to
        ``time``. (default: None)
    time_unit: str | None
        The unit of the timestamps in the timestamp column in the input data frame. Supported
        units are 's' for seconds, 'ms' for milliseconds and 'step' for steps. If the unit is
        'step' the experiment definition must be specified. All timestamps will be converted to
        milliseconds. If time_unit is None, milliseconds are assumed. (default: None)
    pixel_columns:list[str] | None
        The name of the pixel position columns in the input data frame. These columns will be
        nested into the column ``pixel``. If the list is empty or None, the nested ``pixel``
        column will not be created. (default: None)
    position_columns: list[str] | None
        The name of the dva position columns in the input data frame. These columns will be
        nested into the column ``position``. If the list is empty or None, the nested
        ``position`` column will not be created. (default: None)
    velocity_columns: list[str] | None
        The name of the velocity columns in the input data frame. These columns will be nested
        into the column ``velocity``. If the list is empty or None, the nested ``velocity``
        column will not be created. (default: None)
    acceleration_columns: list[str] | None
        The name of the acceleration columns in the input data frame. These columns will be
        nested into the column ``acceleration``. If the list is empty or None, the nested
        ``acceleration`` column will not be created. (default: None)
    distance_column: str | None
        The name of the column containing eye-to-screen distance in millimeters for each sample
        in the input data frame. If specified, the column will be used for pixel to dva
        transformations. If not specified, the constant eye-to-screen distance will be taken
        from the experiment definition. This column will be renamed to ``distance``. (default: None)
    definition: pm.DatasetDefinition | None
        A dataset definition. Explicitly passed arguments take precedence over definition.
        (default: None)

    Attributes
    ----------
    frame: pl.DataFrame
        A dataframe to be transformed to a polars dataframe.
    events: pm.EventDataFrame
        A dataframe of events in the gaze signal.
    experiment : Experiment | None
        The experiment definition.
    trial_columns: list[str] | None
        The name of the trial columns in the data frame. If not None, the transformation methods
        will be applied to each trial separately.
    n_components: int | None
        The number of components in the pixel, position, velocity and acceleration columns.

    Attributes
    ----------
    frame: pl.DataFrame
        A dataframe to be transformed to a polars dataframe.
    events: pm.EventDataFrame
        A dataframe of events in the gaze signal.
    experiment : Experiment | None
        The experiment definition.
    trial_columns: list[str] | None
        The name of the trial columns in the data frame. If not None, the transformation methods
        will be applied to each trial separately.
    n_components: int | None
        The number of components in the pixel, position, velocity and acceleration columns.

    Notes
    -----
    About using the arguments ``pixel_columns``, ``position_columns``, ``velocity_columns``,
    and ``acceleration_columns``:

    By passing a list of columns as any of these arguments, these columns will be merged into a
    single column with the corresponding name , e.g. using `pixel_columns` will merge the
    respective columns into the column `pixel`.

    The supported number of component columns with the expected order are:

    * zero columns: No nested component column will be created.
    * two columns: monocular data; expected order: x-component, y-component
    * four columns: binocular data; expected order: x-component left eye, y-component left eye,
        x-component right eye, y-component right eye,
    * six columns: binocular data with additional cyclopian data; expected order: x-component
        left eye, y-component left eye, x-component right eye, y-component right eye,
        x-component cyclopian eye, y-component cyclopian eye,


    Examples
    --------
    First let's create an example `DataFrame` with three columns:
    the timestamp ``t`` and ``x`` and ``y`` for the pixel position.

    >>> df = pl.from_dict(
    ...     data={'t': [1000, 1001, 1002], 'x': [0.1, 0.2, 0.3], 'y': [0.1, 0.2, 0.3]},
    ... )
    >>> df
    shape: (3, 3)
    ┌──────┬─────┬─────┐
    │ t    ┆ x   ┆ y   │
    │ ---  ┆ --- ┆ --- │
    │ i64  ┆ f64 ┆ f64 │
    ╞══════╪═════╪═════╡
    │ 1000 ┆ 0.1 ┆ 0.1 │
    │ 1001 ┆ 0.2 ┆ 0.2 │
    │ 1002 ┆ 0.3 ┆ 0.3 │
    └──────┴─────┴─────┘

    We can now initialize our ``GazeDataFrame`` by specyfing the names of the pixel position
    columns, the timestamp column and the unit of the timestamps.

    >>> gaze = GazeDataFrame(data=df, pixel_columns=['x', 'y'], time_column='t', time_unit='ms')
    >>> gaze
    shape: (3, 2)
    ┌──────┬────────────┐
    │ time ┆ pixel      │
    │ ---  ┆ ---        │
    │ i64  ┆ list[f64]  │
    ╞══════╪════════════╡
    │ 1000 ┆ [0.1, 0.1] │
    │ 1001 ┆ [0.2, 0.2] │
    │ 1002 ┆ [0.3, 0.3] │
    └──────┴────────────┘

    In case your data has no time column available, you can pass an
    :py:class:`~pymovements.gaze.Experiment` to create a time column with the correct sampling rate
    during initialization. The time column will be represented in millisecond units.

    >>> df_no_time = df.select(pl.exclude('t'))
    >>> df_no_time
    shape: (3, 2)
    ┌─────┬─────┐
    │ x   ┆ y   │
    │ --- ┆ --- │
    │ f64 ┆ f64 │
    ╞═════╪═════╡
    │ 0.1 ┆ 0.1 │
    │ 0.2 ┆ 0.2 │
    │ 0.3 ┆ 0.3 │
    └─────┴─────┘

    >>> experiment = Experiment(1024, 768, 38, 30, 60, 'center', sampling_rate=100)
    >>> gaze = GazeDataFrame(data=df_no_time, experiment=experiment, pixel_columns=['x', 'y'])
    >>> gaze
    Experiment(screen=Screen(width_px=1024, height_px=768, width_cm=38, height_cm=30,
     distance_cm=60, origin='center'), eyetracker=EyeTracker(sampling_rate=100, left=None,
      right=None, model=None, version=None, vendor=None, mount=None))
    shape: (3, 2)
    ┌──────┬────────────┐
    │ time ┆ pixel      │
    │ ---  ┆ ---        │
    │ i64  ┆ list[f64]  │
    ╞══════╪════════════╡
    │ 0    ┆ [0.1, 0.1] │
    │ 10   ┆ [0.2, 0.2] │
    │ 20   ┆ [0.3, 0.3] │
    └──────┴────────────┘
    """

    frame: pl.DataFrame

    events: pm.EventDataFrame

    experiment: Experiment | None

    trial_columns: list[str] | None

    n_components: int | None

    def __init__(
            self,
            data: pl.DataFrame | None = None,
            experiment: Experiment | None = None,
            events: pm.EventDataFrame | None = None,
            *,
            auto_column_detect: bool = False,
            trial_columns: str | list[str] | None = None,
            time_column: str | None = None,
            time_unit: str | None = None,
            pixel_columns: list[str] | None = None,
            position_columns: list[str] | None = None,
            velocity_columns: list[str] | None = None,
            acceleration_columns: list[str] | None = None,
            distance_column: str | None = None,
            definition: pm.DatasetDefinition | None = None,
    ):
        if data is None:
            data = pl.DataFrame()
        else:
            data = data.clone()
        self.frame = data

        # Set nan values to null.
        self.frame = self.frame.fill_nan(None)

<<<<<<< HEAD
        self._init_experiment(experiment, definition)
=======
        self.experiment = experiment
>>>>>>> e6b41e33

        self._init_columns(
            trial_columns=trial_columns,
            time_column=time_column,
            time_unit=time_unit,
            pixel_columns=pixel_columns,
            position_columns=position_columns,
            velocity_columns=velocity_columns,
            acceleration_columns=acceleration_columns,
            distance_column=distance_column,
            auto_column_detect=auto_column_detect,
<<<<<<< HEAD
            definition=definition,
=======
>>>>>>> e6b41e33
        )

        if events is None:
            if self.trial_columns is None:
                self.events = pm.EventDataFrame()
            else:  # Ensure that trial columns with correct dtype are present in event dataframe.
                self.events = pm.EventDataFrame(
                    data=pl.DataFrame(
                        schema={column: self.frame.schema[column] for column in self.trial_columns},
                    ),
                    trial_columns=self.trial_columns,
                )
        else:
            self.events = events.copy()

        # Remove this attribute once #893 is fixed
        self._metadata: dict[str, Any] | None = None

    def apply(
            self,
            function: str,
            **kwargs: Any,
    ) -> None:
        """Apply preprocessing method to GazeDataFrame.

        Parameters
        ----------
        function: str
            Name of the preprocessing function to apply.
        **kwargs: Any
            kwargs that will be forwarded when calling the preprocessing method.
        """
        if transforms.TransformLibrary.__contains__(function):
            self.transform(function, **kwargs)
        elif pm.events.EventDetectionLibrary.__contains__(function):
            self.detect(function, **kwargs)
        else:
            raise ValueError(f"unsupported method '{function}'")

    def split(self, by: Sequence[str]) -> list[GazeDataFrame]:
        """Split the GazeDataFrame into multiple frames based on specified column(s).

        Parameters
        ----------
        by: Sequence[str]
            Column name(s) to split the DataFrame by. If a single string is provided,
            it will be used as a single column name. If a list is provided, the DataFrame
            will be split by unique combinations of values in all specified columns.

        Returns
        -------
        list[GazeDataFrame]
            A list of new GazeDataFrame instances, each containing a partition of the
            original data with all metadata and configurations preserved.
        """
        return [
            GazeDataFrame(
                new_frame,
                experiment=self.experiment,
                trial_columns=self.trial_columns,
                time_column='time',
                distance_column='distance',
            )
            for new_frame in self.frame.partition_by(by=by)
        ]

    def transform(
            self,
            transform_method: str | Callable[..., pl.Expr],
            **kwargs: Any,
    ) -> None:
        """Apply transformation method.

        Parameters
        ----------
        transform_method: str | Callable[..., pl.Expr]
            The transformation method to be applied.
        **kwargs: Any
            Additional keyword arguments to be passed to the transformation method.
        """
        if isinstance(transform_method, str):
            transform_method = transforms.TransformLibrary.get(transform_method)

        if transform_method.__name__ == 'downsample':
            downsample_factor = kwargs.pop('factor')
            self.frame = self.frame.select(
                transforms.downsample(
                    factor=downsample_factor, **kwargs,
                ),
            )

            # sampling rate
        elif transform_method.__name__ == 'resample':
            resample_rate = kwargs.pop('resampling_rate')

            if self.trial_columns is None:
                self.frame = transforms.resample(
                    frame=self.frame,
                    resampling_rate=resample_rate,
                    n_components=self.n_components,
                    **kwargs,
                )
            else:
                # Manipulate columns to exclude trial columns
                resample_columns = kwargs.pop('columns', 'all')

                if resample_columns == 'all':
                    resample_columns = self.frame.columns
                elif isinstance(resample_columns, str):
                    resample_columns = [resample_columns]

                if resample_columns is not None:
                    resample_columns = [
                        col for col in resample_columns if col not in self.trial_columns
                    ]

                self.frame = pl.concat(
                    [
                        transforms.resample(
                            frame=df,
                            resampling_rate=resample_rate,
                            n_components=self.n_components,
                            columns=resample_columns,
                            **kwargs,
                        )
                        for group, df in
                        self.frame.group_by(self.trial_columns, maintain_order=True)
                    ],
                )

                # forward fill trial columns
                self.frame = self.frame.with_columns(
                    pl.col(self.trial_columns).fill_null(strategy='forward'),
                )

            # set new sampling rate in experiment
            if self.experiment is not None:
                self.experiment.sampling_rate = resample_rate

        else:
            method_kwargs = inspect.getfullargspec(transform_method).kwonlyargs
            if 'origin' in method_kwargs and 'origin' not in kwargs:
                self._check_experiment()
                assert self.experiment is not None
                kwargs['origin'] = self.experiment.screen.origin

            if 'screen_resolution' in method_kwargs and 'screen_resolution' not in kwargs:
                self._check_experiment()
                assert self.experiment is not None
                kwargs['screen_resolution'] = (
                    self.experiment.screen.width_px, self.experiment.screen.height_px,
                )

            if 'screen_size' in method_kwargs and 'screen_size' not in kwargs:
                self._check_experiment()
                assert self.experiment is not None
                kwargs['screen_size'] = (
                    self.experiment.screen.width_cm, self.experiment.screen.height_cm,
                )

            if 'distance' in method_kwargs and 'distance' not in kwargs:
                self._check_experiment()
                assert self.experiment is not None

                if 'distance' in self.frame.columns:
                    kwargs['distance'] = 'distance'

                    if self.experiment.screen.distance_cm:
                        warnings.warn(
                            "Both a distance column and experiment's "
                            'eye-to-screen distance are specified. '
                            'Using eye-to-screen distances from column '
                            "'distance' in the dataframe.",
                        )
                elif self.experiment.screen.distance_cm:
                    kwargs['distance'] = self.experiment.screen.distance_cm
                else:
                    raise AttributeError(
                        'Neither eye-to-screen distance is in the columns of the dataframe '
                        'nor experiment eye-to-screen distance is specified.',
                    )

            if 'sampling_rate' in method_kwargs and 'sampling_rate' not in kwargs:
                self._check_experiment()
                assert self.experiment is not None
                kwargs['sampling_rate'] = self.experiment.sampling_rate

            if 'n_components' in method_kwargs and 'n_components' not in kwargs:
                self._check_n_components()
                kwargs['n_components'] = self.n_components

            if transform_method.__name__ in {'pos2vel', 'pos2acc'}:
                if 'position' not in self.frame.columns and 'position_column' not in kwargs:
                    if 'pixel' in self.frame.columns:
                        raise pl.exceptions.ColumnNotFoundError(
                            "Neither is 'position' in the dataframe columns, "
                            'nor is a position column explicitly specified. '
                            "Since the dataframe has a 'pixel' column, consider running "
                            f'pix2deg() before {transform_method.__name__}(). If you want '
                            'to run transformations in pixel units, you can do so by using '
                            f"{transform_method.__name__}(position_column='pixel'). "
                            f'Available dataframe columns are: {self.frame.columns}',
                        )
                    raise pl.exceptions.ColumnNotFoundError(
                        "Neither is 'position' in the dataframe columns, "
                        'nor is a position column explicitly specified. '
                        'You can specify the position column via: '
                        f'{transform_method.__name__}(position_column="your_position_column"). '
                        f'Available dataframe columns are: {self.frame.columns}',
                    )

            if transform_method.__name__ in {'pix2deg'}:
                if 'pixel' not in self.frame.columns and 'pixel_column' not in kwargs:
                    raise pl.exceptions.ColumnNotFoundError(
                        "Neither is 'pixel' in the dataframe columns, "
                        'nor is a pixel column explicitly specified. '
                        'You can specify the pixel column via: '
                        f'{transform_method.__name__}(pixel_column="name_of_your_pixel_column"). '
                        f'Available dataframe columns are: {self.frame.columns}',
                    )

            if transform_method.__name__ in {'deg2pix'}:
                if (
                    'position_column' in kwargs and
                    kwargs.get('position_column') not in self.frame.columns
                ):
                    raise pl.exceptions.ColumnNotFoundError(
                        f"The specified 'position_column' ({kwargs.get('position_column')}) "
                        'is not found in the dataframe columns. '
                        'You can specify the position column via: '
                        f'{transform_method.__name__}'
                        f'(position_column="name_of_your_position_column"). '
                        f'Available dataframe columns are: {self.frame.columns}',
                    )

            if self.trial_columns is None:
                self.frame = self.frame.with_columns(transform_method(**kwargs))
            else:
                self.frame = pl.concat(
                    [
                        df.with_columns(transform_method(**kwargs))
                        for group, df in
                        self.frame.group_by(self.trial_columns, maintain_order=True)
                    ],
                )

    def clip(
            self,
            lower_bound: int | float | None,
            upper_bound: int | float | None,
            *,
            input_column: str,
            output_column: str,
            **kwargs: Any,
    ) -> None:
        """Clip gaze signal values.

        This method requires a properly initialized :py:attr:`~.GazeDataFrame.experiment` attribute.

        After success, the gaze dataframe is clipped.

        Parameters
        ----------
        lower_bound : int | float | None
            Lower bound of the clipped column.
        upper_bound : int | float | None
            Upper bound of the clipped column.
        input_column : str
            Name of the input column.
        output_column : str
            Name of the output column.
        **kwargs: Any
            Additional keyword arguments to be passed to the :func:`~transforms.clip()` method.

        Raises
        ------
        AttributeError
            If `gaze` is None or there are no gaze dataframes present in the `gaze` attribute, or
            if experiment is None.
        """
        self.transform(
            'clip',
            lower_bound=lower_bound,
            upper_bound=upper_bound,
            input_column=input_column,
            output_column=output_column,
            **kwargs,
        )

    def pix2deg(self) -> None:
        """Compute gaze positions in degrees of visual angle from pixel position coordinates.

        This method requires a properly initialized :py:attr:`~.GazeDataFrame.experiment` attribute.

        After success, the gaze dataframe is extended by the resulting dva position columns.

        Raises
        ------
        AttributeError
            If `gaze` is None or there are no gaze dataframes present in the `gaze` attribute, or
            if experiment is None.
        """
        self.transform('pix2deg')

    def deg2pix(
            self,
            pixel_origin: str = 'upper left',
            position_column: str = 'position',
            pixel_column: str = 'pixel',
    ) -> None:
        """Compute gaze positions in pixel position coordinates from degrees of visual angle.

        This method requires a properly initialized :py:attr:`~.GazeDataFrame.experiment` attribute.

        After success, the gaze dataframe is extended by the resulting dva position columns.

        Parameters
        ----------
        pixel_origin: str
            The desired location of the pixel origin. (default: 'upper left')
            Supported values: ``center``, ``upper left``.
        position_column: str
            The input position column name. (default: 'position')
        pixel_column: str
            The output pixel column name. (default: 'pixel')

        Raises
        ------
        AttributeError
            If `gaze` is None or there are no gaze dataframes present in the `gaze` attribute, or
            if experiment is None.
        """
        self.transform(
            'deg2pix',
            pixel_origin=pixel_origin,
            position_column=position_column,
            pixel_column=pixel_column,
        )

    def pos2acc(
            self,
            *,
            degree: int = 2,
            window_length: int = 7,
            padding: str | float | int | None = 'nearest',
    ) -> None:
        """Compute gaze acceleration in dva/s^2 from dva position coordinates.

        This method requires a properly initialized :py:attr:`~.GazeDataFrame.experiment` attribute.

        After success, the gaze dataframe is extended by the resulting velocity columns.

        Parameters
        ----------
        degree: int
            The degree of the polynomial to use. (default: 2)
        window_length: int
            The window size to use. (default: 7)
        padding: str | float | int | None
            The padding method to use. See ``savitzky_golay`` for details. (default: 'nearest')

        Raises
        ------
        AttributeError
            If `gaze` is None or there are no gaze dataframes present in the `gaze` attribute, or
            if experiment is None.
        """
        self.transform('pos2acc', window_length=window_length, degree=degree, padding=padding)

    def pos2vel(
            self,
            method: str = 'fivepoint',
            **kwargs: int | float | str,
    ) -> None:
        """Compute gaze velocity in dva/s from dva position coordinates.

        This method requires a properly initialized :py:attr:`~.GazeDataFrame.experiment` attribute.

        After success, the gaze dataframe is extended by the resulting velocity columns.

        Parameters
        ----------
        method: str
            Computation method. See :func:`~transforms.pos2vel()` for details, default: fivepoint.
            (default: 'fivepoint')
        **kwargs: int | float | str
            Additional keyword arguments to be passed to the :func:`~transforms.pos2vel()` method.

        Raises
        ------
        AttributeError
            If `gaze` is None or there are no gaze dataframes present in the `gaze` attribute, or
            if experiment is None.
        """
        self.transform('pos2vel', method=method, **kwargs)

    def resample(
            self,
            resampling_rate: float,
            columns: str | list[str] = 'all',
            fill_null_strategy: str = 'interpolate_linear',
    ) -> None:
        """Resample a DataFrame to a new sampling rate by timestamps in time column.

        The DataFrame is resampled by upsampling or downsampling the data to the new sampling rate.
        Can also be used to achieve a constant sampling rate for inconsistent data.

        Parameters
        ----------
        resampling_rate: float
            The new sampling rate.
        columns: str | list[str]
            The columns to apply the fill null strategy. Specify a single column name or a list of
            column names. If 'all' is specified, the fill null strategy is applied to all columns.
            (default: 'all')
        fill_null_strategy: str
            The strategy to fill null values of the resampled DataFrame. Supported strategies
            are: 'forward', 'backward', 'interpolate_linear', 'interpolate_nearest'.
            (default: 'interpolate_linear')

        Examples
        --------
        Lets create an example GazeDataFrame of 1000Hz with a time column and a position column.
        Please note that time is always stored in milliseconds in the GazeDataFrame.
        >>> df = pl.DataFrame({
        ...     'time': [0, 1, 2, 3, 4],
        ...     'x': [1, 2, 3, 4, 5],
        ...     'y': [1, 2, 3, 4, 5],
        ... })
        >>> gaze = GazeDataFrame(data=df, time_column='time', pixel_columns=['x', 'y'])
        >>> gaze.frame
        shape: (5, 2)
        ┌──────┬───────────┐
        │ time ┆ pixel     │
        │ ---  ┆ ---       │
        │ i64  ┆ list[i64] │
        ╞══════╪═══════════╡
        │ 0    ┆ [1, 1]    │
        │ 1    ┆ [2, 2]    │
        │ 2    ┆ [3, 3]    │
        │ 3    ┆ [4, 4]    │
        │ 4    ┆ [5, 5]    │
        └──────┴───────────┘

        We can now upsample the GazeDataFrame to 2000Hz with interpolating the values in
        the pixel column.
        >>> gaze.resample(
        ...     resampling_rate=2000,
        ...     fill_null_strategy='interpolate_linear',
        ...     columns=['pixel'],
        ... )
        >>> gaze.frame
        shape: (9, 2)
        ┌──────┬────────────┐
        │ time ┆ pixel      │
        │ ---  ┆ ---        │
        │ f64  ┆ list[f64]  │
        ╞══════╪════════════╡
        │ 0.0  ┆ [1.0, 1.0] │
        │ 0.5  ┆ [1.5, 1.5] │
        │ 1.0  ┆ [2.0, 2.0] │
        │ 1.5  ┆ [2.5, 2.5] │
        │ 2.0  ┆ [3.0, 3.0] │
        │ 2.5  ┆ [3.5, 3.5] │
        │ 3.0  ┆ [4.0, 4.0] │
        │ 3.5  ┆ [4.5, 4.5] │
        │ 4.0  ┆ [5.0, 5.0] │
        └──────┴────────────┘

        Downsample the GazeDataFrame to 500Hz results in the following DataFrame.
        >>> gaze.resample(resampling_rate=500)
        >>> gaze.frame
        shape: (3, 2)
        ┌──────┬────────────┐
        │ time ┆ pixel      │
        │ ---  ┆ ---        │
        │ i64  ┆ list[f64]  │
        ╞══════╪════════════╡
        │ 0    ┆ [1.0, 1.0] │
        │ 2    ┆ [3.0, 3.0] │
        │ 4    ┆ [5.0, 5.0] │
        └──────┴────────────┘
        """
        self.transform(
            'resample',
            resampling_rate=resampling_rate,
            columns=columns,
            fill_null_strategy=fill_null_strategy,
        )

    def smooth(
            self,
            method: str = 'savitzky_golay',
            window_length: int = 7,
            degree: int = 2,
            column: str = 'position',
            padding: str | float | int | None = 'nearest',
            **kwargs: int | float | str,
    ) -> None:
        """Smooth data in a column.

        Parameters
        ----------
        method: str
            The method to use for smoothing. Choose from ``savitzky_golay``, ``moving_average``,
            ``exponential_moving_average``. See :func:`~transforms.smooth()` for details.
            (default: 'savitzky_golay')
        window_length: int
            For ``moving_average`` this is the window size to calculate the mean of the subsequent
            samples. For ``savitzky_golay`` this is the window size to use for the polynomial fit.
            For ``exponential_moving_average`` this is the span parameter. (default: 7)
        degree: int
            The degree of the polynomial to use. This has only an effect if using
            ``savitzky_golay`` as smoothing method. `degree` must be less than `window_length`.
            (default: 2)
        column: str
            The input column name to which the smoothing is applied. (default: 'position')
        padding: str | float | int | None
            Must be either ``None``, a scalar or one of the strings
            ``mirror``, ``nearest`` or ``wrap``.
            This determines the type of extension to use for the padded signal to
            which the filter is applied.
            When passing ``None``, no extension padding is used.
            When passing a scalar value, data will be padded using the passed value.
            See :func:`~transforms.smooth()` for details on the padding methods.
            (default: 'nearest')
        **kwargs: int | float | str
            Additional keyword arguments to be passed to the :func:`~transforms.smooth()` method.
        """
        self.transform(
            'smooth',
            column=column,
            method=method,
            degree=degree,
            window_length=window_length,
            padding=padding,
            **kwargs,
        )

    def detect(
            self,
            method: Callable[..., pm.EventDataFrame] | str,
            *,
            eye: str = 'auto',
            clear: bool = False,
            **kwargs: Any,
    ) -> None:
        """Detect events by applying a specific event detection method.

        Parameters
        ----------
        method: Callable[..., pm.EventDataFrame] | str
            The event detection method to be applied.
        eye: str
            Select which eye to choose. Valid options are ``auto``, ``left``, ``right`` or ``None``.
            If ``auto`` is passed, eye is inferred in the order ``['right', 'left', 'eye']`` from
            the available :py:attr:`~.Dataset.gaze` dataframe columns. (default: 'auto')
        clear: bool
            If ``True``, event DataFrame will be overwritten with new DataFrame instead of being
            merged into the existing one. (default: False)
        **kwargs: Any
            Additional keyword arguments to be passed to the event detection method.
        """
        if self.events is None or clear:
            if self.trial_columns is None:
                self.events = pm.EventDataFrame()
            else:  # Ensure that trial columns with correct dtype are present in event dataframe.
                self.events = pm.EventDataFrame(
                    data=pl.DataFrame(
                        schema={column: self.frame.schema[column] for column in self.trial_columns},
                    ),
                    trial_columns=self.trial_columns,
                )

        if isinstance(method, str):
            method = pm.events.EventDetectionLibrary.get(method)

        if self.n_components is not None:
            eye_components = self._infer_eye_components(eye)
        else:
            eye_components = None

        if self.trial_columns is None:
            method_kwargs = self._fill_event_detection_kwargs(
                method,
                gaze=self.frame,
                events=self.events,
                eye_components=eye_components,
                **kwargs,
            )

            new_events = method(**method_kwargs)

            self.events.frame = pl.concat(
                [self.events.frame, new_events.frame],
                how='diagonal',
            )
        else:
            grouped_frames = self.frame.partition_by(
                self.trial_columns, maintain_order=True, include_key=True, as_dict=True,
            )

            missing_trial_columns = [
                trial_column for trial_column in self.trial_columns
                if trial_column not in self.events.frame.columns
            ]
            if missing_trial_columns:
                raise pl.exceptions.ColumnNotFoundError(
                    f'trial columns {missing_trial_columns} missing from events, '
                    f'available columns: {self.events.frame.columns}',
                )

            new_events_grouped: list[pl.DataFrame] = []

            for group_identifier, group_gaze in grouped_frames.items():
                # Create filter expression for selecting respective group rows.
                if len(self.trial_columns) == 1:
                    group_filter_expression = pl.col(self.trial_columns[0]) == group_identifier[0]
                else:
                    group_filter_expression = pl.col(self.trial_columns[0]) == group_identifier[0]
                    for name, value in zip(self.trial_columns[1:], group_identifier[1:]):
                        group_filter_expression = group_filter_expression & (pl.col(name) == value)

                # Select group events
                group_events = pm.EventDataFrame(self.events.frame.filter(group_filter_expression))

                method_kwargs = self._fill_event_detection_kwargs(
                    method,
                    gaze=group_gaze,
                    events=group_events,
                    eye_components=eye_components,
                    **kwargs,
                )

                new_events = method(**method_kwargs)
                # add group identifiers as new columns
                new_events.add_trial_column(self.trial_columns, group_identifier)

                new_events_grouped.append(new_events.frame)

            self.events.frame = pl.concat(
                [self.events.frame, *new_events_grouped],
                how='diagonal',
            )

    def measure_samples(
            self,
            method: str | Callable[..., pl.Expr],
            **kwargs: Any,
    ) -> pl.DataFrame:
        """Calculate eye movement measure for gaze data samples.

        If :py:class:``GazeDataFrame`` has :py:attr:``trial_columns``, measures will be grouped by
        trials.

        Parameters
        ----------
        method: str | Callable[..., pl.Expr]
            Measure to be calculated.
        **kwargs: Any
            Keyword arguments to be passed to the respective measure function.

        Returns
        -------
        pl.DataFrame
            Measure results.

        Examples
        --------
        Let's initialize an example GazeDataFrame first:
        >>> gaze = pm.gaze.from_numpy(
        ...     distance=np.concatenate([np.zeros(40), np.full(10, np.nan), np.ones(50)]),
        ... )

        You can calculate measures, for example the null ratio like this:
        >>> gaze.measure_samples('null_ratio', column='distance')
        shape: (1, 1)
        ┌────────────┐
        │ null_ratio │
        │ ---        │
        │ f64        │
        ╞════════════╡
        │ 0.1        │
        └────────────┘
        """
        if isinstance(method, str):
            method = pm.measure.SampleMeasureLibrary.get(method)

        if 'column_dtype' in inspect.getfullargspec(method).args:
            kwargs['column_dtype'] = self.frame[kwargs['column']].dtype

        if self.trial_columns is None:
            return self.frame.select(method(**kwargs))

        # Group measure values by trial columns.
        return pl.concat(
            [
                df.select(
                    [  # add trial columns first, then add column for measure.
                        pl.lit(value).cast(self.frame.schema[name]).alias(name)
                        for name, value in zip(self.trial_columns, trial_values)
                    ] + [method(**kwargs)],
                )
                for trial_values, df in
                self.frame.group_by(self.trial_columns, maintain_order=True)
            ],
        )

    @property
    def schema(self) -> pl.type_aliases.SchemaDict:
        """Schema of event dataframe."""
        return self.frame.schema

    @property
    def columns(self) -> list[str]:
        """List of column names."""
        return self.frame.columns

    def map_to_aois(
            self,
            aoi_dataframe: pm.stimulus.TextStimulus,
            *,
            eye: str = 'auto',
            gaze_type: str = 'pixel',
    ) -> None:
        """Map gaze data to aois.

        We map each gaze point to an aoi, considering the boundary still part of the
        area of interest.

        Parameters
        ----------
        aoi_dataframe: pm.stimulus.TextStimulus
            Area of interest dataframe.
        eye: str
            String specificer for inferring eye components. Supported values are: auto, mono, left
            right, cyclops. Default: auto.
        gaze_type: str
            String specificer for whether to use position or pixel coordinates for
            mapping. Default: pixel.
        """
        component_suffixes = ['x', 'y', 'xl', 'yl', 'xr', 'yr', 'xa', 'ya']
        self.unnest()

        pix_column_canditates = ['pixel_' + suffix for suffix in component_suffixes]
        pixel_columns = [c for c in pix_column_canditates if c in self.frame.columns]
        pos_column_canditates = ['position_' + suffix for suffix in component_suffixes]
        position_columns = [
            c
            for c in pos_column_canditates
            if c in self.frame.columns
        ]

        if gaze_type == 'pixel':
            if eye == 'left':
                x_eye = [col for col in pixel_columns if col.endswith('xl')][0]
                y_eye = [col for col in pixel_columns if col.endswith('yl')][0]
            elif eye == 'right':
                x_eye = [col for col in pixel_columns if col.endswith('xr')][0]
                y_eye = [col for col in pixel_columns if col.endswith('yr')][0]
            elif eye == 'auto':
                x_eye = [col for col in pixel_columns if col.endswith('xr')][0]
                y_eye = [col for col in pixel_columns if col.endswith('yr')][0]
            else:
                x_eye = [col for col in pixel_columns if col.endswith('xr')][0]
                y_eye = [col for col in pixel_columns if col.endswith('yr')][0]
        elif gaze_type == 'position':
            if eye == 'left':
                x_eye = [col for col in position_columns if col.endswith('xl')][0]
                y_eye = [col for col in position_columns if col.endswith('yl')][0]
            elif eye == 'right':
                x_eye = [col for col in position_columns if col.endswith('xr')][0]
                y_eye = [col for col in position_columns if col.endswith('yr')][0]
            elif eye == 'auto':
                x_eye = [col for col in position_columns if col.endswith('xr')][0]
                y_eye = [col for col in position_columns if col.endswith('yr')][0]
            else:
                x_eye = [col for col in position_columns if col.endswith('xr')][0]
                y_eye = [col for col in position_columns if col.endswith('yr')][0]
        else:
            raise ValueError('neither position nor pixel in gaze dataframe, one needed for mapping')

        aois = [
            get_aoi(aoi_dataframe, row, x_eye, y_eye)
            for row in tqdm(self.frame.iter_rows(named=True))
        ]
        aoi_df = pl.concat(aois)
        self.frame = pl.concat([self.frame, aoi_df], how='horizontal')

    def nest(
            self,
            input_columns: list[str],
            output_column: str,
    ) -> None:
        """Nest component columns into a single tuple column.

        Input component columns will be dropped.

        Parameters
        ----------
        input_columns: list[str]
            Names of input columns to be merged into a single tuple column.
        output_column: str
            Name of the resulting tuple column.
        """
        self._check_component_columns(**{output_column: input_columns})

        self.frame = self.frame.with_columns(
            pl.concat_list([pl.col(component) for component in input_columns])
            .alias(output_column),
        ).drop(input_columns)

    def unnest(
            self,
            input_columns: list[str] | str | None = None,
            output_suffixes: list[str] | None = None,
            *,
            output_columns: list[str] | None = None,
    ) -> None:
        """Explode a column of type ``pl.List`` into one column for each list component.

        The input column will be dropped.

        Parameters
        ----------
        input_columns: list[str] | str | None
            Name(s) of input column(s) to be unnested into several component columns.
            If None all list columns 'pixel', 'position', 'velocity' and
            'acceleration' will be unnested if existing. (default: None)
        output_suffixes: list[str] | None
            Suffixes to append to the column names. (default: None)
        output_columns: list[str] | None
            Name of the resulting tuple columns. (default: None)

        Raises
        ------
        ValueError
            If both output_columns and output_suffixes are specified.
            If number of output columns / suffixes does not match number of components.
            If output columns / suffixes are not unique.
            If no columns to unnest exist and none are specified.
            If output columns are specified and more than one input column is specified.
        AttributeError
            If number of components is not 2, 4 or 6.
        Warning
            If no columns to unnest exist and none are specified.
        """
        if input_columns is None:
            cols = ['pixel', 'position', 'velocity', 'acceleration']
            input_columns = [col for col in cols if col in self.frame.columns]

            if len(input_columns) == 0:
                raise Warning(
                    'No columns to unnest. '
                    'Please specify columns to unnest via the "input_columns" argument.',
                )

        if isinstance(input_columns, str):
            input_columns = [input_columns]

        # no support for custom output columns if more than one input column will be unnested
        if output_columns is not None and not len(input_columns) == 1:
            raise ValueError(
                'You cannot specify output columns if you want to unnest more than '
                'one input column. Please specify output suffixes or use a single '
                'input column instead.',
            )

        check_is_mutual_exclusive(
            output_columns=output_columns,
            output_suffixes=output_suffixes,
        )

        self._check_n_components()
        assert self.n_components in {2, 4, 6}

        col_names = [output_columns] if output_columns is not None else []

        if output_columns is None and output_suffixes is None:
            if self.n_components == 2:
                output_suffixes = ['_x', '_y']
            elif self.n_components == 4:
                output_suffixes = ['_xl', '_yl', '_xr', '_yr']
            else:  # This must be 6 as we already have checked our n_components.
                output_suffixes = ['_xl', '_yl', '_xr', '_yr', '_xa', '_ya']

        if output_suffixes:
            col_names = [
                [f'{input_col}{suffix}' for suffix in output_suffixes]
                for input_col in input_columns
            ]

        if len([
            name for name_list in col_names for name in name_list
        ]) != self.n_components * len(input_columns):
            raise ValueError(
                f'Number of output columns / suffixes ({len(col_names[0])}) '
                f'must match number of components ({self.n_components})',
            )

        if len({name for name_list in col_names for name in name_list}) != len(
                [name for name_list in col_names for name in name_list],
        ):
            raise ValueError('Output columns / suffixes must be unique')

        for input_col, column_names in zip(input_columns, col_names):
            self.frame = self.frame.with_columns(
                [
                    pl.col(input_col).list.get(component_id).alias(names)
                    for component_id, names in enumerate(column_names)
                ],
            ).drop(input_col)

    def clone(self) -> GazeDataFrame:
        """Return a copy of the GazeDataFrame.

        Returns
        -------
        GazeDataFrame
            A copy of the GazeDataFrame.
        """
        gaze = GazeDataFrame(
            data=self.frame.clone(),
            experiment=deepcopy(self.experiment),
        )
        gaze.n_components = self.n_components
        return gaze

    def _check_experiment(self) -> None:
        """Check if experiment attribute has been set.

        Raises
        ------
        AttributeError
            If experiment is None.
        """
        if self.experiment is None:
            raise AttributeError('experiment must not be None for this method to work')

    def _check_n_components(self) -> None:
        """Check that n_components is either 2, 4 or 6.

        Raises
        ------
        AttributeError
            If n_components is not 2, 4 or 6.
        """
        if self.n_components not in {2, 4, 6}:
            raise AttributeError(
                f'n_components must be either 2, 4 or 6 but is {self.n_components}',
            )

    def _check_component_columns(self, **kwargs: list[str]) -> None:
        """Check if component columns are in valid format.

        Parameters
        ----------
        **kwargs: list[str]
            Keyword arguments of component columns.
        """
        for component_type, columns in kwargs.items():
            if not isinstance(columns, list):
                raise TypeError(
                    f'{component_type} must be of type list, '
                    f'but is of type {type(columns).__name__}',
                )

            for column in columns:
                if not isinstance(column, str):
                    raise TypeError(
                        f'all elements in {component_type} must be of type str, '
                        f'but one of the elements is of type {type(column).__name__}',
                    )

            if len(columns) not in [2, 4, 6]:
                raise ValueError(
                    f'{component_type} must contain either 2, 4 or 6 columns, '
                    f'but has {len(columns)}',
                )

            for column in columns:
                if column not in self.frame.columns:
                    raise pl.exceptions.ColumnNotFoundError(
                        f'column {column} from {component_type} is not available in dataframe',
                    )

            if len(set(self.frame[columns].dtypes)) != 1:
                types_list = sorted([str(t) for t in set(self.frame[columns].dtypes)])
                raise ValueError(
                    f'all columns in {component_type} must be of same type, '
                    f'but types are {types_list}',
                )

    def _infer_n_components(self, column_specifiers: list[list[str]]) -> int | None:
        """Infer number of components from DataFrame.

        Method checks nested columns `pixel`, `position`, `velocity` and `acceleration` for number
        of components by getting their list lenghts, which must be equal for all else a ValueError
        is raised. Additionally, a list of list of column specifiers is checked for consistency.

        Parameters
        ----------
        column_specifiers: list[list[str]]
            List of list of column specifiers.

        Returns
        -------
        int | None
            Number of components

        Raises
        ------
        ValueError
            If number of components is not equal for all considered columns and rows.
        """
        all_considered_columns = ['pixel', 'position', 'velocity', 'acceleration']
        considered_columns = [
            column for column in all_considered_columns if column in self.frame.columns
        ]

        list_lengths = {
            list_length
            for column in considered_columns
            for list_length in self.frame.get_column(column).list.len().unique().to_list()
        }

        for column_specifier_list in column_specifiers:
            list_lengths.add(len(column_specifier_list))

        if len(list_lengths) > 1:
            raise ValueError(f'inconsistent number of components inferred: {list_lengths}')

        if len(list_lengths) == 0:
            return None

        return next(iter(list_lengths))

    def _infer_eye_components(self, eye: str) -> tuple[int, int]:
        """Infer eye components from eye string.

        Parameters
        ----------
        eye: str
            String specificer for inferring eye components. Supported values are: auto, mono, left
            right, cyclops. Default: auto.

        Returns
        -------
        tuple[int, int]
            Tuple of eye component indices.
        """
        self._check_n_components()

        if eye == 'auto':
            # Order of inference: cyclops, right, left.
            if self.n_components == 6:
                eye_components = 4, 5
            elif self.n_components == 4:
                eye_components = 2, 3
            else:  # We already checked number of components, must be 2.
                eye_components = 0, 1
        elif eye == 'left':
            if isinstance(self.n_components, int) and self.n_components < 4:
                # Left only makes sense if there are at least two eyes.
                raise AttributeError(
                    'left eye is only supported for data with at least 4 components',
                )
            eye_components = 0, 1
        elif eye == 'right':
            if isinstance(self.n_components, int) and self.n_components < 4:
                # Right only makes sense if there are at least two eyes.
                raise AttributeError(
                    'right eye is only supported for data with at least 4 components',
                )
            eye_components = 2, 3
        elif eye == 'cyclops':
            if isinstance(self.n_components, int) and self.n_components < 6:
                raise AttributeError(
                    'cyclops eye is only supported for data with at least 6 components',
                )
            eye_components = 4, 5
        else:
            raise ValueError(
                f"unknown eye '{eye}'. Supported values are: ['auto', 'left', 'right', 'cyclops']",
            )

        return eye_components

    def _fill_event_detection_kwargs(
            self,
            method: Callable[..., pm.EventDataFrame],
            gaze: pl.DataFrame,
            events: pm.EventDataFrame,
            eye_components: tuple[int, int] | None,
            **kwargs: Any,
    ) -> dict[str, Any]:
        """Fill event detection method kwargs with gaze attributes.

        Parameters
        ----------
        method: Callable[..., pm.EventDataFrame]
            The method for which the keyword argument dictionary will be filled.
        gaze: pl.DataFrame
            The gaze dataframe to be used for filling event detection keyword arguments.
        events: pm.EventDataFrame
            The event dataframe to be used for filling event detection keyword arguments.
        eye_components: tuple[int, int] | None
            The eye components to be used for filling event detection keyword arguments.
        **kwargs: Any
            The source keyword arguments passed to the `GazeDataFrame.detect()` method.

        Returns
        -------
        dict[str, Any]
            The filled keyword argument dictionary.
        """
        # Automatically infer eye to use for event detection.
        method_args = inspect.getfullargspec(method).args

        if 'positions' in method_args:
            if 'position' not in gaze.columns:
                raise pl.exceptions.ColumnNotFoundError(
                    f'Column \'position\' not found.'
                    f' Available columns are: {gaze.columns}',
                )

            if eye_components is None:
                raise ValueError(
                    'eye_components must not be None if passing position to event detection',
                )

            kwargs['positions'] = np.vstack(
                [
                    gaze.get_column('position').list.get(eye_component)
                    for eye_component in eye_components
                ],
            ).transpose()

        if 'velocities' in method_args:
            if 'velocity' not in gaze.columns:
                raise pl.exceptions.ColumnNotFoundError(
                    f'Column \'velocity\' not found.'
                    f' Available columns are: {gaze.columns}',
                )

            if eye_components is None:
                raise ValueError(
                    'eye_components must not be None if passing velocity to event detection',
                )

            kwargs['velocities'] = np.vstack(
                [
                    gaze.get_column('velocity').list.get(eye_component)
                    for eye_component in eye_components
                ],
            ).transpose()

        if 'events' in method_args:
            kwargs['events'] = events

        if 'timesteps' in method_args and 'time' in gaze.columns:
            kwargs['timesteps'] = gaze.get_column('time').to_numpy()

        return kwargs

    def _init_columns(
            self,
<<<<<<< HEAD
            definition: pm.DatasetDefinition | None = None,
=======
>>>>>>> e6b41e33
            auto_column_detect: bool = False,
            trial_columns: str | list[str] | None = None,
            time_column: str | None = None,
            time_unit: str | None = None,
            pixel_columns: list[str] | None = None,
            position_columns: list[str] | None = None,
            velocity_columns: list[str] | None = None,
            acceleration_columns: list[str] | None = None,
            distance_column: str | None = None,
    ) -> None:
        """Initialize dataframe columns."""
<<<<<<< HEAD
        # Explicit arguments take precedence over definition.
        if definition:
            if trial_columns is None:
                trial_columns = definition.trial_columns

            if time_column is None:
                time_column = definition.time_column

            if time_unit is None:
                time_unit = definition.time_unit

            if pixel_columns is None:
                pixel_columns = definition.pixel_columns

            if position_columns is None:
                position_columns = definition.position_columns

            if velocity_columns is None:
                velocity_columns = definition.velocity_columns

            if acceleration_columns is None:
                acceleration_columns = definition.acceleration_columns

            if distance_column is None:
                distance_column = definition.distance_column

=======
>>>>>>> e6b41e33
        # Initialize trial_columns.
        trial_columns = [trial_columns] if isinstance(trial_columns, str) else trial_columns
        if trial_columns is not None and len(trial_columns) == 0:
            trial_columns = None
        _check_trial_columns(trial_columns, self.frame)
        self.trial_columns = trial_columns

        # Initialize time column.
        self._init_time_column(time_column, time_unit)

        # Rename distance column if necessary.
        if distance_column is not None and distance_column != 'distance':
            self.frame = self.frame.rename({distance_column: 'distance'})

        # Autodetect column names.
        component_suffixes = ['x', 'y', 'xl', 'yl', 'xr', 'yr', 'xa', 'ya']

        if auto_column_detect and pixel_columns is None:
            column_canditates = ['pixel_' + suffix for suffix in component_suffixes]
            pixel_columns = [c for c in column_canditates if c in self.frame.columns]

        if auto_column_detect and position_columns is None:
            column_canditates = ['position_' + suffix for suffix in component_suffixes]
            position_columns = [c for c in column_canditates if c in self.frame.columns]

        if auto_column_detect and velocity_columns is None:
            column_canditates = ['velocity_' + suffix for suffix in component_suffixes]
            velocity_columns = [c for c in column_canditates if c in self.frame.columns]

        if auto_column_detect and acceleration_columns is None:
            column_canditates = ['acceleration_' + suffix for suffix in component_suffixes]
            acceleration_columns = [c for c in column_canditates if c in self.frame.columns]

        # List of passed not-None column specifier lists.
        # The list will be used for inferring n_components.
        column_specifiers: list[list[str]] = []

        # Nest multi-component columns.
        if pixel_columns:
            self._check_component_columns(pixel_columns=pixel_columns)
            self.nest(pixel_columns, output_column='pixel')
            column_specifiers.append(pixel_columns)

        if position_columns:
            self._check_component_columns(position_columns=position_columns)
            self.nest(position_columns, output_column='position')
            column_specifiers.append(position_columns)

        if velocity_columns:
            self._check_component_columns(velocity_columns=velocity_columns)
            self.nest(velocity_columns, output_column='velocity')
            column_specifiers.append(velocity_columns)

        if acceleration_columns:
            self._check_component_columns(acceleration_columns=acceleration_columns)
            self.nest(acceleration_columns, output_column='acceleration')
            column_specifiers.append(acceleration_columns)

        self.n_components = self._infer_n_components(column_specifiers)

    def _init_time_column(
            self,
            time_column: str | None = None,
            time_unit: str | None = None,
    ) -> None:
        """Initialize time column."""
        # If no time column exists, create a new one starting with zero and set time unit to steps.
        if time_column is None and 'time' not in self.frame.columns:
            # In case we have an experiment with sampling rate given, we create a time
            if self.experiment is not None and self.experiment.sampling_rate is not None:
                self.frame = self.frame.with_columns(
                    time=pl.arange(0, len(self.frame)),
                )

                time_column = 'time'
                time_unit = 'step'

        # If no time_unit specified, assume milliseconds.
        if time_unit is None:
            time_unit = 'ms'

        # Rename time_column to 'time'.
        if time_column is not None and time_column != 'time':
            self.frame = self.frame.rename({time_column: 'time'})

        # Convert time column to milliseconds.
        if 'time' in self.frame.columns:
            self._convert_time_units(time_unit)

    def _convert_time_units(self, time_unit: str | None) -> None:
        """Convert the time column to milliseconds based on the specified time unit."""
        if time_unit == 's':
            self.frame = self.frame.with_columns(pl.col('time').mul(1000))

        elif time_unit == 'step':
            if self.experiment is not None:
                self.frame = self.frame.with_columns(
                    pl.col('time').mul(1000).truediv(self.experiment.sampling_rate),
                )
            else:
                raise ValueError(
                    "experiment with sampling rate must be specified if time_unit is 'step'",
                )

        elif time_unit != 'ms':
            raise ValueError(
                f"unsupported time unit '{time_unit}'. "
                "Supported units are 's' for seconds, 'ms' for milliseconds and "
                "'step' for steps.",
            )

        # Convert to int if possible.
        if self.frame.schema['time'] == pl.Float64:
            all_decimals = self.frame.select(
                pl.col('time').round().eq(pl.col('time')).all(),
            ).item()

            if all_decimals:
                self.frame = self.frame.with_columns(
                    pl.col('time').cast(pl.Int64),
                )

<<<<<<< HEAD
    def _init_experiment(
            self, experiment: Experiment | None, definition: pm.DatasetDefinition | None,
    ) -> None:
        """Explicitly passed experiment takes precedence over definition."""
        if definition is not None and experiment is None:
            self.experiment = definition.experiment
        else:
            self.experiment = experiment

=======
>>>>>>> e6b41e33
    def __str__(self) -> str:
        """Return string representation of GazeDataFrame."""
        if self.experiment is None:
            return self.frame.__str__()

        return self.experiment.__str__() + '\n' + self.frame.__str__()

    def __repr__(self) -> str:
        """Return string representation of GazeDataFrame."""
        return self.__str__()


def _check_trial_columns(trial_columns: list[str] | None, data: pl.DataFrame) -> None:
    """Check trial_columns for integrity.

    Parameters
    ----------
    trial_columns: list[str] | None
        The name of the trial columns in the input data frame.
    data: pl.DataFrame
        The dataframe which holds the columns.
    """
    if trial_columns:
        # Make sure there are no duplicates in trial_columns, else polars raises DuplicateError.
        if len(set(trial_columns)) != len(trial_columns):
            seen = set()
            dupes = []
            for column in trial_columns:
                if column in seen:
                    dupes.append(column)
                else:
                    seen.add(column)

            raise ValueError(f'duplicates in trial_columns: {", ".join(dupes)}')

        # Make sure all trial_columns exist in data.
        if len(set(trial_columns).intersection(data.columns)) != len(trial_columns):
            missing = set(trial_columns) - set(data.columns)
            raise KeyError(f'trial_columns missing in data: {", ".join(missing)}')<|MERGE_RESOLUTION|>--- conflicted
+++ resolved
@@ -247,11 +247,7 @@
         # Set nan values to null.
         self.frame = self.frame.fill_nan(None)
 
-<<<<<<< HEAD
         self._init_experiment(experiment, definition)
-=======
-        self.experiment = experiment
->>>>>>> e6b41e33
 
         self._init_columns(
             trial_columns=trial_columns,
@@ -263,10 +259,7 @@
             acceleration_columns=acceleration_columns,
             distance_column=distance_column,
             auto_column_detect=auto_column_detect,
-<<<<<<< HEAD
             definition=definition,
-=======
->>>>>>> e6b41e33
         )
 
         if events is None:
@@ -1434,10 +1427,6 @@
 
     def _init_columns(
             self,
-<<<<<<< HEAD
-            definition: pm.DatasetDefinition | None = None,
-=======
->>>>>>> e6b41e33
             auto_column_detect: bool = False,
             trial_columns: str | list[str] | None = None,
             time_column: str | None = None,
@@ -1447,9 +1436,9 @@
             velocity_columns: list[str] | None = None,
             acceleration_columns: list[str] | None = None,
             distance_column: str | None = None,
+            definition: pm.DatasetDefinition | None = None,
     ) -> None:
         """Initialize dataframe columns."""
-<<<<<<< HEAD
         # Explicit arguments take precedence over definition.
         if definition:
             if trial_columns is None:
@@ -1476,8 +1465,6 @@
             if distance_column is None:
                 distance_column = definition.distance_column
 
-=======
->>>>>>> e6b41e33
         # Initialize trial_columns.
         trial_columns = [trial_columns] if isinstance(trial_columns, str) else trial_columns
         if trial_columns is not None and len(trial_columns) == 0:
@@ -1600,7 +1587,6 @@
                     pl.col('time').cast(pl.Int64),
                 )
 
-<<<<<<< HEAD
     def _init_experiment(
             self, experiment: Experiment | None, definition: pm.DatasetDefinition | None,
     ) -> None:
@@ -1610,8 +1596,6 @@
         else:
             self.experiment = experiment
 
-=======
->>>>>>> e6b41e33
     def __str__(self) -> str:
         """Return string representation of GazeDataFrame."""
         if self.experiment is None:
