# Copyright (c) 2022-2025 The pymovements Project Authors
#
# Permission is hereby granted, free of charge, to any person obtaining a copy
# of this software and associated documentation files (the "Software"), to deal
# in the Software without restriction, including without limitation the rights
# to use, copy, modify, merge, publish, distribute, sublicense, and/or sell
# copies of the Software, and to permit persons to whom the Software is
# furnished to do so, subject to the following conditions:
#
# The above copyright notice and this permission notice shall be included in all
# copies or substantial portions of the Software.
#
# THE SOFTWARE IS PROVIDED "AS IS", WITHOUT WARRANTY OF ANY KIND, EXPRESS OR
# IMPLIED, INCLUDING BUT NOT LIMITED TO THE WARRANTIES OF MERCHANTABILITY,
# FITNESS FOR A PARTICULAR PURPOSE AND NONINFRINGEMENT. IN NO EVENT SHALL THE
# AUTHORS OR COPYRIGHT HOLDERS BE LIABLE FOR ANY CLAIM, DAMAGES OR OTHER
# LIABILITY, WHETHER IN AN ACTION OF CONTRACT, TORT OR OTHERWISE, ARISING FROM,
# OUT OF OR IN CONNECTION WITH THE SOFTWARE OR THE USE OR OTHER DEALINGS IN THE
# SOFTWARE.
"""Provides the Screen class."""
from __future__ import annotations

from dataclasses import dataclass

import numpy as np

<<<<<<< HEAD
from pymovements._utils._html import html_repr
=======
from pymovements._utils import _checks
>>>>>>> 9d4bbf34
from pymovements.gaze import transforms_numpy


@html_repr()
@dataclass
class Screen:
    """Screen class for holding screen properties.

    Attributes
    ----------
    width_px: int | None
        Screen width in pixels. (default: None)
    height_px: int | None
        Screen height in pixels. (default: None)
    width_cm: float | None
        Screen width in centimeters. (default: None)
    height_cm: float | None
        Screen height in centimeters. (default: None)
    distance_cm: float | None
        Eye-to-screen distance in centimeters. If None, a `distance_column` must be provided
        in the `DatasetDefinition` or `GazeDataFrame`, which contains the eye-to-screen
        distance for each sample in millimeters. (default: None)
    origin: str | None
        Specifies the screen location of the origin of the pixel
        coordinate system. (default: 'upper left')

    Examples
    --------
    >>> screen = Screen(
    ...     width_px=1280,
    ...     height_px=1024,
    ...     width_cm=38.0,
    ...     height_cm=30.0,
    ...     distance_cm=68.0,
    ...     origin='upper left',
    ... )
    >>> print(screen)
    Screen(width_px=1280, height_px=1024, width_cm=38.0,
    height_cm=30.0, distance_cm=68.0, origin='upper left')

    We can also access the screen boundaries in degrees of visual angle. This only works if the
    `distance_cm` attribute is specified.

    >>> screen.x_min_dva# doctest:+ELLIPSIS
    -15.59...
    >>> screen.x_max_dva# doctest:+ELLIPSIS
    15.59...
    >>> screen.y_min_dva# doctest:+ELLIPSIS
    -12.42...
    >>> screen.y_max_dva# doctest:+ELLIPSIS
    12.42...

    """

    width_px: int | None = None
    height_px: int | None = None
    width_cm: float | None = None
    height_cm: float | None = None
    distance_cm: float | None = None
    origin: str | None = 'upper left'

    def __post_init__(self) -> None:
        """Check fields for validity."""
        if self.width_px is not None:
            _checks.check_is_greater_than_zero(width_px=self.width_px)

        if self.height_px is not None:
            _checks.check_is_greater_than_zero(height_px=self.height_px)

        if self.width_cm is not None:
            _checks.check_is_greater_than_zero(width_cm=self.width_cm)

        if self.height_cm is not None:
            _checks.check_is_greater_than_zero(height_cm=self.height_cm)

        if self.distance_cm is not None:
            _checks.check_is_greater_than_zero(distance_cm=self.distance_cm)

    @property
    def x_max_dva(self) -> float:
        """Maximum screen x-coordinate in degrees of visual angle."""
        self._check_numerical_attribute('width_px')
        assert self.width_px is not None

        self._check_numerical_attribute('width_cm')
        assert self.width_cm is not None

        self._check_numerical_attribute('distance_cm')
        assert self.distance_cm is not None

        _checks.check_is_not_none(origin=self.origin)
        assert self.origin is not None

        return float(
            transforms_numpy.pix2deg(
                self.width_px - 1,
                screen_px=self.width_px,
                screen_cm=self.width_cm,
                distance_cm=self.distance_cm,
                origin=self.origin,
            ),
        )

    @property
    def y_max_dva(self) -> float:
        """Maximum screen y-coordinate in degrees of visual angle."""
        self._check_numerical_attribute('height_px')
        assert self.height_px is not None

        self._check_numerical_attribute('height_cm')
        assert self.height_cm is not None

        self._check_numerical_attribute('distance_cm')
        assert self.distance_cm is not None

        _checks.check_is_not_none(origin=self.origin)
        assert self.origin is not None

        return float(
            transforms_numpy.pix2deg(
                self.height_px - 1,
                screen_px=self.height_px,
                screen_cm=self.height_cm,
                distance_cm=self.distance_cm,
                origin=self.origin,
            ),
        )

    @property
    def x_min_dva(self) -> float:
        """Minimum screen x-coordinate in degrees of visual angle."""
        self._check_numerical_attribute('width_px')
        assert self.width_px is not None

        self._check_numerical_attribute('width_cm')
        assert self.width_cm is not None

        self._check_numerical_attribute('distance_cm')
        assert self.distance_cm is not None

        _checks.check_is_not_none(origin=self.origin)
        assert self.origin is not None

        return float(
            transforms_numpy.pix2deg(
                0,
                screen_px=self.width_px,
                screen_cm=self.width_cm,
                distance_cm=self.distance_cm,
                origin=self.origin,
            ),
        )

    @property
    def y_min_dva(self) -> float:
        """Minimum screen y-coordinate in degrees of visual angle."""
        self._check_numerical_attribute('height_px')
        assert self.height_px is not None

        self._check_numerical_attribute('height_cm')
        assert self.height_cm is not None

        self._check_numerical_attribute('distance_cm')
        assert self.distance_cm is not None

        _checks.check_is_not_none(origin=self.origin)
        assert self.origin is not None

        return float(
            transforms_numpy.pix2deg(
                0,
                screen_px=self.height_px,
                screen_cm=self.height_cm,
                distance_cm=self.distance_cm,
                origin=self.origin,
            ),
        )

    def pix2deg(
            self,
            arr: float | list[float] | list[list[float]] | np.ndarray,
    ) -> np.ndarray:
        """Convert pixel screen coordinates to degrees of visual angle.

        Parameters
        ----------
        arr: float | list[float] | list[list[float]] | np.ndarray
            Pixel coordinates to transform into degrees of visual angle

        Returns
        -------
        np.ndarray
            Coordinates in degrees of visual angle

        Raises
        ------
        ValueError
            If positions aren't two-dimensional.

        Examples
        --------
        >>> arr = [(123.0, 865.0)]
        >>> screen = Screen(
        ...     width_px=1280,
        ...     height_px=1024,
        ...     width_cm=38.0,
        ...     height_cm=30.0,
        ...     distance_cm=68.0,
        ...     origin='upper left',
        ... )
        >>> screen.pix2deg(arr=arr)
        array([[-12.70732231, 8.65963972]])

        >>> screen = Screen(
        ...     width_px=1280,
        ...     height_px=1024,
        ...     width_cm=38.0,
        ...     height_cm=30.0,
        ...     distance_cm=68.0,
        ...     origin='center',
        ... )
        >>> screen.pix2deg(arr=arr)
        array([[ 3.07379946, 20.43909054]])
        """
        self._check_numerical_attribute('width_px')
        assert self.width_px is not None

        self._check_numerical_attribute('height_px')
        assert self.height_px is not None

        self._check_numerical_attribute('width_cm')
        assert self.width_cm is not None

        self._check_numerical_attribute('height_cm')
        assert self.height_cm is not None

        self._check_numerical_attribute('distance_cm')
        assert self.distance_cm is not None

        _checks.check_is_not_none(origin=self.origin)
        assert self.origin is not None

        return transforms_numpy.pix2deg(
            arr=arr,
            screen_px=(self.width_px, self.height_px),
            screen_cm=(self.width_cm, self.height_cm),
            distance_cm=self.distance_cm,
            origin=self.origin,
        )

    def _check_numerical_attribute(self, key: str) -> None:
        """Check if numerical attribute is not None and greater than zero."""
        value = getattr(self, key, None)
        _checks.check_is_not_none(**{key: value})
        assert isinstance(value, (int, float))
        _checks.check_is_greater_than_zero(**{key: value})<|MERGE_RESOLUTION|>--- conflicted
+++ resolved
@@ -24,11 +24,8 @@
 
 import numpy as np
 
-<<<<<<< HEAD
+from pymovements._utils import _checks
 from pymovements._utils._html import html_repr
-=======
-from pymovements._utils import _checks
->>>>>>> 9d4bbf34
 from pymovements.gaze import transforms_numpy
 
 
