# Copyright (c) 2022-2025 The pymovements Project Authors
#
# Permission is hereby granted, free of charge, to any person obtaining a copy
# of this software and associated documentation files (the "Software"), to deal
# in the Software without restriction, including without limitation the rights
# to use, copy, modify, merge, publish, distribute, sublicense, and/or sell
# copies of the Software, and to permit persons to whom the Software is
# furnished to do so, subject to the following conditions:
#
# The above copyright notice and this permission notice shall be included in all
# copies or substantial portions of the Software.
#
# THE SOFTWARE IS PROVIDED "AS IS", WITHOUT WARRANTY OF ANY KIND, EXPRESS OR
# IMPLIED, INCLUDING BUT NOT LIMITED TO THE WARRANTIES OF MERCHANTABILITY,
# FITNESS FOR A PARTICULAR PURPOSE AND NONINFRINGEMENT. IN NO EVENT SHALL THE
# AUTHORS OR COPYRIGHT HOLDERS BE LIABLE FOR ANY CLAIM, DAMAGES OR OTHER
# LIABILITY, WHETHER IN AN ACTION OF CONTRACT, TORT OR OTHERWISE, ARISING FROM,
# OUT OF OR IN CONNECTION WITH THE SOFTWARE OR THE USE OR OTHER DEALINGS IN THE
# SOFTWARE.
"""Provides the Screen class."""
from __future__ import annotations

from dataclasses import asdict
from dataclasses import dataclass
from typing import Any

import numpy as np

from pymovements._utils import _checks
<<<<<<< HEAD
=======
from pymovements._utils._html import repr_html
>>>>>>> 362c4f85
from pymovements.gaze import transforms_numpy


@repr_html()
@dataclass
class Screen:
    """Screen class for holding screen properties.

    Attributes
    ----------
    width_px: int | None
        Screen width in pixels. (default: None)
    height_px: int | None
        Screen height in pixels. (default: None)
    width_cm: float | None
        Screen width in centimeters. (default: None)
    height_cm: float | None
        Screen height in centimeters. (default: None)
    distance_cm: float | None
        Eye-to-screen distance in centimeters. If None, a `distance_column` must be provided
        in the `DatasetDefinition` or `GazeDataFrame`, which contains the eye-to-screen
        distance for each sample in millimeters. (default: None)
    origin: str | None
        Specifies the screen location of the origin of the pixel
        coordinate system. (default: 'upper left')

    Examples
    --------
    >>> screen = Screen(
    ...     width_px=1280,
    ...     height_px=1024,
    ...     width_cm=38.0,
    ...     height_cm=30.0,
    ...     distance_cm=68.0,
    ...     origin='upper left',
    ... )
    >>> print(screen)
    Screen(width_px=1280, height_px=1024, width_cm=38.0,
    height_cm=30.0, distance_cm=68.0, origin='upper left')

    We can also access the screen boundaries in degrees of visual angle. This only works if the
    `distance_cm` attribute is specified.

    >>> screen.x_min_dva# doctest:+ELLIPSIS
    -15.59...
    >>> screen.x_max_dva# doctest:+ELLIPSIS
    15.59...
    >>> screen.y_min_dva# doctest:+ELLIPSIS
    -12.42...
    >>> screen.y_max_dva# doctest:+ELLIPSIS
    12.42...

    """

    width_px: int | None = None
    height_px: int | None = None
    width_cm: float | None = None
    height_cm: float | None = None
    distance_cm: float | None = None
    origin: str | None = 'upper left'

    def __post_init__(self) -> None:
        """Check fields for validity."""
        if self.width_px is not None:
            _checks.check_is_greater_than_zero(width_px=self.width_px)

        if self.height_px is not None:
            _checks.check_is_greater_than_zero(height_px=self.height_px)

        if self.width_cm is not None:
            _checks.check_is_greater_than_zero(width_cm=self.width_cm)

        if self.height_cm is not None:
            _checks.check_is_greater_than_zero(height_cm=self.height_cm)

        if self.distance_cm is not None:
            _checks.check_is_greater_than_zero(distance_cm=self.distance_cm)

    @property
    def x_max_dva(self) -> float:
        """Maximum screen x-coordinate in degrees of visual angle."""
        self._check_numerical_attribute('width_px')
        assert self.width_px is not None

        self._check_numerical_attribute('width_cm')
        assert self.width_cm is not None

        self._check_numerical_attribute('distance_cm')
        assert self.distance_cm is not None

        _checks.check_is_not_none(origin=self.origin)
        assert self.origin is not None

        return float(
            transforms_numpy.pix2deg(
                self.width_px - 1,
                screen_px=self.width_px,
                screen_cm=self.width_cm,
                distance_cm=self.distance_cm,
                origin=self.origin,
            ),
        )

    @property
    def y_max_dva(self) -> float:
        """Maximum screen y-coordinate in degrees of visual angle."""
        self._check_numerical_attribute('height_px')
        assert self.height_px is not None

        self._check_numerical_attribute('height_cm')
        assert self.height_cm is not None

        self._check_numerical_attribute('distance_cm')
        assert self.distance_cm is not None

        _checks.check_is_not_none(origin=self.origin)
        assert self.origin is not None

        return float(
            transforms_numpy.pix2deg(
                self.height_px - 1,
                screen_px=self.height_px,
                screen_cm=self.height_cm,
                distance_cm=self.distance_cm,
                origin=self.origin,
            ),
        )

    @property
    def x_min_dva(self) -> float:
        """Minimum screen x-coordinate in degrees of visual angle."""
        self._check_numerical_attribute('width_px')
        assert self.width_px is not None

        self._check_numerical_attribute('width_cm')
        assert self.width_cm is not None

        self._check_numerical_attribute('distance_cm')
        assert self.distance_cm is not None

        _checks.check_is_not_none(origin=self.origin)
        assert self.origin is not None

        return float(
            transforms_numpy.pix2deg(
                0,
                screen_px=self.width_px,
                screen_cm=self.width_cm,
                distance_cm=self.distance_cm,
                origin=self.origin,
            ),
        )

    @property
    def y_min_dva(self) -> float:
        """Minimum screen y-coordinate in degrees of visual angle."""
        self._check_numerical_attribute('height_px')
        assert self.height_px is not None

        self._check_numerical_attribute('height_cm')
        assert self.height_cm is not None

        self._check_numerical_attribute('distance_cm')
        assert self.distance_cm is not None

        _checks.check_is_not_none(origin=self.origin)
        assert self.origin is not None

        return float(
            transforms_numpy.pix2deg(
                0,
                screen_px=self.height_px,
                screen_cm=self.height_cm,
                distance_cm=self.distance_cm,
                origin=self.origin,
            ),
        )

    def pix2deg(
            self,
            arr: float | list[float] | list[list[float]] | np.ndarray,
    ) -> np.ndarray:
        """Convert pixel screen coordinates to degrees of visual angle.

        Parameters
        ----------
        arr: float | list[float] | list[list[float]] | np.ndarray
            Pixel coordinates to transform into degrees of visual angle

        Returns
        -------
        np.ndarray
            Coordinates in degrees of visual angle

        Raises
        ------
        ValueError
            If positions aren't two-dimensional.

        Examples
        --------
        >>> arr = [(123.0, 865.0)]
        >>> screen = Screen(
        ...     width_px=1280,
        ...     height_px=1024,
        ...     width_cm=38.0,
        ...     height_cm=30.0,
        ...     distance_cm=68.0,
        ...     origin='upper left',
        ... )
        >>> screen.pix2deg(arr=arr)
        array([[-12.70732231, 8.65963972]])

        >>> screen = Screen(
        ...     width_px=1280,
        ...     height_px=1024,
        ...     width_cm=38.0,
        ...     height_cm=30.0,
        ...     distance_cm=68.0,
        ...     origin='center',
        ... )
        >>> screen.pix2deg(arr=arr)
        array([[ 3.07379946, 20.43909054]])
        """
        self._check_numerical_attribute('width_px')
        assert self.width_px is not None

        self._check_numerical_attribute('height_px')
        assert self.height_px is not None

        self._check_numerical_attribute('width_cm')
        assert self.width_cm is not None

        self._check_numerical_attribute('height_cm')
        assert self.height_cm is not None

        self._check_numerical_attribute('distance_cm')
        assert self.distance_cm is not None

        _checks.check_is_not_none(origin=self.origin)
        assert self.origin is not None

        return transforms_numpy.pix2deg(
            arr=arr,
            screen_px=(self.width_px, self.height_px),
            screen_cm=(self.width_cm, self.height_cm),
            distance_cm=self.distance_cm,
            origin=self.origin,
        )

    def _check_numerical_attribute(self, key: str) -> None:
        """Check if numerical attribute is not None and greater than zero."""
        value = getattr(self, key, None)
        _checks.check_is_not_none(**{key: value})
        assert isinstance(value, (int, float))
<<<<<<< HEAD
        _checks.check_is_greater_than_zero(**{key: value})
=======
        _checks.check_is_greater_than_zero(**{key: value})

    def to_dict(self, exclude_none: bool = True) -> dict[str, Any]:
        """Convert the Screen instance into a dictionary.

        Parameters
        ----------
        exclude_none: bool
            Exclude attributes that are either ``None`` or that are objects that evaluate to
            ``False`` (e.g., ``[]``, ``{}``, ``EyeTracker()``). Attributes of type ``bool``,
            ``int``, and ``float`` are not excluded.

        Returns
        -------
        dict[str, Any]
            Screen as dictionary.
        """
        _dict = asdict(self)

        # Delete fields that evaluate to False (False, None, [], {})
        if exclude_none:
            for key, value in list(_dict.items()):
                if not isinstance(value, (bool, int, float)) and not value:
                    del _dict[key]

        return _dict

    def __bool__(self) -> bool:
        """Return True if the screen has data defined, else False."""
        return not all(not value for value in self.__dict__.values())
>>>>>>> 362c4f85
<|MERGE_RESOLUTION|>--- conflicted
+++ resolved
@@ -27,10 +27,7 @@
 import numpy as np
 
 from pymovements._utils import _checks
-<<<<<<< HEAD
-=======
 from pymovements._utils._html import repr_html
->>>>>>> 362c4f85
 from pymovements.gaze import transforms_numpy
 
 
@@ -286,9 +283,6 @@
         value = getattr(self, key, None)
         _checks.check_is_not_none(**{key: value})
         assert isinstance(value, (int, float))
-<<<<<<< HEAD
-        _checks.check_is_greater_than_zero(**{key: value})
-=======
         _checks.check_is_greater_than_zero(**{key: value})
 
     def to_dict(self, exclude_none: bool = True) -> dict[str, Any]:
@@ -318,5 +312,4 @@
 
     def __bool__(self) -> bool:
         """Return True if the screen has data defined, else False."""
-        return not all(not value for value in self.__dict__.values())
->>>>>>> 362c4f85
+        return not all(not value for value in self.__dict__.values())