# Copyright (c) 2023-2025 The pymovements Project Authors
#
# Permission is hereby granted, free of charge, to any person obtaining a copy
# of this software and associated documentation files (the "Software"), to deal
# in the Software without restriction, including without limitation the rights
# to use, copy, modify, merge, publish, distribute, sublicense, and/or sell
# copies of the Software, and to permit persons to whom the Software is
# furnished to do so, subject to the following conditions:
#
# The above copyright notice and this permission notice shall be included in all
# copies or substantial portions of the Software.
#
# THE SOFTWARE IS PROVIDED "AS IS", WITHOUT WARRANTY OF ANY KIND, EXPRESS OR
# IMPLIED, INCLUDING BUT NOT LIMITED TO THE WARRANTIES OF MERCHANTABILITY,
# FITNESS FOR A PARTICULAR PURPOSE AND NONINFRINGEMENT. IN NO EVENT SHALL THE
# AUTHORS OR COPYRIGHT HOLDERS BE LIABLE FOR ANY CLAIM, DAMAGES OR OTHER
# LIABILITY, WHETHER IN AN ACTION OF CONTRACT, TORT OR OTHERWISE, ARISING FROM,
# OUT OF OR IN CONNECTION WITH THE SOFTWARE OR THE USE OR OTHER DEALINGS IN THE
# SOFTWARE.
<<<<<<< HEAD
"""Provides gaze related functionality."""
=======
"""Provides gaze related functionality.

.. rubric:: Classes

.. autosummary::
   :toctree:
   :template: class.rst

    Experiment
    EyeTracker
    Screen
    Gaze
    GazeDataFrame

.. rubric:: Transformations

.. autosummary::
   :toctree:

   transforms.center_origin
   transforms.downsample
   transforms.norm
   transforms.pix2deg
   transforms.deg2pix
   transforms.pos2acc
   transforms.pos2vel
   transforms.savitzky_golay

.. rubric:: Input / Output

.. autosummary::
    :toctree:

    from_asc
    from_csv
    from_ipc

.. rubric:: Integration

.. autosummary::
    :toctree:

    from_numpy
    from_pandas

.. rubric:: Numpy Transformations

.. autosummary::
   :toctree:

   transforms_numpy.pix2deg
   transforms_numpy.pos2acc
   transforms_numpy.pos2vel
   transforms_numpy.norm
   transforms_numpy.split
   transforms_numpy.downsample
   transforms_numpy.consecutive

"""
>>>>>>> 6abbd848
from pymovements.gaze import transforms
from pymovements.gaze import transforms_numpy
from pymovements.gaze.experiment import Experiment
from pymovements.gaze.eyetracker import EyeTracker
from pymovements.gaze.gaze import Gaze
from pymovements.gaze.gaze_dataframe import GazeDataFrame
from pymovements.gaze.integration import from_numpy
from pymovements.gaze.integration import from_pandas
from pymovements.gaze.io import from_asc
from pymovements.gaze.io import from_csv
from pymovements.gaze.io import from_ipc
from pymovements.gaze.screen import Screen


__all__ = [
    'Experiment',
    'EyeTracker',
    'from_numpy',
    'from_pandas',
    'Gaze',
    'GazeDataFrame',
    'Screen',
    'transforms_numpy',
    'transforms',
    'from_asc',
    'from_csv',
    'from_ipc',
]<|MERGE_RESOLUTION|>--- conflicted
+++ resolved
@@ -17,69 +17,7 @@
 # LIABILITY, WHETHER IN AN ACTION OF CONTRACT, TORT OR OTHERWISE, ARISING FROM,
 # OUT OF OR IN CONNECTION WITH THE SOFTWARE OR THE USE OR OTHER DEALINGS IN THE
 # SOFTWARE.
-<<<<<<< HEAD
 """Provides gaze related functionality."""
-=======
-"""Provides gaze related functionality.
-
-.. rubric:: Classes
-
-.. autosummary::
-   :toctree:
-   :template: class.rst
-
-    Experiment
-    EyeTracker
-    Screen
-    Gaze
-    GazeDataFrame
-
-.. rubric:: Transformations
-
-.. autosummary::
-   :toctree:
-
-   transforms.center_origin
-   transforms.downsample
-   transforms.norm
-   transforms.pix2deg
-   transforms.deg2pix
-   transforms.pos2acc
-   transforms.pos2vel
-   transforms.savitzky_golay
-
-.. rubric:: Input / Output
-
-.. autosummary::
-    :toctree:
-
-    from_asc
-    from_csv
-    from_ipc
-
-.. rubric:: Integration
-
-.. autosummary::
-    :toctree:
-
-    from_numpy
-    from_pandas
-
-.. rubric:: Numpy Transformations
-
-.. autosummary::
-   :toctree:
-
-   transforms_numpy.pix2deg
-   transforms_numpy.pos2acc
-   transforms_numpy.pos2vel
-   transforms_numpy.norm
-   transforms_numpy.split
-   transforms_numpy.downsample
-   transforms_numpy.consecutive
-
-"""
->>>>>>> 6abbd848
 from pymovements.gaze import transforms
 from pymovements.gaze import transforms_numpy
 from pymovements.gaze.experiment import Experiment
