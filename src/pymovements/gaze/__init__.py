# Copyright (c) 2023 The pymovements Project Authors
#
# Permission is hereby granted, free of charge, to any person obtaining a copy
# of this software and associated documentation files (the "Software"), to deal
# in the Software without restriction, including without limitation the rights
# to use, copy, modify, merge, publish, distribute, sublicense, and/or sell
# copies of the Software, and to permit persons to whom the Software is
# furnished to do so, subject to the following conditions:
#
# The above copyright notice and this permission notice shall be included in all
# copies or substantial portions of the Software.
#
# THE SOFTWARE IS PROVIDED "AS IS", WITHOUT WARRANTY OF ANY KIND, EXPRESS OR
# IMPLIED, INCLUDING BUT NOT LIMITED TO THE WARRANTIES OF MERCHANTABILITY,
# FITNESS FOR A PARTICULAR PURPOSE AND NONINFRINGEMENT. IN NO EVENT SHALL THE
# AUTHORS OR COPYRIGHT HOLDERS BE LIABLE FOR ANY CLAIM, DAMAGES OR OTHER
# LIABILITY, WHETHER IN AN ACTION OF CONTRACT, TORT OR OTHERWISE, ARISING FROM,
# OUT OF OR IN CONNECTION WITH THE SOFTWARE OR THE USE OR OTHER DEALINGS IN THE
# SOFTWARE.
"""This module holds gaze time series related functionality.

.. rubric:: Classes

.. autosummary::
   :toctree:
   :template: class.rst

    pymovements.gaze.Experiment
    pymovements.gaze.Screen
    pymovements.gaze.GazeDataFrame

.. rubric:: Transformations

.. autosummary::
   :toctree:

   pymovements.gaze.transforms.pix2deg
   pymovements.gaze.transforms.pos2vel
   pymovements.gaze.transforms.norm
   pymovements.gaze.transforms.split
   pymovements.gaze.transforms.downsample
   pymovements.gaze.transforms.consecutive

.. rubric:: Transformations

.. autosummary::
   :toctree:

   pymovements.gaze.transforms_pl.center_origin
   pymovements.gaze.transforms_pl.downsample
   pymovements.gaze.transforms_pl.norm
   pymovements.gaze.transforms_pl.pix2deg
   pymovements.gaze.transforms_pl.pos2acc
   pymovements.gaze.transforms_pl.pos2vel
   pymovements.gaze.transforms_pl.savitzky_golay
"""
<<<<<<< HEAD
from pymovements.gaze import transforms  # noqa: F401
from pymovements.gaze import transforms_pl  # noqa: F401
=======
from pymovements.gaze import transforms
>>>>>>> 863d7d53
from pymovements.gaze.experiment import Experiment
from pymovements.gaze.gaze_dataframe import GazeDataFrame
from pymovements.gaze.screen import Screen


__all__ = [
    'Experiment',
    'GazeDataFrame',
    'Screen',
    'transforms',
    'transforms_pl',
]<|MERGE_RESOLUTION|>--- conflicted
+++ resolved
@@ -54,12 +54,8 @@
    pymovements.gaze.transforms_pl.pos2vel
    pymovements.gaze.transforms_pl.savitzky_golay
 """
-<<<<<<< HEAD
-from pymovements.gaze import transforms  # noqa: F401
-from pymovements.gaze import transforms_pl  # noqa: F401
-=======
 from pymovements.gaze import transforms
->>>>>>> 863d7d53
+from pymovements.gaze import transforms_pl
 from pymovements.gaze.experiment import Experiment
 from pymovements.gaze.gaze_dataframe import GazeDataFrame
 from pymovements.gaze.screen import Screen
