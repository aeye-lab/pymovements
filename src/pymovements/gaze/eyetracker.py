# Copyright (c) 2022-2025 The pymovements Project Authors
#
# Permission is hereby granted, free of charge, to any person obtaining a copy
# of this software and associated documentation files (the "Software"), to deal
# in the Software without restriction, including without limitation the rights
# to use, copy, modify, merge, publish, distribute, sublicense, and/or sell
# copies of the Software, and to permit persons to whom the Software is
# furnished to do so, subject to the following conditions:
#
# The above copyright notice and this permission notice shall be included in all
# copies or substantial portions of the Software.
#
# THE SOFTWARE IS PROVIDED "AS IS", WITHOUT WARRANTY OF ANY KIND, EXPRESS OR
# IMPLIED, INCLUDING BUT NOT LIMITED TO THE WARRANTIES OF MERCHANTABILITY,
# FITNESS FOR A PARTICULAR PURPOSE AND NONINFRINGEMENT. IN NO EVENT SHALL THE
# AUTHORS OR COPYRIGHT HOLDERS BE LIABLE FOR ANY CLAIM, DAMAGES OR OTHER
# LIABILITY, WHETHER IN AN ACTION OF CONTRACT, TORT OR OTHERWISE, ARISING FROM,
# OUT OF OR IN CONNECTION WITH THE SOFTWARE OR THE USE OR OTHER DEALINGS IN THE
# SOFTWARE.
"""Holds the EyeTracker class."""
from __future__ import annotations

from dataclasses import dataclass

<<<<<<< HEAD
from pymovements._utils._html import html_repr
from pymovements.utils import checks
=======
from pymovements._utils import _checks
>>>>>>> 9d4bbf34


@html_repr()
@dataclass
class EyeTracker:
    """EyeTracker class for holding eyetracker properties.

    Attributes
    ----------
    sampling_rate : float | None
        Sample rate of recording (in Hz). (default: None)
    left : bool | None
        Whether the left eye is tracked. (default: None)
    right : bool | None
        Whether the right eye is tracked. (default: None)
    model : str | None
        Eye tracker model (e.g. 'EyeLink II', 'Tobii Pro Spectrum'). (default: None)
    version : str | None
        Eye tracker software version number. (default: None)
    vendor : str | None
        Eye tracker vendor (e.g. 'EyeLink', 'Tobii'). (default: None)
    mount : str | None
        The mounting setup of the eye tracker (e.g. 'Desktop / Monocular / Remote').
        (default: None)

    Examples
    --------
        >>> eyetracker = EyeTracker(
        ...     sampling_rate = 1000.0,
        ...     left = False,
        ...     right = True,
        ...     model = 'EyeLink 1000 Plus',
        ...     version = '1.5.3',
        ...     vendor = 'EyeLink',
        ...     mount = 'Arm Mount / Monocular / Remote',
        ... )
        >>> print(eyetracker)
        EyeTracker(sampling_rate=1000.0, left=False, right=True, model='EyeLink 1000 Plus',
        version='1.5.3', vendor='EyeLink', mount='Arm Mount / Monocular / Remote')
    """

    sampling_rate: float | None = None
    left: bool | None = None
    right: bool | None = None
    model: str | None = None
    version: str | None = None
    vendor: str | None = None
    mount: str | None = None

    def __post_init__(self) -> None:
        """Check that the sampling rate is a positive number."""
        if self.sampling_rate is not None:
            _checks.check_is_greater_than_zero(sampling_rate=self.sampling_rate)<|MERGE_RESOLUTION|>--- conflicted
+++ resolved
@@ -22,12 +22,8 @@
 
 from dataclasses import dataclass
 
-<<<<<<< HEAD
+from pymovements._utils import _checks
 from pymovements._utils._html import html_repr
-from pymovements.utils import checks
-=======
-from pymovements._utils import _checks
->>>>>>> 9d4bbf34
 
 
 @html_repr()
