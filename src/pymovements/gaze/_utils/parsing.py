--- conflicted
+++ resolved
@@ -222,13 +222,8 @@
         patterns: list[dict[str, Any] | str] | None = None,
         schema: dict[str, Any] | None = None,
         metadata_patterns: list[dict[str, Any] | str] | None = None,
-<<<<<<< HEAD
-        encoding: str = 'ascii',
+        encoding: str | None = None,
 ) -> tuple[pl.DataFrame, pl.DataFrame, dict[str, Any]]:
-=======
-        encoding: str | None = None,
-) -> tuple[pl.DataFrame, dict[str, Any]]:
->>>>>>> e6c074e6
     """Parse EyeLink asc file.
 
     Parameters
