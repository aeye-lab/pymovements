# Copyright (c) 2023-2025 The pymovements Project Authors
#
# Permission is hereby granted, free of charge, to any person obtaining a copy
# of this software and associated documentation files (the "Software"), to deal
# in the Software without restriction, including without limitation the rights
# to use, copy, modify, merge, publish, distribute, sublicense, and/or sell
# copies of the Software, and to permit persons to whom the Software is
# furnished to do so, subject to the following conditions:
#
# The above copyright notice and this permission notice shall be included in all
# copies or substantial portions of the Software.
#
# THE SOFTWARE IS PROVIDED "AS IS", WITHOUT WARRANTY OF ANY KIND, EXPRESS OR
# IMPLIED, INCLUDING BUT NOT LIMITED TO THE WARRANTIES OF MERCHANTABILITY,
# FITNESS FOR A PARTICULAR PURPOSE AND NONINFRINGEMENT. IN NO EVENT SHALL THE
# AUTHORS OR COPYRIGHT HOLDERS BE LIABLE FOR ANY CLAIM, DAMAGES OR OTHER
# LIABILITY, WHETHER IN AN ACTION OF CONTRACT, TORT OR OTHERWISE, ARISING FROM,
# OUT OF OR IN CONNECTION WITH THE SOFTWARE OR THE USE OR OTHER DEALINGS IN THE
# SOFTWARE.
"""Functionality to load Gaze from a csv file."""
from __future__ import annotations

import math
from pathlib import Path
from typing import Any

import polars as pl

import pymovements as pm  # pylint: disable=cyclic-import
from pymovements.gaze._utils.parsing import parse_eyelink
from pymovements.gaze.experiment import Experiment
from pymovements.gaze.gaze import Gaze


def from_csv(
        file: str | Path,
        experiment: Experiment | None = None,
        *,
        trial_columns: str | list[str] | None = None,
        time_column: str | None = None,
        time_unit: str | None = None,
        pixel_columns: list[str] | None = None,
        position_columns: list[str] | None = None,
        velocity_columns: list[str] | None = None,
        acceleration_columns: list[str] | None = None,
        distance_column: str | None = None,
        auto_column_detect: bool = False,
        column_map: dict[str, str] | None = None,
        add_columns: dict[str, str] | None = None,
        column_schema_overrides: dict[str, type] | None = None,
        definition: pm.DatasetDefinition | None = None,
        **read_csv_kwargs: Any,
) -> Gaze:
    """Initialize a :py:class:`pymovements.gaze.Gaze`.

    Parameters
    ----------
    file: str | Path
        Path of gaze file.
    experiment : Experiment | None
        The experiment definition. (default: None)
    trial_columns: str | list[str] | None
        The name of the trial columns in the input data frame. If the list is empty or None,
        the input data frame is assumed to contain only one trial. If the list is not empty,
        the input data frame is assumed to contain multiple trials and the transformation
        methods will be applied to each trial separately. (default: None)
    time_column: str | None
        The name of the timestamp column in the input data frame. (default: None)
    time_unit: str | None
        The unit of the timestamps in the timestamp column in the input data frame. Supported
        units are 's' for seconds, 'ms' for milliseconds and 'step' for steps. If the unit is
        'step' the experiment definition must be specified. All timestamps will be converted to
        milliseconds. If time_unit is None, milliseconds are assumed. (default: None)
    pixel_columns: list[str] | None
        The name of the pixel position columns in the input data frame. These columns will be
        nested into the column ``pixel``. If the list is empty or None, the nested ``pixel``
        column will not be created. (default: None)
    position_columns: list[str] | None
        The name of the dva position columns in the input data frame. These columns will be
        nested into the column ``position``. If the list is empty or None, the nested
        ``position`` column will not be created. (default: None)
    velocity_columns: list[str] | None
        The name of the velocity columns in the input data frame. These columns will be nested
        into the column ``velocity``. If the list is empty or None, the nested ``velocity``
        column will not be created. (default: None)
    acceleration_columns: list[str] | None
        The name of the acceleration columns in the input data frame. These columns will be
        nested into the column ``acceleration``. If the list is empty or None, the nested
        ``acceleration`` column will not be created. (default: None)
    distance_column: str | None
        The name of the eye-to-screen distance column in the input data frame. If specified,
        the column will be used for pixel to dva transformations. If not specified, the
        constant eye-to-screen distance will be taken from the experiment definition.
        (default: None)
    auto_column_detect: bool
        Flag indicating if the column names should be inferred automatically. (default: False)
    column_map: dict[str, str] | None
        The keys are the columns to read, the values are the names to which they should be renamed.
        (default: None)
    add_columns: dict[str, str] | None
        Dictionary containing columns to add to loaded data frame.
        (default: None)
    column_schema_overrides:  dict[str, type] | None
        Dictionary containing types for columns.
        (default: None)
    definition: pm.DatasetDefinition | None
        A dataset definition. Explicitly passed arguments take precedence over definition.
        (default: None)
    **read_csv_kwargs: Any
        Additional keyword arguments to be passed to :py:func:`polars.read_csv` to read in the csv.
        These can include custom separators, a subset of columns, or specific data types
        for columns.

    Returns
    -------
    Gaze
        The gaze data frame read from the csv file.

    Notes
    -----
    About using the arguments ``pixel_columns``, ``position_columns``, ``velocity_columns``,
    and ``acceleration_columns``:

    By passing a list of columns as any of these arguments, these columns will be merged into a
    single column with the corresponding name , e.g. using `pixel_columns` will merge the
    respective columns into the column `pixel`.

    The supported number of component columns with the expected order are:

    - **zero columns**: No nested component column will be created.
    - **two columns**: monocular data; expected order: x-component, y-component
    - **four columns**: binocular data; expected order: x-component left eye, y-component left eye,
      x-component right eye, y-component right eye
    - **six columns**: binocular data with additional cyclopian data; expected order: x-component
      left eye, y-component left eye, x-component right eye, y-component right eye,
      x-component cyclopian eye, y-component cyclopian eye


    Examples
    --------
    First let's assume a CSV file stored `tests/files/monocular_example.csv`
    with the following content:
    shape: (10, 3)
    ┌──────┬────────────┬────────────┐
    │ time ┆ x_left_pix ┆ y_left_pix │
    │ ---  ┆ ---        ┆ ---        │
    │ i64  ┆ i64        ┆ i64        │
    ╞══════╪════════════╪════════════╡
    │ 0    ┆ 0          ┆ 0          │
    │ 1    ┆ 0          ┆ 0          │
    │ 2    ┆ 0          ┆ 0          │
    │ 3    ┆ 0          ┆ 0          │
    │ 4    ┆ 0          ┆ 0          │
    │ 5    ┆ 0          ┆ 0          │
    │ 6    ┆ 0          ┆ 0          │
    │ 7    ┆ 0          ┆ 0          │
    │ 8    ┆ 0          ┆ 0          │
    │ 9    ┆ 0          ┆ 0          │
    └──────┴────────────┴────────────┘

    We can now load the data into a ``Gaze`` by specyfing the experimental setting
    and the names of the pixel position columns. We can specify a custom separator for the csv
    file by passing it as a keyword argument to :py:func:`polars.read_csv`:

    >>> from pymovements.gaze.io import from_csv
    >>> gaze = from_csv(
    ...     file='tests/files/monocular_example.csv',
    ...     time_column = 'time',
    ...     time_unit='ms',
    ...     pixel_columns = ['x_left_pix','y_left_pix'],
    ...     separator = ',',
    ... )
    >>> gaze.frame
    shape: (10, 2)
    ┌──────┬───────────┐
    │ time ┆ pixel     │
    │ ---  ┆ ---       │
    │ i64  ┆ list[i64] │
    ╞══════╪═══════════╡
    │ 0    ┆ [0, 0]    │
    │ 1    ┆ [0, 0]    │
    │ 2    ┆ [0, 0]    │
    │ 3    ┆ [0, 0]    │
    │ 4    ┆ [0, 0]    │
    │ 5    ┆ [0, 0]    │
    │ 6    ┆ [0, 0]    │
    │ 7    ┆ [0, 0]    │
    │ 8    ┆ [0, 0]    │
    │ 9    ┆ [0, 0]    │
    └──────┴───────────┘

    Please be aware that data types are inferred from a fixed number of rows. To ensure
    correct data types, you can pass a dictionary of column names and data types to the
    `schema_overrides` keyword argument of :py:func:`polars.read_csv`:

    >>> from pymovements.gaze.io import from_csv
    >>> import polars as pl
    >>> gaze = from_csv(
    ...     file='tests/files/monocular_example.csv',
    ...     time_column = 'time',
    ...     time_unit='ms',
    ...     pixel_columns = ['x_left_pix','y_left_pix'],
    ...     schema_overrides = {'time': pl.Int64, 'x_left_pix': pl.Int64, 'y_left_pix': pl.Int64},
    ... )
    >>> gaze.frame
    shape: (10, 2)
    ┌──────┬───────────┐
    │ time ┆ pixel     │
    │ ---  ┆ ---       │
    │ i64  ┆ list[i64] │
    ╞══════╪═══════════╡
    │ 0    ┆ [0, 0]    │
    │ 1    ┆ [0, 0]    │
    │ 2    ┆ [0, 0]    │
    │ 3    ┆ [0, 0]    │
    │ 4    ┆ [0, 0]    │
    │ 5    ┆ [0, 0]    │
    │ 6    ┆ [0, 0]    │
    │ 7    ┆ [0, 0]    │
    │ 8    ┆ [0, 0]    │
    │ 9    ┆ [0, 0]    │
    └──────┴───────────┘

    """
    # explicit arguments take precedence over definition.
    if definition:
        if column_map is None:
            column_map = definition.column_map

        if not read_csv_kwargs and 'gaze' in definition.custom_read_kwargs:
            if definition.custom_read_kwargs['gaze']:
                read_csv_kwargs = definition.custom_read_kwargs['gaze']

    # Read data.
    gaze_data = pl.read_csv(file, **read_csv_kwargs)
    if column_map is not None:
        gaze_data = gaze_data.rename({
            key: column_map[key] for key in
            [
                key for key in column_map.keys()
                if key in gaze_data.columns
            ]
        })

    if add_columns is not None:
        gaze_data = gaze_data.with_columns([
            pl.lit(value).alias(column)
            for column, value in add_columns.items()
            if column not in gaze_data.columns
        ])

    # Cast numerical columns to Float64 if they were incorrectly inferred to be Utf8.
    # This can happen if the column only has missing values in the top 100 rows.
    numerical_columns = (
        (pixel_columns or [])
        + (position_columns or [])
        + (velocity_columns or [])
        + (acceleration_columns or [])
        + ([distance_column] if distance_column else [])
    )
    for column in numerical_columns:
        if gaze_data[column].dtype == pl.Utf8:
            gaze_data = gaze_data.with_columns([
                pl.col(column).cast(pl.Float64),
            ])

    if column_schema_overrides is not None:
        gaze_data = gaze_data.with_columns([
            pl.col(fileinfo_key).cast(fileinfo_dtype)
            for fileinfo_key, fileinfo_dtype in column_schema_overrides.items()
        ])

    # Create gaze data frame.
    gaze = Gaze(
        gaze_data,
        experiment=experiment,
        definition=definition,
        trial_columns=trial_columns,
        time_column=time_column,
        time_unit=time_unit,
        pixel_columns=pixel_columns,
        position_columns=position_columns,
        velocity_columns=velocity_columns,
        acceleration_columns=acceleration_columns,
        distance_column=distance_column,
        auto_column_detect=auto_column_detect,
    )
    return gaze


def from_asc(
        file: str | Path,
        *,
        patterns: str | list[dict[str, Any] | str] | None = None,
        metadata_patterns: list[dict[str, Any] | str] | None = None,
        schema: dict[str, Any] | None = None,
        experiment: Experiment | None = None,
        trial_columns: str | list[str] | None = None,
        add_columns: dict[str, str] | None = None,
        column_schema_overrides: dict[str, Any] | None = None,
        encoding: str | None = None,
<<<<<<< HEAD
) -> Gaze:
    """Initialize a :py:class:`pymovements.gaze.Gaze`.
=======
        definition: pm.DatasetDefinition | None = None,
) -> GazeDataFrame:
    """Initialize a :py:class:`pymovements.gaze.GazeDataFrame`.
>>>>>>> 232c5523

    Parameters
    ----------
    file: str | Path
        Path of IPC/feather file.
    patterns: str | list[dict[str, Any] | str] | None
        List of patterns to match for additional columns or a key identifier of eye tracker specific
        default patterns. Supported values are: `'eyelink'`. If `None` is passed, `'eyelink'` is
        assumed. (default: None)
    metadata_patterns: list[dict[str, Any] | str] | None
        List of patterns to match for extracting metadata from custom logged messages.
        (default: None)
    schema: dict[str, Any] | None
        Dictionary to optionally specify types of columns parsed by patterns. (default: None)
    experiment: Experiment | None
        The experiment definition. (default: None)
    trial_columns: str | list[str] | None
        The names of the columns (extracted by patterns) to use as trial columns.
        If the list is empty or None, the asc file is assumed to contain only one trial.
        If the list is not empty, the asc file is assumed to contain multiple trials and
        the transformation methods will be applied to each trial separately. (default: None)
    add_columns: dict[str, str] | None
        Dictionary containing columns to add to loaded data frame.
        (default: None)
    column_schema_overrides: dict[str, Any] | None
        Dictionary containing types for columns.
        (default: None)
    encoding: str | None
        Text encoding of the file. If None, the locale encoding is used. (default: None)
    definition: pm.DatasetDefinition | None
        A dataset definition. Explicitly passed arguments take precedence over definition.
        (default: None)

    Returns
    -------
    Gaze
        The gaze data frame read from the asc file.

    Examples
    --------
    Let's assume we have an EyeLink asc file stored at `tests/files/eyelink_monocular_example.asc`.
    We can then load the data into a ``Gaze``:

    >>> from pymovements.gaze.io import from_asc
    >>> gaze = from_asc(file='tests/files/eyelink_monocular_example.asc')
    >>> gaze.frame
    shape: (16, 3)
    ┌─────────┬───────┬────────────────┐
    │ time    ┆ pupil ┆ pixel          │
    │ ---     ┆ ---   ┆ ---            │
    │ i64     ┆ f64   ┆ list[f64]      │
    ╞═════════╪═══════╪════════════════╡
    │ 2154556 ┆ 778.0 ┆ [138.1, 132.8] │
    │ 2154557 ┆ 778.0 ┆ [138.2, 132.7] │
    │ 2154560 ┆ 777.0 ┆ [137.9, 131.6] │
    │ 2154564 ┆ 778.0 ┆ [138.1, 131.0] │
    │ 2154596 ┆ 784.0 ┆ [139.6, 132.1] │
    │ …       ┆ …     ┆ …              │
    │ 2339246 ┆ 622.0 ┆ [629.9, 531.9] │
    │ 2339271 ┆ 617.0 ┆ [639.4, 531.9] │
    │ 2339272 ┆ 617.0 ┆ [639.0, 531.9] │
    │ 2339290 ┆ 618.0 ┆ [637.6, 531.4] │
    │ 2339291 ┆ 618.0 ┆ [637.3, 531.2] │
    └─────────┴───────┴────────────────┘
    >>> gaze.experiment.eyetracker.sampling_rate
    1000.0
    """
    if isinstance(patterns, str):
        if patterns == 'eyelink':
            # We use the default patterns of parse_eyelink then.
            _patterns = None
        else:
            raise ValueError(f"unknown pattern key '{patterns}'. Supported keys are: eyelink")
    else:
        _patterns = patterns

    # Explicit arguments take precedence over definition.
    if definition:
        if experiment is None:
            experiment = definition.experiment

        if trial_columns is None:
            trial_columns = definition.trial_columns

        if 'gaze' in definition.custom_read_kwargs and definition.custom_read_kwargs['gaze']:
            custom_read_kwargs = definition.custom_read_kwargs['gaze']

            if _patterns is None and 'patterns' in custom_read_kwargs:
                _patterns = custom_read_kwargs['patterns']

            if metadata_patterns is None and 'metadata_patterns' in custom_read_kwargs:
                metadata_patterns = custom_read_kwargs['metadata_patterns']

            if schema is None and 'schema' in custom_read_kwargs:
                schema = custom_read_kwargs['schema']

            if column_schema_overrides is None and 'column_schema_overrides' in custom_read_kwargs:
                column_schema_overrides = custom_read_kwargs['column_schema_overrides']

            if encoding is None and 'encoding' in custom_read_kwargs:
                encoding = custom_read_kwargs['encoding']

    # Read data.
    gaze_data, metadata = parse_eyelink(
        file,
        patterns=_patterns,
        schema=schema,
        metadata_patterns=metadata_patterns,
        encoding=encoding,
    )

    if add_columns is not None:
        gaze_data = gaze_data.with_columns([
            pl.lit(value).alias(column)
            for column, value in add_columns.items()
            if column not in gaze_data.columns
        ])

    if column_schema_overrides is not None:
        gaze_data = gaze_data.with_columns([
            pl.col(fileinfo_key).cast(fileinfo_dtype)
            for fileinfo_key, fileinfo_dtype in column_schema_overrides.items()
        ])

    # Fill experiment with parsed metadata.
    experiment = _fill_experiment_from_parsing_metadata(experiment, metadata)

    # Create gaze data frame.
    gaze = Gaze(
        gaze_data,
        experiment=experiment,
        trial_columns=trial_columns,
        time_column='time',
        time_unit='ms',
        pixel_columns=['x_pix', 'y_pix'],
    )
    gaze._metadata = metadata  # pylint: disable=protected-access
    return gaze


def from_ipc(
        file: str | Path,
        experiment: Experiment | None = None,
        *,
        trial_columns: str | list[str] | None = None,
        column_map: dict[str, str] | None = None,
        add_columns: dict[str, str] | None = None,
        column_schema_overrides: dict[str, type] | None = None,
        **read_ipc_kwargs: Any,
) -> Gaze:
    """Initialize a :py:class:`pymovements.gaze.Gaze`.

    Parameters
    ----------
    file: str | Path
        Path of IPC/feather file.
    experiment : Experiment | None
        The experiment definition.
        (default: None)
    trial_columns: str | list[str] | None
        The name of the trial columns in the input data frame. If the list is empty or None,
        the input data frame is assumed to contain only one trial. If the list is not empty,
        the input data frame is assumed to contain multiple trials and the transformation
        methods will be applied to each trial separately. (default: None)
    column_map: dict[str, str] | None
        The keys are the columns to read, the values are the names to which they should be renamed.
        (default: None)
    add_columns: dict[str, str] | None
        Dictionary containing columns to add to loaded data frame.
        (default: None)
    column_schema_overrides:  dict[str, type] | None
        Dictionary containing types for columns.
        (default: None)
    **read_ipc_kwargs: Any
            Additional keyword arguments to be passed to polars to read in the ipc file.

    Returns
    -------
    Gaze
        The gaze data frame read from the ipc file.

    Examples
    --------
    Let's assume we have an IPC file stored at `tests/files/monocular_example.feather`.
    We can then load the data into a ``Gaze``:

    >>> from pymovements.gaze.io import from_ipc
    >>> gaze = from_ipc(file='tests/files/monocular_example.feather')
    >>> gaze.frame
    shape: (10, 2)
    ┌──────┬───────────┐
    │ time ┆ pixel     │
    │ ---  ┆ ---       │
    │ i64  ┆ list[i64] │
    ╞══════╪═══════════╡
    │ 0    ┆ [0, 0]    │
    │ 1    ┆ [0, 0]    │
    │ 2    ┆ [0, 0]    │
    │ 3    ┆ [0, 0]    │
    │ 4    ┆ [0, 0]    │
    │ 5    ┆ [0, 0]    │
    │ 6    ┆ [0, 0]    │
    │ 7    ┆ [0, 0]    │
    │ 8    ┆ [0, 0]    │
    │ 9    ┆ [0, 0]    │
    └──────┴───────────┘

    """
    # Read data.
    gaze_data = pl.read_ipc(file, **read_ipc_kwargs)

    if column_map is not None:
        gaze_data = gaze_data.rename({
            key: column_map[key] for key in
            [
                key for key in column_map.keys()
                if key in gaze_data.columns
            ]
        })

    if add_columns is not None:
        gaze_data = gaze_data.with_columns([
            pl.lit(value).alias(column)
            for column, value in add_columns.items()
            if column not in gaze_data.columns
        ])

    if column_schema_overrides is not None:
        gaze_data = gaze_data.with_columns([
            pl.col(fileinfo_key).cast(fileinfo_dtype)
            for fileinfo_key, fileinfo_dtype in column_schema_overrides.items()
        ])

    # Create gaze data frame.
    gaze = Gaze(
        gaze_data,
        experiment=experiment,
        trial_columns=trial_columns,
    )
    return gaze


def _fill_experiment_from_parsing_metadata(
        experiment: Experiment | None,
        metadata: dict[str, Any],
) -> Experiment:
    """Fill Experiment with metadata gained from parsing."""
    if experiment is None:
        experiment = Experiment(sampling_rate=metadata['sampling_rate'])

    # Compare metadata from experiment definition with metadata from ASC file.
    # Fill in missing metadata in experiment definition and raise an error if there are conflicts
    issues = []

    # Screen resolution (assuming that width and height will always be missing or set together)
    experiment_resolution = (experiment.screen.width_px, experiment.screen.height_px)
    if experiment_resolution == (None, None):
        width, height = metadata['resolution']
        experiment.screen.width_px = math.ceil(width)
        experiment.screen.height_px = math.ceil(height)
    elif experiment_resolution != metadata['resolution']:
        issues.append(f"Screen resolution: {experiment_resolution} != {metadata['resolution']}")

    # Sampling rate
    if experiment.eyetracker.sampling_rate != metadata['sampling_rate']:
        issues.append(
            f"Sampling rate: {experiment.eyetracker.sampling_rate} != {metadata['sampling_rate']}",
        )

    # Tracked eye
    asc_left_eye = 'L' in (metadata['tracked_eye'] or '')
    asc_right_eye = 'R' in (metadata['tracked_eye'] or '')
    if experiment.eyetracker.left is None:
        experiment.eyetracker.left = asc_left_eye
    elif experiment.eyetracker.left != asc_left_eye:
        issues.append(f"Left eye tracked: {experiment.eyetracker.left} != {asc_left_eye}")
    if experiment.eyetracker.right is None:
        experiment.eyetracker.right = asc_right_eye
    elif experiment.eyetracker.right != asc_right_eye:
        issues.append(f"Right eye tracked: {experiment.eyetracker.right} != {asc_right_eye}")

    # Mount configuration
    if experiment.eyetracker.mount is None:
        experiment.eyetracker.mount = metadata['mount_configuration']['mount_type']
    elif experiment.eyetracker.mount != metadata['mount_configuration']['mount_type']:
        issues.append(f"Mount configuration: {experiment.eyetracker.mount} != "
                      f"{metadata['mount_configuration']['mount_type']}")

    # Eye tracker vendor
    asc_vendor = 'EyeLink' if 'EyeLink' in metadata['model'] else None
    if experiment.eyetracker.vendor is None:
        experiment.eyetracker.vendor = asc_vendor
    elif experiment.eyetracker.vendor != asc_vendor:
        issues.append(f"Eye tracker vendor: {experiment.eyetracker.vendor} != {asc_vendor}")

    # Eye tracker model
    if experiment.eyetracker.model is None:
        experiment.eyetracker.model = metadata['model']
    elif experiment.eyetracker.model != metadata['model']:
        issues.append(f"Eye tracker model: {experiment.eyetracker.model} != {metadata['model']}")

    # Eye tracker software version
    if experiment.eyetracker.version is None:
        experiment.eyetracker.version = metadata['version_number']
    elif experiment.eyetracker.version != metadata['version_number']:
        issues.append(f"Eye tracker software version: {experiment.eyetracker.version} != "
                      f"{metadata['version_number']}")

    if issues:
        raise ValueError(
            'Experiment metadata does not match the metadata in the ASC file:\n'
            + '\n'.join(f'- {issue}' for issue in issues),
        )

    return experiment<|MERGE_RESOLUTION|>--- conflicted
+++ resolved
@@ -299,14 +299,9 @@
         add_columns: dict[str, str] | None = None,
         column_schema_overrides: dict[str, Any] | None = None,
         encoding: str | None = None,
-<<<<<<< HEAD
+        definition: pm.DatasetDefinition | None = None,
 ) -> Gaze:
-    """Initialize a :py:class:`pymovements.gaze.Gaze`.
-=======
-        definition: pm.DatasetDefinition | None = None,
-) -> GazeDataFrame:
     """Initialize a :py:class:`pymovements.gaze.GazeDataFrame`.
->>>>>>> 232c5523
 
     Parameters
     ----------
