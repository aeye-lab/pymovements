--- conflicted
+++ resolved
@@ -273,13 +273,8 @@
         schema: dict[str, Any] | None = None,
         experiment: Experiment | None = None,
         add_columns: dict[str, str] | None = None,
-<<<<<<< HEAD
         column_dtypes: dict[str, Any] | None = None,
 ) -> tuple[GazeDataFrame, dict[str, Any]]:
-=======
-        column_dtypes: dict[str, type] | None = None,
-) -> GazeDataFrame:
->>>>>>> 7c28ef06
     """Initialize a :py:class:`pymovements.gaze.gaze_dataframe.GazeDataFrame`.
 
     Parameters
