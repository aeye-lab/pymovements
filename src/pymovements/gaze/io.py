--- conflicted
+++ resolved
@@ -301,12 +301,8 @@
         column_schema_overrides: dict[str, Any] | None = None,
         encoding: str | None = None,
         definition: pm.DatasetDefinition | None = None,
-<<<<<<< HEAD
+        events: bool = False,
 ) -> Gaze:
-=======
-        events: bool = False,
-) -> GazeDataFrame:
->>>>>>> a5a4a03d
     """Initialize a :py:class:`pymovements.gaze.GazeDataFrame`.
 
     Parameters
@@ -437,17 +433,12 @@
     # Fill experiment with parsed metadata.
     experiment = _fill_experiment_from_parsing_metadata(experiment, metadata)
 
-<<<<<<< HEAD
-    # Create gaze data frame.
-    gaze = Gaze(
-=======
     # Create gaze and event data frames.
     if events:
         event_df = EventDataFrame(event_data)
     else:
         event_df = None
-    gaze_df = GazeDataFrame(
->>>>>>> a5a4a03d
+    gaze = Gaze(
         gaze_data,
         experiment=experiment,
         events=event_df,
