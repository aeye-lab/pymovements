# Copyright (c) 2023-2025 The pymovements Project Authors
#
# Permission is hereby granted, free of charge, to any person obtaining a copy
# of this software and associated documentation files (the "Software"), to deal
# in the Software without restriction, including without limitation the rights
# to use, copy, modify, merge, publish, distribute, sublicense, and/or sell
# copies of the Software, and to permit persons to whom the Software is
# furnished to do so, subject to the following conditions:
#
# The above copyright notice and this permission notice shall be included in all
# copies or substantial portions of the Software.
#
# THE SOFTWARE IS PROVIDED "AS IS", WITHOUT WARRANTY OF ANY KIND, EXPRESS OR
# IMPLIED, INCLUDING BUT NOT LIMITED TO THE WARRANTIES OF MERCHANTABILITY,
# FITNESS FOR A PARTICULAR PURPOSE AND NONINFRINGEMENT. IN NO EVENT SHALL THE
# AUTHORS OR COPYRIGHT HOLDERS BE LIABLE FOR ANY CLAIM, DAMAGES OR OTHER
# LIABILITY, WHETHER IN AN ACTION OF CONTRACT, TORT OR OTHERWISE, ARISING FROM,
# OUT OF OR IN CONNECTION WITH THE SOFTWARE OR THE USE OR OTHER DEALINGS IN THE
# SOFTWARE.
"""Functionality to load GazeDataFrame from a csv file."""
from __future__ import annotations

from pathlib import Path
from typing import Any

import polars as pl

from pymovements.gaze.experiment import Experiment
from pymovements.gaze.eyetracker import EyeTracker
from pymovements.gaze.gaze_dataframe import GazeDataFrame  # pylint: disable=cyclic-import
from pymovements.utils.parsing import parse_eyelink


def from_csv(
        file: str | Path,
        experiment: Experiment | None = None,
        *,
        trial_columns: str | list[str] | None = None,
        time_column: str | None = None,
        time_unit: str | None = 'ms',
        pixel_columns: list[str] | None = None,
        position_columns: list[str] | None = None,
        velocity_columns: list[str] | None = None,
        acceleration_columns: list[str] | None = None,
        distance_column: str | None = None,
        column_map: dict[str, str] | None = None,
        add_columns: dict[str, str] | None = None,
        column_schema_overrides: dict[str, type] | None = None,
        **read_csv_kwargs: Any,
) -> GazeDataFrame:
    """Initialize a :py:class:`pymovements.gaze.gaze_dataframe.GazeDataFrame`.

    Parameters
    ----------
    file: str | Path
        Path of gaze file.
    experiment : Experiment | None
        The experiment definition. (default: None)
    trial_columns: str | list[str] | None
        The name of the trial columns in the input data frame. If the list is empty or None,
        the input data frame is assumed to contain only one trial. If the list is not empty,
        the input data frame is assumed to contain multiple trials and the transformation
        methods will be applied to each trial separately. (default: None)
    time_column: str | None
        The name of the timestamp column in the input data frame. (default: None)
    time_unit: str | None
        The unit of the timestamps in the timespamp column in the input data frame. Supported
        units are 's' for seconds, 'ms' for milliseconds and 'step' for steps. If the unit is
        'step' the experiment definition must be specified. All timestamps will be converted to
        milliseconds. (default: 'ms')
    pixel_columns: list[str] | None
        The name of the pixel position columns in the input data frame. These columns will be
        nested into the column ``pixel``. If the list is empty or None, the nested ``pixel``
        column will not be created. (default: None)
    position_columns: list[str] | None
        The name of the dva position columns in the input data frame. These columns will be
        nested into the column ``position``. If the list is empty or None, the nested
        ``position`` column will not be created. (default: None)
    velocity_columns: list[str] | None
        The name of the velocity columns in the input data frame. These columns will be nested
        into the column ``velocity``. If the list is empty or None, the nested ``velocity``
        column will not be created. (default: None)
    acceleration_columns: list[str] | None
        The name of the acceleration columns in the input data frame. These columns will be
        nested into the column ``acceleration``. If the list is empty or None, the nested
        ``acceleration`` column will not be created. (default: None)
    distance_column: str | None
        The name of the eye-to-screen distance column in the input data frame. If specified,
        the column will be used for pixel to dva transformations. If not specified, the
        constant eye-to-screen distance will be taken from the experiment definition.
        (default: None)
    column_map: dict[str, str] | None
        The keys are the columns to read, the values are the names to which they should be renamed.
        (default: None)
    add_columns: dict[str, str] | None
        Dictionary containing columns to add to loaded data frame.
        (default: None)
    column_schema_overrides:  dict[str, type] | None
        Dictionary containing types for columns.
        (default: None)
    **read_csv_kwargs: Any
        Additional keyword arguments to be passed to :py:func:`polars.read_csv` to read in the csv.
        These can include custom separators, a subset of columns, or specific data types
        for columns.

    Returns
    -------
    GazeDataFrame
        The gaze data frame read from the csv file.

    Notes
    -----
    About using the arguments ``pixel_columns``, ``position_columns``, ``velocity_columns``,
    and ``acceleration_columns``:

    By passing a list of columns as any of these arguments, these columns will be merged into a
    single column with the corresponding name , e.g. using `pixel_columns` will merge the
    respective columns into the column `pixel`.

    The supported number of component columns with the expected order are:

    * zero columns: No nested component column will be created.
    * two columns: monocular data; expected order: x-component, y-component
    * four columns: binocular data; expected order: x-component left eye, y-component left eye,
      x-component right eye, y-component right eye,
    * six columns: binocular data with additional cyclopian data; expected order: x-component
      left eye, y-component left eye, x-component right eye, y-component right eye,
      x-component cyclopian eye, y-component cyclopian eye,


    Examples
    --------
    First let's assume a CSV file stored `tests/files/monocular_example.csv`
    with the following content:
    shape: (10, 3)
    ┌──────┬────────────┬────────────┐
    │ time ┆ x_left_pix ┆ y_left_pix │
    │ ---  ┆ ---        ┆ ---        │
    │ i64  ┆ i64        ┆ i64        │
    ╞══════╪════════════╪════════════╡
    │ 0    ┆ 0          ┆ 0          │
    │ 1    ┆ 0          ┆ 0          │
    │ 2    ┆ 0          ┆ 0          │
    │ 3    ┆ 0          ┆ 0          │
    │ 4    ┆ 0          ┆ 0          │
    │ 5    ┆ 0          ┆ 0          │
    │ 6    ┆ 0          ┆ 0          │
    │ 7    ┆ 0          ┆ 0          │
    │ 8    ┆ 0          ┆ 0          │
    │ 9    ┆ 0          ┆ 0          │
    └──────┴────────────┴────────────┘

    We can now load the data into a ``GazeDataFrame`` by specyfing the experimental setting
    and the names of the pixel position columns. We can specify a custom separator for the csv
    file by passing it as a keyword argument to :py:func:`polars.read_csv`:

    >>> from pymovements.gaze.io import from_csv
    >>> gaze = from_csv(
    ...     file='tests/files/monocular_example.csv',
    ...     time_column = 'time',
    ...     time_unit='ms',
    ...     pixel_columns = ['x_left_pix','y_left_pix'],
    ...     separator = ',',
    ... )
    >>> gaze.frame
    shape: (10, 2)
    ┌──────┬───────────┐
    │ time ┆ pixel     │
    │ ---  ┆ ---       │
    │ i64  ┆ list[i64] │
    ╞══════╪═══════════╡
    │ 0    ┆ [0, 0]    │
    │ 1    ┆ [0, 0]    │
    │ 2    ┆ [0, 0]    │
    │ 3    ┆ [0, 0]    │
    │ 4    ┆ [0, 0]    │
    │ 5    ┆ [0, 0]    │
    │ 6    ┆ [0, 0]    │
    │ 7    ┆ [0, 0]    │
    │ 8    ┆ [0, 0]    │
    │ 9    ┆ [0, 0]    │
    └──────┴───────────┘

    Please be aware that data types are inferred from a fixed number of rows. To ensure
    correct data types, you can pass a dictionary of column names and data types to the
    `schema_overrides` keyword argument of :py:func:`polars.read_csv`:

    >>> from pymovements.gaze.io import from_csv
    >>> import polars as pl
    >>> gaze = from_csv(
    ...     file='tests/files/monocular_example.csv',
    ...     time_column = 'time',
    ...     time_unit='ms',
    ...     pixel_columns = ['x_left_pix','y_left_pix'],
    ...     schema_overrides = {'time': pl.Int64, 'x_left_pix': pl.Int64, 'y_left_pix': pl.Int64},
    ... )
    >>> gaze.frame
    shape: (10, 2)
    ┌──────┬───────────┐
    │ time ┆ pixel     │
    │ ---  ┆ ---       │
    │ i64  ┆ list[i64] │
    ╞══════╪═══════════╡
    │ 0    ┆ [0, 0]    │
    │ 1    ┆ [0, 0]    │
    │ 2    ┆ [0, 0]    │
    │ 3    ┆ [0, 0]    │
    │ 4    ┆ [0, 0]    │
    │ 5    ┆ [0, 0]    │
    │ 6    ┆ [0, 0]    │
    │ 7    ┆ [0, 0]    │
    │ 8    ┆ [0, 0]    │
    │ 9    ┆ [0, 0]    │
    └──────┴───────────┘

    """
    # Read data.
    gaze_data = pl.read_csv(file, **read_csv_kwargs)
    if column_map is not None:
        gaze_data = gaze_data.rename({
            key: column_map[key] for key in
            [
                key for key in column_map.keys()
                if key in gaze_data.columns
            ]
        })

    if add_columns is not None:
        gaze_data = gaze_data.with_columns([
            pl.lit(value).alias(column)
            for column, value in add_columns.items()
            if column not in gaze_data.columns
        ])

    # Cast numerical columns to Float64 if they were incorrectly inferred to be Utf8.
    # This can happen if the column only has missing values in the top 100 rows.
    numerical_columns = (
        (pixel_columns or [])
        + (position_columns or [])
        + (velocity_columns or [])
        + (acceleration_columns or [])
        + ([distance_column] if distance_column else [])
    )
    for column in numerical_columns:
        if gaze_data[column].dtype == pl.Utf8:
            gaze_data = gaze_data.with_columns([
                pl.col(column).cast(pl.Float64),
            ])

    if column_schema_overrides is not None:
        gaze_data = gaze_data.with_columns([
            pl.col(fileinfo_key).cast(fileinfo_dtype)
            for fileinfo_key, fileinfo_dtype in column_schema_overrides.items()
        ])

    # Create gaze data frame.
    gaze_df = GazeDataFrame(
        gaze_data,
        experiment=experiment,
        trial_columns=trial_columns,
        time_column=time_column,
        time_unit=time_unit,
        pixel_columns=pixel_columns,
        position_columns=position_columns,
        velocity_columns=velocity_columns,
        acceleration_columns=acceleration_columns,
        distance_column=distance_column,
    )
    return gaze_df


def from_asc(
        file: str | Path,
        *,
        patterns: str | list[dict[str, Any] | str] | None = 'eyelink',
        metadata_patterns: list[dict[str, Any] | str] | None = None,
        schema: dict[str, Any] | None = None,
        experiment: Experiment | None = None,
        trial_columns: str | list[str] | None = None,
        add_columns: dict[str, str] | None = None,
        column_schema_overrides: dict[str, Any] | None = None,
) -> GazeDataFrame:
    """Initialize a :py:class:`pymovements.gaze.gaze_dataframe.GazeDataFrame`.

    Parameters
    ----------
    file: str | Path
        Path of IPC/feather file.
    patterns: str | list[dict[str, Any] | str] | None
        List of patterns to match for additional columns or a key identifier of eye tracker specific
        default patterns. Supported values are: eyelink. (default: 'eyelink')
    metadata_patterns: list[dict[str, Any] | str] | None
        List of patterns to match for extracting metadata from custom logged messages.
        (default: None)
    schema: dict[str, Any] | None
        Dictionary to optionally specify types of columns parsed by patterns. (default: None)
    experiment: Experiment | None
        The experiment definition. (default: None)
    trial_columns: str | list[str] | None
        The names of the columns (extracted by patterns) to use as trial columns.
        If the list is empty or None, the asc file is assumed to contain only one trial.
        If the list is not empty, the asc file is assumed to contain multiple trials and
        the transformation methods will be applied to each trial separately. (default: None)
    add_columns: dict[str, str] | None
        Dictionary containing columns to add to loaded data frame.
        (default: None)
    column_schema_overrides: dict[str, Any] | None
        Dictionary containing types for columns.
        (default: None)

    Returns
    -------
    GazeDataFrame
        The gaze data frame read from the asc file.

    Examples
    --------
    Let's assume we have an EyeLink asc file stored at `tests/files/eyelink_monocular_example.asc`.
    We can then load the data into a ``GazeDataFrame``:

    >>> from pymovements.gaze.io import from_asc
    >>> gaze = from_asc(file='tests/files/eyelink_monocular_example.asc')
    >>> gaze.frame
    shape: (16, 3)
    ┌─────────┬───────┬────────────────┐
    │ time    ┆ pupil ┆ pixel          │
    │ ---     ┆ ---   ┆ ---            │
    │ i64     ┆ f64   ┆ list[f64]      │
    ╞═════════╪═══════╪════════════════╡
    │ 2154556 ┆ 778.0 ┆ [138.1, 132.8] │
    │ 2154557 ┆ 778.0 ┆ [138.2, 132.7] │
    │ 2154560 ┆ 777.0 ┆ [137.9, 131.6] │
    │ 2154564 ┆ 778.0 ┆ [138.1, 131.0] │
    │ 2154596 ┆ 784.0 ┆ [139.6, 132.1] │
    │ …       ┆ …     ┆ …              │
    │ 2339246 ┆ 622.0 ┆ [629.9, 531.9] │
    │ 2339271 ┆ 617.0 ┆ [639.4, 531.9] │
    │ 2339272 ┆ 617.0 ┆ [639.0, 531.9] │
    │ 2339290 ┆ 618.0 ┆ [637.6, 531.4] │
    │ 2339291 ┆ 618.0 ┆ [637.3, 531.2] │
    └─────────┴───────┴────────────────┘
<<<<<<< HEAD
    >>> float(metadata["recording_config"][0]['sampling_rate'])
=======
    >>> gaze.experiment.eyetracker.sampling_rate
>>>>>>> fd01f61a
    1000.0
    """
    if isinstance(patterns, str):
        if patterns == 'eyelink':
            # We use the default patterns of parse_eyelink then.
            patterns = None
        else:
            raise ValueError(f"unknown pattern key '{patterns}'. Supported keys are: eyelink")

    # Read data.
    gaze_data, metadata = parse_eyelink(
        file, patterns=patterns, schema=schema, metadata_patterns=metadata_patterns,
    )

    if add_columns is not None:
        gaze_data = gaze_data.with_columns([
            pl.lit(value).alias(column)
            for column, value in add_columns.items()
            if column not in gaze_data.columns
        ])

    if column_schema_overrides is not None:
        gaze_data = gaze_data.with_columns([
            pl.col(fileinfo_key).cast(fileinfo_dtype)
            for fileinfo_key, fileinfo_dtype in column_schema_overrides.items()
        ])

    if experiment is None:
        experiment = Experiment(sampling_rate=metadata['sampling_rate'])
    if experiment.eyetracker is None:
        experiment.eyetracker = EyeTracker()

    # Compare metadata from experiment definition with metadata from ASC file.
    # Fill in missing metadata in experiment definition and raise an error if there are conflicts
    issues = []

    # Screen resolution (assuming that width and height will always be missing or set together)
    experiment_resolution = (experiment.screen.width_px, experiment.screen.height_px)
    if experiment_resolution == (None, None):
        experiment.screen.width_px, experiment.screen.height_px = metadata['resolution']
    elif experiment_resolution != metadata['resolution']:
        issues.append(f"Screen resolution: {experiment_resolution} vs. {metadata['resolution']}")

    # Sampling rate
    if experiment.eyetracker.sampling_rate is None:
        experiment.eyetracker.sampling_rate = metadata['sampling_rate']
    elif experiment.eyetracker.sampling_rate != metadata['sampling_rate']:
        issues.append(
            f"Sampling rate: {experiment.eyetracker.sampling_rate} vs. {metadata['sampling_rate']}",
        )

    # Tracked eye
    asc_left_eye = 'L' in metadata['tracked_eye']
    asc_right_eye = 'R' in metadata['tracked_eye']
    if experiment.eyetracker.left is None:
        experiment.eyetracker.left = asc_left_eye
    elif experiment.eyetracker.left != asc_left_eye:
        issues.append(f"Left eye tracked: {experiment.eyetracker.left} vs. {asc_left_eye}")
    if experiment.eyetracker.right is None:
        experiment.eyetracker.right = asc_right_eye
    elif experiment.eyetracker.right != asc_right_eye:
        issues.append(f"Right eye tracked: {experiment.eyetracker.right} vs. {asc_right_eye}")

    # Mount configuration
    if experiment.eyetracker.mount is None:
        experiment.eyetracker.mount = metadata['mount_configuration']['mount_type']
    elif experiment.eyetracker.mount != metadata['mount_configuration']['mount_type']:
        issues.append(f"Mount configuration: {experiment.eyetracker.mount} vs. "
                      f"{metadata['mount_configuration']['mount_type']}")

    # Eye tracker vendor
    asc_vendor = 'EyeLink' if 'EyeLink' in metadata['model'] else None
    if experiment.eyetracker.vendor is None:
        experiment.eyetracker.vendor = asc_vendor
    elif experiment.eyetracker.vendor != asc_vendor:
        issues.append(f"Eye tracker vendor: {experiment.eyetracker.vendor} vs. {asc_vendor}")

    # Eye tracker model
    if experiment.eyetracker.model is None:
        experiment.eyetracker.model = metadata['model']
    elif experiment.eyetracker.model != metadata['model']:
        issues.append(f"Eye tracker model: {experiment.eyetracker.model} vs. {metadata['model']}")

    # Eye tracker software version
    if experiment.eyetracker.version is None:
        experiment.eyetracker.version = metadata['version_number']
    elif experiment.eyetracker.version != metadata['version_number']:
        issues.append(f"Eye tracker software version: {experiment.eyetracker.version} vs. "
                      f"{metadata['version_number']}")

    if issues:
        raise ValueError(
            'Experiment metadata does not match the metadata in the ASC file:\n'
            + '\n'.join(f'- {issue}' for issue in issues),
        )

    # Create gaze data frame.
    gaze_df = GazeDataFrame(
        gaze_data,
        experiment=experiment,
        trial_columns=trial_columns,
        time_column='time',
        time_unit='ms',
        pixel_columns=['x_pix', 'y_pix'],
    )
    gaze_df._metadata = metadata  # pylint: disable=protected-access
    return gaze_df


def from_ipc(
        file: str | Path,
        experiment: Experiment | None = None,
        *,
        trial_columns: str | list[str] | None = None,
        column_map: dict[str, str] | None = None,
        add_columns: dict[str, str] | None = None,
        column_schema_overrides: dict[str, type] | None = None,
        **read_ipc_kwargs: Any,
) -> GazeDataFrame:
    """Initialize a :py:class:`pymovements.gaze.gaze_dataframe.GazeDataFrame`.

    Parameters
    ----------
    file: str | Path
        Path of IPC/feather file.
    experiment : Experiment | None
        The experiment definition.
        (default: None)
    trial_columns: str | list[str] | None
        The name of the trial columns in the input data frame. If the list is empty or None,
        the input data frame is assumed to contain only one trial. If the list is not empty,
        the input data frame is assumed to contain multiple trials and the transformation
        methods will be applied to each trial separately. (default: None)
    column_map: dict[str, str] | None
        The keys are the columns to read, the values are the names to which they should be renamed.
        (default: None)
    add_columns: dict[str, str] | None
        Dictionary containing columns to add to loaded data frame.
        (default: None)
    column_schema_overrides:  dict[str, type] | None
        Dictionary containing types for columns.
        (default: None)
    **read_ipc_kwargs: Any
            Additional keyword arguments to be passed to polars to read in the ipc file.

    Returns
    -------
    GazeDataFrame
        The gaze data frame read from the ipc file.

    Examples
    --------
    Let's assume we have an IPC file stored at `tests/files/monocular_example.feather`.
    We can then load the data into a ``GazeDataFrame``:

    >>> from pymovements.gaze.io import from_ipc
    >>> gaze = from_ipc(file='tests/files/monocular_example.feather')
    >>> gaze.frame
    shape: (10, 2)
    ┌──────┬───────────┐
    │ time ┆ pixel     │
    │ ---  ┆ ---       │
    │ i64  ┆ list[i64] │
    ╞══════╪═══════════╡
    │ 0    ┆ [0, 0]    │
    │ 1    ┆ [0, 0]    │
    │ 2    ┆ [0, 0]    │
    │ 3    ┆ [0, 0]    │
    │ 4    ┆ [0, 0]    │
    │ 5    ┆ [0, 0]    │
    │ 6    ┆ [0, 0]    │
    │ 7    ┆ [0, 0]    │
    │ 8    ┆ [0, 0]    │
    │ 9    ┆ [0, 0]    │
    └──────┴───────────┘

    """
    # Read data.
    gaze_data = pl.read_ipc(file, **read_ipc_kwargs)

    if column_map is not None:
        gaze_data = gaze_data.rename({
            key: column_map[key] for key in
            [
                key for key in column_map.keys()
                if key in gaze_data.columns
            ]
        })

    if add_columns is not None:
        gaze_data = gaze_data.with_columns([
            pl.lit(value).alias(column)
            for column, value in add_columns.items()
            if column not in gaze_data.columns
        ])

    if column_schema_overrides is not None:
        gaze_data = gaze_data.with_columns([
            pl.col(fileinfo_key).cast(fileinfo_dtype)
            for fileinfo_key, fileinfo_dtype in column_schema_overrides.items()
        ])

    # Create gaze data frame.
    gaze_df = GazeDataFrame(
        gaze_data,
        experiment=experiment,
        trial_columns=trial_columns,
    )
    return gaze_df<|MERGE_RESOLUTION|>--- conflicted
+++ resolved
@@ -339,11 +339,7 @@
     │ 2339290 ┆ 618.0 ┆ [637.6, 531.4] │
     │ 2339291 ┆ 618.0 ┆ [637.3, 531.2] │
     └─────────┴───────┴────────────────┘
-<<<<<<< HEAD
-    >>> float(metadata["recording_config"][0]['sampling_rate'])
-=======
     >>> gaze.experiment.eyetracker.sampling_rate
->>>>>>> fd01f61a
     1000.0
     """
     if isinstance(patterns, str):
