# Copyright (c) 2023 The pymovements Project Authors
#
# Permission is hereby granted, free of charge, to any person obtaining a copy
# of this software and associated documentation files (the "Software"), to deal
# in the Software without restriction, including without limitation the rights
# to use, copy, modify, merge, publish, distribute, sublicense, and/or sell
# copies of the Software, and to permit persons to whom the Software is
# furnished to do so, subject to the following conditions:
#
# The above copyright notice and this permission notice shall be included in all
# copies or substantial portions of the Software.
#
# THE SOFTWARE IS PROVIDED "AS IS", WITHOUT WARRANTY OF ANY KIND, EXPRESS OR
# IMPLIED, INCLUDING BUT NOT LIMITED TO THE WARRANTIES OF MERCHANTABILITY,
# FITNESS FOR A PARTICULAR PURPOSE AND NONINFRINGEMENT. IN NO EVENT SHALL THE
# AUTHORS OR COPYRIGHT HOLDERS BE LIABLE FOR ANY CLAIM, DAMAGES OR OTHER
# LIABILITY, WHETHER IN AN ACTION OF CONTRACT, TORT OR OTHERWISE, ARISING FROM,
# OUT OF OR IN CONNECTION WITH THE SOFTWARE OR THE USE OR OTHER DEALINGS IN THE
# SOFTWARE.
"""Functionality to load GazeDataFrame from a csv file."""
from __future__ import annotations

from pathlib import Path
from typing import Any

import polars as pl

from pymovements.gaze import Experiment  # pylint: disable=cyclic-import
from pymovements.gaze.gaze_dataframe import GazeDataFrame  # pylint: disable=cyclic-import


def from_csv(
        file: str | Path,
        experiment: Experiment | None = None,
        *,
        trial_columns: list[str] | None = None,
        time_column: str | None = None,
        pixel_columns: list[str] | None = None,
        position_columns: list[str] | None = None,
        velocity_columns: list[str] | None = None,
        acceleration_columns: list[str] | None = None,
        **read_csv_kwargs: Any,
) -> GazeDataFrame:
    """Initialize a :py:class:`pymovements.gaze.gaze_dataframe.GazeDataFrame`.

    Parameters
    ----------
    file:
        Path of gaze file.
    experiment : Experiment
        The experiment definition.
    trial_columns:
        The name of the trial columns in the input data frame. If the list is empty or None,
        the input data frame is assumed to contain only one trial. If the list is not empty,
        the input data frame is assumed to contain multiple trials and the transformation
        methods will be applied to each trial separately.
    time_column:
        The name of the timestamp column in the input data frame.
    pixel_columns:
        The name of the pixel position columns in the input data frame. These columns will be
        nested into the column ``pixel``. If the list is empty or None, the nested ``pixel``
        column will not be created.
    position_columns:
        The name of the dva position columns in the input data frame. These columns will be
        nested into the column ``position``. If the list is empty or None, the nested
        ``position`` column will not be created.
    velocity_columns:
        The name of the velocity columns in the input data frame. These columns will be nested
        into the column ``velocity``. If the list is empty or None, the nested ``velocity``
        column will not be created.
    acceleration_columns:
        The name of the acceleration columns in the input data frame. These columns will be
        nested into the column ``acceleration``. If the list is empty or None, the nested
        ``acceleration`` column will not be created.
    **read_csv_kwargs:
            Additional keyword arguments to be passed to polars to read in the csv.

    Notes
    -----
    About using the arguments ``pixel_columns``, ``position_columns``, ``velocity_columns``,
    and ``acceleration_columns``:

    By passing a list of columns as any of these arguments, these columns will be merged into a
    single column with the corresponding name , e.g. using `pixel_columns` will merge the
    respective columns into the column `pixel`.

    The supported number of component columns with the expected order are:

    * zero columns: No nested component column will be created.
    * two columns: monocular data; expected order: x-component, y-component
    * four columns: binocular data; expected order: x-component left eye, y-component left eye,
      x-component right eye, y-component right eye,
    * six columns: binocular data with additional cyclopian data; expected order: x-component
      left eye, y-component left eye, x-component right eye, y-component right eye,
      x-component cyclopian eye, y-component cyclopian eye,


    Examples
    --------
    First let's assume a CSV file stored `tests/gaze/io/files/monocular_example.csv`
    with the following content:
    shape: (10, 3)
    ┌──────┬────────────┬────────────┐
    │ time ┆ x_left_pix ┆ y_left_pix │
    │ ---  ┆ ---        ┆ ---        │
    │ i64  ┆ i64        ┆ i64        │
    ╞══════╪════════════╪════════════╡
    │ 0    ┆ 0          ┆ 0          │
    │ 1    ┆ 0          ┆ 0          │
    │ 2    ┆ 0          ┆ 0          │
    │ 3    ┆ 0          ┆ 0          │
    │ …    ┆ …          ┆ …          │
    │ 6    ┆ 0          ┆ 0          │
    │ 7    ┆ 0          ┆ 0          │
    │ 8    ┆ 0          ┆ 0          │
    │ 9    ┆ 0          ┆ 0          │
    └──────┴────────────┴────────────┘

    We can now load the data into a ``GazeDataFrame`` by specyfing the experimental setting
    and the names of the pixel position columns.

    >>> from pymovements.gaze.io import from_csv
    >>> gaze = from_csv(
    ...     file='tests/gaze/io/files/monocular_example.csv',
    ...     time_column = 'time',
    ...     pixel_columns = ['x_left_pix','y_left_pix'],)
    >>> gaze.frame
    shape: (10, 2)
    ┌──────┬───────────┐
    │ time ┆ pixel     │
    │ ---  ┆ ---       │
    │ i64  ┆ list[i64] │
    ╞══════╪═══════════╡
    │ 0    ┆ [0, 0]    │
    │ 1    ┆ [0, 0]    │
    │ 2    ┆ [0, 0]    │
    │ 3    ┆ [0, 0]    │
    │ …    ┆ …         │
    │ 6    ┆ [0, 0]    │
    │ 7    ┆ [0, 0]    │
    │ 8    ┆ [0, 0]    │
    │ 9    ┆ [0, 0]    │
    └──────┴───────────┘

    """
    # read data
    gaze_data = pl.read_csv(file, **read_csv_kwargs)

    # create gaze data frame
    gaze_df = GazeDataFrame(
        gaze_data,
        experiment=experiment,
        trial_columns=trial_columns,
        time_column=time_column,
        pixel_columns=pixel_columns,
        position_columns=position_columns,
        velocity_columns=velocity_columns,
        acceleration_columns=acceleration_columns,
    )
    return gaze_df


def from_ipc(
        file: str | Path,
        experiment: Experiment | None = None,
        **read_ipc_kwargs: Any,
) -> GazeDataFrame:
    """Initialize a :py:class:`pymovements.gaze.gaze_dataframe.GazeDataFrame`.

    Parameters
    ----------
    file:
        Path of IPC/feather file.
    experiment : Experiment
        The experiment definition.
    **read_ipc_kwargs:
            Additional keyword arguments to be passed to polars to read in the ipc file.

    Examples
    --------
<<<<<<< HEAD
    First let's assume a IPC file stored `tests/gaze/io/files/monocular_example.feather`

    We can now load the data into a ``GazeDataFrame``
=======
    Let's assume we have an IPC file stored at `tests/gaze/io/files/monocular_example.feather`.
    We can then load the data into a ``GazeDataFrame``:
>>>>>>> 6927c7c7

    >>> from pymovements.gaze.io import from_ipc
    >>> gaze = from_ipc(
    ...     file='tests/gaze/io/files/monocular_example.feather',
    ...     )
    >>> gaze.frame
    shape: (10, 2)
    ┌──────┬───────────┐
    │ time ┆ pixel     │
    │ ---  ┆ ---       │
    │ i64  ┆ list[i64] │
    ╞══════╪═══════════╡
    │ 0    ┆ [0, 0]    │
    │ 1    ┆ [0, 0]    │
    │ 2    ┆ [0, 0]    │
    │ 3    ┆ [0, 0]    │
    │ …    ┆ …         │
    │ 6    ┆ [0, 0]    │
    │ 7    ┆ [0, 0]    │
    │ 8    ┆ [0, 0]    │
    │ 9    ┆ [0, 0]    │
    └──────┴───────────┘

    """
    # read data
    gaze_data = pl.read_ipc(file, **read_ipc_kwargs)

    # create gaze data frame
    gaze_df = GazeDataFrame(
        gaze_data,
        experiment=experiment,
    )
    return gaze_df<|MERGE_RESOLUTION|>--- conflicted
+++ resolved
@@ -178,14 +178,8 @@
 
     Examples
     --------
-<<<<<<< HEAD
-    First let's assume a IPC file stored `tests/gaze/io/files/monocular_example.feather`
-
-    We can now load the data into a ``GazeDataFrame``
-=======
     Let's assume we have an IPC file stored at `tests/gaze/io/files/monocular_example.feather`.
     We can then load the data into a ``GazeDataFrame``:
->>>>>>> 6927c7c7
 
     >>> from pymovements.gaze.io import from_ipc
     >>> gaze = from_ipc(
