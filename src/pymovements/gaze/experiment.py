# Copyright (c) 2022-2025 The pymovements Project Authors
#
# Permission is hereby granted, free of charge, to any person obtaining a copy
# of this software and associated documentation files (the "Software"), to deal
# in the Software without restriction, including without limitation the rights
# to use, copy, modify, merge, publish, distribute, sublicense, and/or sell
# copies of the Software, and to permit persons to whom the Software is
# furnished to do so, subject to the following conditions:
#
# The above copyright notice and this permission notice shall be included in all
# copies or substantial portions of the Software.
#
# THE SOFTWARE IS PROVIDED "AS IS", WITHOUT WARRANTY OF ANY KIND, EXPRESS OR
# IMPLIED, INCLUDING BUT NOT LIMITED TO THE WARRANTIES OF MERCHANTABILITY,
# FITNESS FOR A PARTICULAR PURPOSE AND NONINFRINGEMENT. IN NO EVENT SHALL THE
# AUTHORS OR COPYRIGHT HOLDERS BE LIABLE FOR ANY CLAIM, DAMAGES OR OTHER
# LIABILITY, WHETHER IN AN ACTION OF CONTRACT, TORT OR OTHERWISE, ARISING FROM,
# OUT OF OR IN CONNECTION WITH THE SOFTWARE OR THE USE OR OTHER DEALINGS IN THE
# SOFTWARE.
"""Provides the Experiment class."""
from __future__ import annotations

from dataclasses import asdict
from typing import Any

import numpy as np

<<<<<<< HEAD
from pymovements._utils._html import html_repr
=======
from pymovements._utils import _checks
>>>>>>> 9d4bbf34
from pymovements.gaze import transforms_numpy
from pymovements.gaze.eyetracker import EyeTracker
from pymovements.gaze.screen import Screen


@html_repr()
class Experiment:
    """Experiment class for holding experiment properties.

    Parameters
    ----------
    screen_width_px: int | None
        Screen width in pixels. (default: None)
    screen_height_px: int | None
        Screen height in pixels. (default: None)
    screen_width_cm: float | None
        Screen width in centimeters. (default: None)
    screen_height_cm: float | None
        Screen height in centimeters. (default: None)
    distance_cm: float | None
        Eye-to-screen distance in centimeters. If None, a `distance_column` must be provided
        in the `DatasetDefinition` or `GazeDataFrame`, which contains the eye-to-screen
        distance for each sample in millimeters. (default: None)
    origin: str | None
        Specifies the screen location of the origin of the pixel coordinate system.
        (default: None)
    sampling_rate: float | None
        Sampling rate in Hz. (default: None)
    screen : Screen | None
        Scree object for experiment. Mutually exclusive with explicit screen arguments.
        (default: None)
    eyetracker : EyeTracker | None
        EyeTracker object for experiment. Mutually exclusive with sampling_rate. (default: None)

    Examples
    --------
    >>> experiment = Experiment(
    ...     screen_width_px=1280,
    ...     screen_height_px=1024,
    ...     screen_width_cm=38.0,
    ...     screen_height_cm=30.0,
    ...     distance_cm=68.0,
    ...     origin='upper left',
    ...     sampling_rate=1000.0,
    ... )
    >>> print(experiment)
    Experiment(screen=Screen(width_px=1280, height_px=1024, width_cm=38.0, height_cm=30.0,
     distance_cm=68.0, origin='upper left'), eyetracker=EyeTracker(sampling_rate=1000.0, left=None,
      right=None, model=None, version=None, vendor=None, mount=None))

    We can also access the screen boundaries in degrees of visual angle via the
    :py:attr:`~pymovements.gaze.Screen` object. This only works if the
    `distance_cm` attribute is specified.

    >>> experiment.screen.x_min_dva# doctest:+ELLIPSIS
    -15.59...
    >>> experiment.screen.x_max_dva# doctest:+ELLIPSIS
    15.59...
    >>> experiment.screen.y_min_dva# doctest:+ELLIPSIS
    -12.42...
    >>> experiment.screen.y_max_dva# doctest:+ELLIPSIS
    12.42...
    """

    def __init__(
            self,
            screen_width_px: int | None = None,
            screen_height_px: int | None = None,
            screen_width_cm: float | None = None,
            screen_height_cm: float | None = None,
            distance_cm: float | None = None,
            origin: str | None = 'upper left',
            sampling_rate: float | None = None,
            *,
            screen: Screen | None = None,
            eyetracker: EyeTracker | None = None,
    ):
        _checks.check_is_mutual_exclusive(screen_width_px=screen_width_px, screen=screen)
        _checks.check_is_mutual_exclusive(screen_height_px=screen_height_px, screen=screen)
        _checks.check_is_mutual_exclusive(screen_width_cm=screen_width_cm, screen=screen)
        _checks.check_is_mutual_exclusive(screen_height_cm=screen_height_cm, screen=screen)
        _checks.check_is_mutual_exclusive(distance_cm=distance_cm, screen=screen)
        _checks.check_is_mutual_exclusive(sampling_rate=sampling_rate, eyetracker=eyetracker)

        # the origin default value needs special care to not mess with a passed screen.
        if origin == 'upper left' and screen is not None:
            origin = None  # set origin to None to pass mutual exclusivity check
        _checks.check_is_mutual_exclusive(origin=origin, screen=screen)

        if screen is None:
            screen = Screen(
                width_px=screen_width_px,
                height_px=screen_height_px,
                width_cm=screen_width_cm,
                height_cm=screen_height_cm,
                distance_cm=distance_cm,
                origin=origin,
            )
        self.screen = screen

        if eyetracker is None:
            eyetracker = EyeTracker(sampling_rate=sampling_rate)
        self.eyetracker = eyetracker

        if self.sampling_rate is not None:
            _checks.check_is_greater_than_zero(sampling_rate=self.sampling_rate)

    @property
    def sampling_rate(self) -> float | None:
        """Get sampling rate of experiment."""
        return self.eyetracker.sampling_rate

    @sampling_rate.setter
    def sampling_rate(self, sampling_rate: float | None = None) -> None:
        """Set sampling rate of experiment."""
        self.eyetracker.sampling_rate = sampling_rate

    def pos2vel(
            self,
            arr: list[float] | list[list[float]] | np.ndarray,
            method: str = 'smooth',
            **kwargs: int | float | str,
    ) -> np.ndarray:
        """Compute velocity time series from 2-dimensional position time series.

        Methods 'smooth', 'neighbors' and 'preceding' are adapted from
            Engbert et al.: Microsaccade Toolbox 0.9.

        Parameters
        ----------
        arr: list[float] | list[list[float]] | np.ndarray
            Continuous 2D position time series.
        method: str
            Computation method. See :func:`~transforms.pos2vel` for details. (default: 'smooth')
        **kwargs: int | float | str
            Additional keyword arguments used for savitzky golay method.

        Returns
        -------
        np.ndarray
            Velocity time series in input_unit / sec

        Raises
        ------
        ValueError
            If selected method is invalid, input array is too short for the
            selected method or the sampling rate is below zero

        Examples
        --------
        >>> experiment = Experiment(
        ...     screen_width_px=1280,
        ...     screen_height_px=1024,
        ...     screen_width_cm=38,
        ...     screen_height_cm=30,
        ...     distance_cm=68,
        ...     origin='upper left',
        ...     sampling_rate=1000.0,
        ... )
        >>> arr = [[0., 0.], [1., 1.], [2., 2.], [3., 3.], [4., 4.], [5., 5.]]
        >>> experiment.pos2vel(
        ...    arr=arr,
        ...    method="smooth",
        ... )
        array([[ 500.,  500.],
               [1000., 1000.],
               [1000., 1000.],
               [1000., 1000.],
               [1000., 1000.],
               [ 500.,  500.]])
        """
        assert self.sampling_rate is not None
        return transforms_numpy.pos2vel(
            arr=arr, sampling_rate=self.sampling_rate, method=method, **kwargs,
        )

    def __eq__(self: Experiment, other: Experiment) -> bool:
        """Compare equality to other Experiment."""
        return self.screen == other.screen and self.eyetracker == other.eyetracker

    def to_dict(self) -> dict[str, Any | dict[str, str | float | None]]:
        """Convert the experiment instance into a dictionary.

        Returns
        -------
        dict[str, Any | dict[str, str | float | None]]
            Experiment as dictionary.
        """
        _dict: dict[str, dict[str, str | float | None]] = {}
        _dict['screen'] = asdict(self.screen)
        _dict['eyetracker'] = asdict(self.eyetracker)
        return _dict

    def __str__(self: Experiment) -> str:
        """Return Experiment string."""
        return f'{type(self).__name__}(screen={self.screen}, eyetracker={self.eyetracker})'<|MERGE_RESOLUTION|>--- conflicted
+++ resolved
@@ -25,11 +25,8 @@
 
 import numpy as np
 
-<<<<<<< HEAD
+from pymovements._utils import _checks
 from pymovements._utils._html import html_repr
-=======
-from pymovements._utils import _checks
->>>>>>> 9d4bbf34
 from pymovements.gaze import transforms_numpy
 from pymovements.gaze.eyetracker import EyeTracker
 from pymovements.gaze.screen import Screen
