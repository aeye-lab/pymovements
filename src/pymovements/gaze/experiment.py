# Copyright (c) 2022-2025 The pymovements Project Authors
#
# Permission is hereby granted, free of charge, to any person obtaining a copy
# of this software and associated documentation files (the "Software"), to deal
# in the Software without restriction, including without limitation the rights
# to use, copy, modify, merge, publish, distribute, sublicense, and/or sell
# copies of the Software, and to permit persons to whom the Software is
# furnished to do so, subject to the following conditions:
#
# The above copyright notice and this permission notice shall be included in all
# copies or substantial portions of the Software.
#
# THE SOFTWARE IS PROVIDED "AS IS", WITHOUT WARRANTY OF ANY KIND, EXPRESS OR
# IMPLIED, INCLUDING BUT NOT LIMITED TO THE WARRANTIES OF MERCHANTABILITY,
# FITNESS FOR A PARTICULAR PURPOSE AND NONINFRINGEMENT. IN NO EVENT SHALL THE
# AUTHORS OR COPYRIGHT HOLDERS BE LIABLE FOR ANY CLAIM, DAMAGES OR OTHER
# LIABILITY, WHETHER IN AN ACTION OF CONTRACT, TORT OR OTHERWISE, ARISING FROM,
# OUT OF OR IN CONNECTION WITH THE SOFTWARE OR THE USE OR OTHER DEALINGS IN THE
# SOFTWARE.
"""Provides the Experiment class."""
from __future__ import annotations

<<<<<<< HEAD
from dataclasses import asdict
from typing import Any

=======
>>>>>>> ff76f47b
import numpy as np

from pymovements.gaze import transforms_numpy
from pymovements.gaze.eyetracker import EyeTracker
from pymovements.gaze.screen import Screen
from pymovements.utils import checks


class Experiment:
    """Experiment class for holding experiment properties.

    Parameters
    ----------
    screen_width_px: int | None
        Screen width in pixels. (default: None)
    screen_height_px: int | None
        Screen height in pixels. (default: None)
    screen_width_cm: float | None
        Screen width in centimeters. (default: None)
    screen_height_cm: float | None
        Screen height in centimeters. (default: None)
    distance_cm: float | None
        Eye-to-screen distance in centimeters. If None, a `distance_column` must be provided
        in the `DatasetDefinition` or `GazeDataFrame`, which contains the eye-to-screen
        distance for each sample in millimeters. (default: None)
    origin: str | None
        Specifies the screen location of the origin of the pixel coordinate system.
        (default: None)
    sampling_rate: float | None
        Sampling rate in Hz. (default: None)
    screen : Screen | None
        Scree object for experiment. Mutually exclusive with explicit screen arguments.
        (default: None)
    eyetracker : EyeTracker | None
        EyeTracker object for experiment. Mutually exclusive with sampling_rate. (default: None)

    Examples
    --------
    >>> experiment = Experiment(
    ...     screen_width_px=1280,
    ...     screen_height_px=1024,
    ...     screen_width_cm=38.0,
    ...     screen_height_cm=30.0,
    ...     distance_cm=68.0,
    ...     origin='upper left',
    ...     sampling_rate=1000.0,
    ... )
    >>> print(experiment)
    Experiment(screen=Screen(width_px=1280, height_px=1024, width_cm=38.0, height_cm=30.0,
     distance_cm=68.0, origin='upper left'), eyetracker=EyeTracker(sampling_rate=1000.0, left=None,
      right=None, model=None, version=None, vendor=None, mount=None))

    We can also access the screen boundaries in degrees of visual angle via the
    :py:attr:`~pymovements.gaze.Screen` object. This only works if the
    `distance_cm` attribute is specified.

    >>> experiment.screen.x_min_dva# doctest:+ELLIPSIS
    -15.59...
    >>> experiment.screen.x_max_dva# doctest:+ELLIPSIS
    15.59...
    >>> experiment.screen.y_min_dva# doctest:+ELLIPSIS
    -12.42...
    >>> experiment.screen.y_max_dva# doctest:+ELLIPSIS
    12.42...
    """

    def __init__(
            self,
            screen_width_px: int | None = None,
            screen_height_px: int | None = None,
            screen_width_cm: float | None = None,
            screen_height_cm: float | None = None,
            distance_cm: float | None = None,
            origin: str | None = 'upper left',
            sampling_rate: float | None = None,
            *,
            screen: Screen | None = None,
            eyetracker: EyeTracker | None = None,
    ):
        checks.check_is_mutual_exclusive(screen_width_px=screen_width_px, screen=screen)
        checks.check_is_mutual_exclusive(screen_height_px=screen_height_px, screen=screen)
        checks.check_is_mutual_exclusive(screen_width_cm=screen_width_cm, screen=screen)
        checks.check_is_mutual_exclusive(screen_height_cm=screen_height_cm, screen=screen)
        checks.check_is_mutual_exclusive(distance_cm=distance_cm, screen=screen)
        checks.check_is_mutual_exclusive(sampling_rate=sampling_rate, eyetracker=eyetracker)

        # the origin default value needs special care to not mess with a passed screen.
        if origin == 'upper left' and screen is not None:
            origin = None  # set origin to None to pass mutual exclusivity check
        checks.check_is_mutual_exclusive(origin=origin, screen=screen)

        if screen is None:
            screen = Screen(
                width_px=screen_width_px,
                height_px=screen_height_px,
                width_cm=screen_width_cm,
                height_cm=screen_height_cm,
                distance_cm=distance_cm,
                origin=origin,
            )
        self.screen = screen

        if eyetracker is None:
            eyetracker = EyeTracker(sampling_rate=sampling_rate)
        self.eyetracker = eyetracker

        if self.sampling_rate is not None:
            checks.check_is_greater_than_zero(sampling_rate=self.sampling_rate)

    @property
    def sampling_rate(self) -> float | None:
        """Get sampling rate of experiment."""
        return self.eyetracker.sampling_rate

    @sampling_rate.setter
    def sampling_rate(self, sampling_rate: float | None = None) -> None:
        """Set sampling rate of experiment."""
        self.eyetracker.sampling_rate = sampling_rate

    def pos2vel(
            self,
            arr: list[float] | list[list[float]] | np.ndarray,
            method: str = 'smooth',
            **kwargs: int | float | str,
    ) -> np.ndarray:
        """Compute velocity time series from 2-dimensional position time series.

        Methods 'smooth', 'neighbors' and 'preceding' are adapted from
            Engbert et al.: Microsaccade Toolbox 0.9.

        Parameters
        ----------
        arr: list[float] | list[list[float]] | np.ndarray
            Continuous 2D position time series.
        method: str
            Computation method. See :func:`~transforms.pos2vel` for details. (default: 'smooth')
        **kwargs: int | float | str
            Additional keyword arguments used for savitzky golay method.

        Returns
        -------
        np.ndarray
            Velocity time series in input_unit / sec

        Raises
        ------
        ValueError
            If selected method is invalid, input array is too short for the
            selected method or the sampling rate is below zero

        Examples
        --------
        >>> experiment = Experiment(
        ...     screen_width_px=1280,
        ...     screen_height_px=1024,
        ...     screen_width_cm=38,
        ...     screen_height_cm=30,
        ...     distance_cm=68,
        ...     origin='upper left',
        ...     sampling_rate=1000.0,
        ... )
        >>> arr = [[0., 0.], [1., 1.], [2., 2.], [3., 3.], [4., 4.], [5., 5.]]
        >>> experiment.pos2vel(
        ...    arr=arr,
        ...    method="smooth",
        ... )
        array([[ 500.,  500.],
               [1000., 1000.],
               [1000., 1000.],
               [1000., 1000.],
               [1000., 1000.],
               [ 500.,  500.]])
        """
        assert self.sampling_rate is not None
        return transforms_numpy.pos2vel(
            arr=arr, sampling_rate=self.sampling_rate, method=method, **kwargs,
        )

    def __eq__(self: Experiment, other: Experiment) -> bool:
        """Compare equality to other Experiment."""
        print(self.screen, other.screen, self.screen == other.screen)
        print(self.eyetracker, other.eyetracker, self.eyetracker == other.eyetracker)
        return self.screen == other.screen and self.eyetracker == other.eyetracker

<<<<<<< HEAD
        return f'{type(self).__name__}(sampling_rate={shorten(self.sampling_rate)}{attributes})'

    def to_dict(self) -> dict[str, Any | dict[str, str | float | None]]:
        """Convert the experiment instance into a dictionary.

        Returns
        -------
        dict[str, Any | dict[str, str | float | None]]
            Experiment as dictionary.
        """
        _dict: dict[str, Any | dict[str, str | float | None]] = {
            'screen_width_px': self.screen.width_px,
            'screen_height_px': self.screen.height_px,
            'screen_width_cm': self.screen.width_cm,
            'screen_height_cm': self.screen.height_cm,
            'distance_cm': self.screen.distance_cm,
            'origin': self.screen.origin,
            'sampling_rate': self.sampling_rate,
        }
        if self.eyetracker is not None:
            _dict['eyetracker'] = asdict(self.eyetracker)
        return _dict
=======
    def __str__(self: Experiment) -> str:
        """Return Experiment string."""
        return f'{type(self).__name__}(screen={self.screen}, eyetracker={self.eyetracker})'
>>>>>>> ff76f47b
<|MERGE_RESOLUTION|>--- conflicted
+++ resolved
@@ -20,12 +20,8 @@
 """Provides the Experiment class."""
 from __future__ import annotations
 
-<<<<<<< HEAD
 from dataclasses import asdict
 from typing import Any
-
-=======
->>>>>>> ff76f47b
 import numpy as np
 
 from pymovements.gaze import transforms_numpy
@@ -210,9 +206,6 @@
         print(self.eyetracker, other.eyetracker, self.eyetracker == other.eyetracker)
         return self.screen == other.screen and self.eyetracker == other.eyetracker
 
-<<<<<<< HEAD
-        return f'{type(self).__name__}(sampling_rate={shorten(self.sampling_rate)}{attributes})'
-
     def to_dict(self) -> dict[str, Any | dict[str, str | float | None]]:
         """Convert the experiment instance into a dictionary.
 
@@ -233,8 +226,7 @@
         if self.eyetracker is not None:
             _dict['eyetracker'] = asdict(self.eyetracker)
         return _dict
-=======
+    
     def __str__(self: Experiment) -> str:
         """Return Experiment string."""
-        return f'{type(self).__name__}(screen={self.screen}, eyetracker={self.eyetracker})'
->>>>>>> ff76f47b
+        return f'{type(self).__name__}(screen={self.screen}, eyetracker={self.eyetracker})'