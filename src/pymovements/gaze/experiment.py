# Copyright (c) 2022-2023 The pymovements Project Authors
#
# Permission is hereby granted, free of charge, to any person obtaining a copy
# of this software and associated documentation files (the "Software"), to deal
# in the Software without restriction, including without limitation the rights
# to use, copy, modify, merge, publish, distribute, sublicense, and/or sell
# copies of the Software, and to permit persons to whom the Software is
# furnished to do so, subject to the following conditions:
#
# The above copyright notice and this permission notice shall be included in all
# copies or substantial portions of the Software.
#
# THE SOFTWARE IS PROVIDED "AS IS", WITHOUT WARRANTY OF ANY KIND, EXPRESS OR
# IMPLIED, INCLUDING BUT NOT LIMITED TO THE WARRANTIES OF MERCHANTABILITY,
# FITNESS FOR A PARTICULAR PURPOSE AND NONINFRINGEMENT. IN NO EVENT SHALL THE
# AUTHORS OR COPYRIGHT HOLDERS BE LIABLE FOR ANY CLAIM, DAMAGES OR OTHER
# LIABILITY, WHETHER IN AN ACTION OF CONTRACT, TORT OR OTHERWISE, ARISING FROM,
# OUT OF OR IN CONNECTION WITH THE SOFTWARE OR THE USE OR OTHER DEALINGS IN THE
# SOFTWARE.
"""This module holds the Experiment class."""
from __future__ import annotations

from typing import Any

import numpy as np

from pymovements.gaze import transforms_numpy
from pymovements.gaze.eyetracker import EyeTracker
from pymovements.gaze.screen import Screen
from pymovements.utils import checks


class Experiment:
    """Experiment class for holding experiment properties.

    Parameters
    ----------
    screen_width_px: int
        Screen width in pixels
    screen_height_px: int
        Screen height in pixels
    screen_width_cm: float
        Screen width in centimeters
    screen_height_cm: float
        Screen height in centimeters
    distance_cm: float | None
        Eye-to-screen distance in centimeters. If None, a `distance_column` must be provided
        in the `DatasetDefinition` or `GazeDataFrame`, which contains the eye-to-screen
        distance for each sample in millimeters. (default: None)
    origin: str
        Specifies the screen location of the origin of the pixel coordinate system.
        (default: 'lower left')
    sampling_rate: float | None
        Sampling rate in Hz. (default: None)

    Examples
    --------
    >>> experiment = Experiment(
    ...     screen_width_px=1280,
    ...     screen_height_px=1024,
    ...     screen_width_cm=38,
    ...     screen_height_cm=30,
    ...     distance_cm=68,
    ...     origin='lower left',
    ...     sampling_rate=1000.0,
    ... )
    >>> print(experiment)
    Experiment(screen=Screen(width_px=1280, height_px=1024, width_cm=38,
    height_cm=30, distance_cm=68, origin=lower left), sampling_rate=1000.00)

    We can also access the screen boundaries in degrees of visual angle via the
    :py:attr:`~pymovements.gaze.Screen` object. This only works if the
    `distance_cm` attribute is specified.

    >>> experiment.screen.x_min_dva# doctest:+ELLIPSIS
    -15.59...
    >>> experiment.screen.x_max_dva# doctest:+ELLIPSIS
    15.59...
    >>> experiment.screen.y_min_dva# doctest:+ELLIPSIS
    -12.42...
    >>> experiment.screen.y_max_dva# doctest:+ELLIPSIS
    12.42...


    Attributes
    ----------
    screen: Screen
        Screen object for experiment
<<<<<<< HEAD
    eyetracker : EyeTracker | None
        Eye tracker for experiment
=======
    sampling_rate: float
        Sampling rate in Hz
>>>>>>> 4c052e2d
    """
    def __init__(
            self,
            screen_width_px: int,
            screen_height_px: int,
            screen_width_cm: float,
            screen_height_cm: float,
            distance_cm: float | None = None,
            origin: str = 'lower left',
            sampling_rate: float | None = None,
            eyetracker: EyeTracker | None = None,
    ):
<<<<<<< HEAD
        """Initialize Experiment.

        Parameters
        ----------
        screen_width_px : int
            Screen width in pixels
        screen_height_px : int
            Screen height in pixels
        screen_width_cm : float
            Screen width in centimeters
        screen_height_cm : float
            Screen height in centimeters
        distance_cm : float | None
            Eye-to-screen distance in centimeters. If None, a `distance_column` must be provided
            in the `DatasetDefinition` or `GazeDataFrame`, which contains the eye-to-screen
            distance for each sample in millimeters.
        origin : str
            Specifies the screen location of the origin of the pixel coordinate system.
        sampling_rate : float | None
            Sampling rate in Hz
        eyetracker : EyeTracker | None
            EyeTracker object for experiment

        Examples
        --------
        >>> experiment = Experiment(
        ...     screen_width_px=1280,
        ...     screen_height_px=1024,
        ...     screen_width_cm=38,
        ...     screen_height_cm=30,
        ...     distance_cm=68,
        ...     origin='lower left',
        ...     sampling_rate=None,
        ...     eyetracker=EyeTracker(1000.0, False, True, 'EyeLink 1000 Plus', '1.5.3',
        ...                           'EyeLink', 'Arm Mount / Monocular / Remote',),
        ... )
        >>> print(experiment)
        Experiment(sampling_rate=1000.00, screen=Screen(width_px=1280, height_px=1024, width_cm=38,
        height_cm=30, distance_cm=68, origin=lower left),
        eyetracker=EyeTracker(sampling_rate=1000.0, left=False, right=True,
        model='EyeLink 1000 Plus', version='1.5.3', vendor='EyeLink',
        mount='Arm Mount / Monocular / Remote'), _sampling_rate=None)

        We can also access the screen boundaries in degrees of visual angle via the
        :py:attr:`~pymovements.gaze.Screen` object. This only works if the
        `distance_cm` attribute is specified.

        >>> experiment.screen.x_min_dva# doctest:+ELLIPSIS
        -15.59...
        >>> experiment.screen.x_max_dva# doctest:+ELLIPSIS
        15.59...
        >>> experiment.screen.y_min_dva# doctest:+ELLIPSIS
        -12.42...
        >>> experiment.screen.y_max_dva# doctest:+ELLIPSIS
        12.42...

        """
=======
>>>>>>> 4c052e2d
        self.screen = Screen(
            width_px=screen_width_px,
            height_px=screen_height_px,
            width_cm=screen_width_cm,
            height_cm=screen_height_cm,
            distance_cm=distance_cm,
            origin=origin,
        )

        checks.check_is_mutual_exclusive(sampling_rate=sampling_rate, eyetracker=eyetracker)

        self.eyetracker = eyetracker

        self._sampling_rate = sampling_rate

        checks.check_is_not_none(sampling_rate=self.sampling_rate)
        assert self.sampling_rate is not None

        checks.check_is_greater_than_zero(sampling_rate=self.sampling_rate)

    @property
    def sampling_rate(self) -> float | None:
        """Get sampling rate of experiment."""
        if self._sampling_rate is not None:
            return self._sampling_rate

        return self.eyetracker.sampling_rate

    @sampling_rate.setter
    def sampling_rate(self, _sampling_rate: float | None = None) -> None:
        """Set sampling rate of experiment."""
        self._sampling_rate = _sampling_rate

    def pos2vel(
            self,
            arr: list[float] | list[list[float]] | np.ndarray,
            method: str = 'smooth',
            **kwargs: int | float | str,
    ) -> np.ndarray:
        """Compute velocity time series from 2-dimensional position time series.

        Methods 'smooth', 'neighbors' and 'preceding' are adapted from
            Engbert et al.: Microsaccade Toolbox 0.9.

        Parameters
        ----------
        arr: list[float] | list[list[float]] | np.ndarray
            Continuous 2D position time series.
        method: str
            Computation method. See :func:`~transforms.pos2vel` for details. (default: 'smooth')
        **kwargs: int | float | str
            Additional keyword arguments used for savitzky golay method.

        Returns
        -------
        np.ndarray
            Velocity time series in input_unit / sec

        Raises
        ------
        ValueError
            If selected method is invalid, input array is too short for the
            selected method or the sampling rate is below zero

        Examples
        --------
        >>> experiment = Experiment(
        ...     screen_width_px=1280,
        ...     screen_height_px=1024,
        ...     screen_width_cm=38,
        ...     screen_height_cm=30,
        ...     distance_cm=68,
        ...     origin='lower left',
        ...     sampling_rate=1000.0,
        ...     eyetracker=None,
        ... )
        >>> arr = [[0., 0.], [1., 1.], [2., 2.], [3., 3.], [4., 4.], [5., 5.]]
        >>> experiment.pos2vel(
        ...    arr=arr,
        ...    method="smooth",
        ... )
        array([[ 500.,  500.],
               [1000., 1000.],
               [1000., 1000.],
               [1000., 1000.],
               [1000., 1000.],
               [ 500.,  500.]])
        """
        return transforms_numpy.pos2vel(
            arr=arr, sampling_rate=self.sampling_rate, method=method, **kwargs,
        )

    def __str__(self: Any) -> str:
        """Print experiment."""

        def shorten(value: Any) -> str:
            if isinstance(value, float):
                value = f'{value:.2f}'
            return value

        attributes = ', '.join(f'{key}={shorten(value)}' for key, value in vars(self).items())
        return f'{type(self).__name__}(sampling_rate={shorten(self.sampling_rate)}, {attributes})'<|MERGE_RESOLUTION|>--- conflicted
+++ resolved
@@ -86,13 +86,8 @@
     ----------
     screen: Screen
         Screen object for experiment
-<<<<<<< HEAD
     eyetracker : EyeTracker | None
         Eye tracker for experiment
-=======
-    sampling_rate: float
-        Sampling rate in Hz
->>>>>>> 4c052e2d
     """
     def __init__(
             self,
@@ -105,7 +100,6 @@
             sampling_rate: float | None = None,
             eyetracker: EyeTracker | None = None,
     ):
-<<<<<<< HEAD
         """Initialize Experiment.
 
         Parameters
@@ -163,8 +157,6 @@
         12.42...
 
         """
-=======
->>>>>>> 4c052e2d
         self.screen = Screen(
             width_px=screen_width_px,
             height_px=screen_height_px,
