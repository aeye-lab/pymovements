--- conflicted
+++ resolved
@@ -26,10 +26,7 @@
 import numpy as np
 
 from pymovements._utils import _checks
-<<<<<<< HEAD
-=======
 from pymovements._utils._html import repr_html
->>>>>>> 362c4f85
 from pymovements.gaze import transforms_numpy
 from pymovements.gaze.eyetracker import EyeTracker
 from pymovements.gaze.screen import Screen
@@ -136,8 +133,6 @@
 
         if self.sampling_rate is not None:
             _checks.check_is_greater_than_zero(sampling_rate=self.sampling_rate)
-<<<<<<< HEAD
-=======
 
     @staticmethod
     def from_dict(dictionary: dict[str, Any]) -> Experiment:
@@ -212,7 +207,6 @@
             screen=screen,
             eyetracker=eyetracker,
         )
->>>>>>> 362c4f85
 
     @property
     def sampling_rate(self) -> float | None:
