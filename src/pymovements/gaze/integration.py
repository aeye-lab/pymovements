# Copyright (c) 2023-2024 The pymovements Project Authors
#
# Permission is hereby granted, free of charge, to any person obtaining a copy
# of this software and associated documentation files (the "Software"), to deal
# in the Software without restriction, including without limitation the rights
# to use, copy, modify, merge, publish, distribute, sublicense, and/or sell
# copies of the Software, and to permit persons to whom the Software is
# furnished to do so, subject to the following conditions:
#
# The above copyright notice and this permission notice shall be included in all
# copies or substantial portions of the Software.
#
# THE SOFTWARE IS PROVIDED "AS IS", WITHOUT WARRANTY OF ANY KIND, EXPRESS OR
# IMPLIED, INCLUDING BUT NOT LIMITED TO THE WARRANTIES OF MERCHANTABILITY,
# FITNESS FOR A PARTICULAR PURPOSE AND NONINFRINGEMENT. IN NO EVENT SHALL THE
# AUTHORS OR COPYRIGHT HOLDERS BE LIABLE FOR ANY CLAIM, DAMAGES OR OTHER
# LIABILITY, WHETHER IN AN ACTION OF CONTRACT, TORT OR OTHERWISE, ARISING FROM,
# OUT OF OR IN CONNECTION WITH THE SOFTWARE OR THE USE OR OTHER DEALINGS IN THE
# SOFTWARE.
"""Module to create a GazeDataFrame from a numpy array."""
from __future__ import annotations

from typing import Literal

import numpy as np
import pandas as pd
import polars as pl

from pymovements.events.frame import EventDataFrame
from pymovements.gaze.experiment import Experiment
from pymovements.gaze.gaze_dataframe import GazeDataFrame
from pymovements.utils import checks


def from_numpy(
        data: np.ndarray | None = None,
        experiment: Experiment | None = None,
        events: EventDataFrame | None = None,
        *,
        trial: np.ndarray | None = None,
        time: np.ndarray | None = None,
        pixel: np.ndarray | None = None,
        position: np.ndarray | None = None,
        velocity: np.ndarray | None = None,
        acceleration: np.ndarray | None = None,
        distance: np.ndarray | None = None,
        schema: list[str] | None = None,
        orient: Literal['col', 'row'] = 'col',
        trial_columns: str | list[str] | None = None,
        time_column: str | None = None,
        time_unit: str | None = None,
        pixel_columns: list[str] | None = None,
        position_columns: list[str] | None = None,
        velocity_columns: list[str] | None = None,
        acceleration_columns: list[str] | None = None,
        distance_column: str | None = None,
) -> GazeDataFrame:
    """Get a :py:class:`~pymovements.gaze.gaze_dataframe.GazeDataFrame` from a numpy array.

    There are two mutually exclusive ways of conversion.

    **Single data array**: Pass a single numpy array via `data` and specify its schema and
    orientation. You can then additionally pass column specifiers, e.g. `time_column` and
    `position_columns`.

    **Column specific arrays**: For each type of signal, you can pass the numpy array explicitly,
    e.g. `position` or `velocity`. You must not pass `data` or any column list specifiers using this
    method.

    Parameters
    ----------
    data: np.ndarray | None
        Two-dimensional data represented as a numpy ndarray. (default: None)
    experiment: Experiment | None
        The experiment definition. (default: None)
    events: EventDataFrame | None
        A dataframe of events in the gaze signal. (default: None)
    trial: np.ndarray | None
        Array of trial identifiers for each timestep. (default: None)
    time: np.ndarray | None
        Array of timestamps. (default: None)
    pixel: np.ndarray | None
        Array of gaze pixel positions. (default: None)
    position: np.ndarray | None
        Array of gaze positions in degrees of visual angle. (default: None)
    velocity: np.ndarray | None
        Array of gaze velocities in degrees of visual angle per second. (default: None)
    acceleration: np.ndarray | None
        Array of gaze accelerations in degrees of visual angle per square second. (default: None)
    distance: np.ndarray | None
        Array of eye-to-screen distances in millimiters. (default: None)
    schema: list[str] | None
        A list of column names. (default: None)
    orient: Literal['col', 'row']
        Whether to interpret the two-dimensional data as columns or as rows. (default: 'col')
    trial_columns: str | list[str] | None
        The name of the trial columns in the input data frame. If the list is empty or None,
        the input data frame is assumed to contain only one trial. If the list is not empty,
        the input data frame is assumed to contain multiple trials and the transformation
        methods will be applied to each trial separately. (default: None)
    time_column: str | None
        The name of the timestamp column in the input data frame. (default: None)
    time_unit: str | None
        The unit of the timestamps. Supported units are 's' for seconds, 'ms' for milliseconds and
        'step' for steps. If the unit is 'step' the experiment definition must be specified. All
        timestamps will be converted to milliseconds. (default: None)
    pixel_columns: list[str] | None
        The name of the pixel position columns in the input data frame. (default: None)
    position_columns: list[str] | None
        The name of the dva position columns in the input data frame. (default: None)
    velocity_columns: list[str] | None
        The name of the dva velocity columns in the input data frame. (default: None)
    acceleration_columns: list[str] | None
        The name of the dva acceleration columns in the input data frame. (default: None)
    distance_column: str | None
        The name of the column containing eye-to-screen distance in millimiters for each sample
        in the input data frame. If specified, the column will be used for pixel to dva
        transformations. If not specified, the constant eye-to-screen distance will be taken from
        the experiment definition. (default: None)

    Returns
    -------
    GazeDataFrame
        Returns gaze data frame read from numpy array.

    Examples
    --------
    Creating an example numpy array with 4 columns and 100 rows. We call this layout column
    orientation.
    >>> import numpy as np
    >>> import pymovements as pm
    >>>
    >>> arr = np.zeros((3, 100))
    >>> arr.shape
    (3, 100)

    Specifying the underlying schema:
    >>> schema = ['t', 'x', 'y']

    Pass the array as ``data`` to ``pm.gaze.from_numpy()``, by specifying schema and components.
    >>> gaze = pm.gaze.from_numpy(
    ...     arr,
    ...     schema=schema,
    ...     time_column='t',
    ...     time_unit='ms',
    ...     position_columns=['x', 'y'],
    ...     orient='col',
    ... )
    >>> gaze.frame
    shape: (100, 2)
    ┌──────┬────────────┐
    │ time ┆ position   │
    │ ---  ┆ ---        │
    │ i64  ┆ list[f64]  │
    ╞══════╪════════════╡
    │ 0    ┆ [0.0, 0.0] │
    │ 0    ┆ [0.0, 0.0] │
    │ 0    ┆ [0.0, 0.0] │
    │ 0    ┆ [0.0, 0.0] │
    │ …    ┆ …          │
    │ 0    ┆ [0.0, 0.0] │
    │ 0    ┆ [0.0, 0.0] │
    │ 0    ┆ [0.0, 0.0] │
    │ 0    ┆ [0.0, 0.0] │
    └──────┴────────────┘

    Use the ``orient`` keyword argument to specify the layout of your array.
    >>> arr.T.shape
    (100, 3)

    >>> gaze = pm.gaze.from_numpy(
    ...     arr.T,
    ...     schema=schema,
    ...     time_column='t',
    ...     time_unit='ms',
    ...     position_columns=['x', 'y'],
    ...     orient='row',
    ... )
    >>> gaze.frame
    shape: (100, 2)
    ┌──────┬────────────┐
    │ time ┆ position   │
    │ ---  ┆ ---        │
    │ i64  ┆ list[f64]  │
    ╞══════╪════════════╡
    │ 0    ┆ [0.0, 0.0] │
    │ 0    ┆ [0.0, 0.0] │
    │ 0    ┆ [0.0, 0.0] │
    │ 0    ┆ [0.0, 0.0] │
    │ …    ┆ …          │
    │ 0    ┆ [0.0, 0.0] │
    │ 0    ┆ [0.0, 0.0] │
    │ 0    ┆ [0.0, 0.0] │
    │ 0    ┆ [0.0, 0.0] │
    └──────┴────────────┘

    Pass the data explicitly via the specific keyword arguments, without having to specify a schema.
    >>> gaze = pm.gaze.from_numpy(
    ...     time=arr[0],
    ...     time_unit='ms',
    ...     position=arr[[1, 2]],
    ...     orient='col',
    ... )
    >>> gaze.frame
    shape: (100, 2)
    ┌──────┬────────────┐
    │ time ┆ position   │
    │ ---  ┆ ---        │
    │ i64  ┆ list[f64]  │
    ╞══════╪════════════╡
    │ 0    ┆ [0.0, 0.0] │
    │ 0    ┆ [0.0, 0.0] │
    │ 0    ┆ [0.0, 0.0] │
    │ 0    ┆ [0.0, 0.0] │
    │ …    ┆ …          │
    │ 0    ┆ [0.0, 0.0] │
    │ 0    ┆ [0.0, 0.0] │
    │ 0    ┆ [0.0, 0.0] │
    │ 0    ┆ [0.0, 0.0] │
    └──────┴────────────┘
    """
    # Either data or {time, pixel, position, velocity, acceleration} must be None.
    checks.check_is_mutual_exclusive(data=data, time=time)
    checks.check_is_mutual_exclusive(data=data, pixel=pixel)
    checks.check_is_mutual_exclusive(data=data, position=position)
    checks.check_is_mutual_exclusive(data=data, velocity=velocity)
    checks.check_is_mutual_exclusive(data=data, acceleration=acceleration)
    checks.check_is_mutual_exclusive(data=data, distance=distance)

    if data is not None:
        df = pl.from_numpy(data=data, schema=schema, orient=orient)
        return GazeDataFrame(
            data=df,
            experiment=experiment,
            events=events,
            trial_columns=trial_columns,
            time_column=time_column,
            time_unit=time_unit,
            pixel_columns=pixel_columns,
            position_columns=position_columns,
            velocity_columns=velocity_columns,
            acceleration_columns=acceleration_columns,
            distance_column=distance_column,
        )

    # Initialize with an empty DataFrame, as every column specifier could be None.
    dfs: list[pl.DataFrame] = [pl.DataFrame()]

    trial_columns = None
    if trial is not None:
        df = pl.from_numpy(data=trial, schema=['trial'], orient=orient)
        dfs.append(df)
        trial_columns = 'trial'

    time_column = None
    if time is not None:
        df = pl.from_numpy(data=time, schema=['time'], orient=orient)
        dfs.append(df)
        time_column = 'time'

    pixel_columns = None
    if pixel is not None:
        df = pl.from_numpy(data=pixel, orient=orient).select(pl.all().name.prefix('pixel_'))
        dfs.append(df)
        pixel_columns = df.columns

    position_columns = None
    if position is not None:
        df = pl.from_numpy(data=position, orient=orient).select(pl.all().name.prefix('position_'))
        dfs.append(df)
        position_columns = df.columns

    velocity_columns = None
    if velocity is not None:
        df = pl.from_numpy(data=velocity, orient=orient).select(pl.all().name.prefix('velocity_'))
        dfs.append(df)
        velocity_columns = df.columns

    acceleration_columns = None
    if acceleration is not None:
        df = pl.from_numpy(data=acceleration, orient=orient)
        df = df.select(pl.all().name.prefix('acceleration_'))
        dfs.append(df)
        acceleration_columns = df.columns

    distance_column = None
    if distance is not None:
        df = pl.from_numpy(data=distance, schema=['distance'], orient=orient)
        dfs.append(df)
        distance_column = 'distance'

    df = pl.concat(dfs, how='horizontal')
    return GazeDataFrame(
        data=df,
        experiment=experiment,
        events=events,
        time_column=time_column,
<<<<<<< HEAD
        time_unit=time_unit,
=======
        trial_columns=trial_columns,
>>>>>>> 88b9af80
        pixel_columns=pixel_columns,
        position_columns=position_columns,
        velocity_columns=velocity_columns,
        acceleration_columns=acceleration_columns,
        distance_column=distance_column,
    )


def from_pandas(
        data: pd.DataFrame,
        experiment: Experiment | None = None,
        events: EventDataFrame | None = None,
        *,
        trial_columns: str | list[str] | None = None,
        time_column: str | None = None,
        time_unit: str | None = None,
        pixel_columns: list[str] | None = None,
        position_columns: list[str] | None = None,
        velocity_columns: list[str] | None = None,
        acceleration_columns: list[str] | None = None,
        distance_column: str | None = None,
) -> GazeDataFrame:
    """Get a :py:class:`~pymovements.gaze.gaze_dataframe.GazeDataFrame` from a pandas DataFrame.

    Parameters
    ----------
    data: pd.DataFrame
        Data represented as a pandas DataFrame.
    experiment : Experiment | None
        The experiment definition. (default: None)
    events: EventDataFrame | None
        A dataframe of events in the gaze signal. (default: None)
    trial_columns: str | list[str] | None
        The name of the trial columns in the input data frame. If the list is empty or None,
        the input data frame is assumed to contain only one trial. If the list is not empty,
        the input data frame is assumed to contain multiple trials and the transformation
        methods will be applied to each trial separately. (default: None)
    time_column: str | None
        The name of the timestamp column in the input data frame. (default: None)
    time_unit: str | None
        The unit of the timestamps in the input data frame. Supported units are 's' for seconds,
        'ms' for milliseconds and 'step' for steps. If the unit is 'step' the experiment
        definition must be specified. All timestamps will be converted to milliseconds.
    pixel_columns: list[str] | None
        The name of the pixel position columns in the input data frame. (default: None)
    position_columns: list[str] | None
        The name of the dva position columns in the input data frame. (default: None)
    velocity_columns: list[str] | None
        The name of the dva velocity columns in the input data frame. (default: None)
    acceleration_columns: list[str] | None
        The name of the dva acceleration columns in the input data frame. (default: None)
    distance_column: str | None
        The name of the column containing eye-to-screen distance in millimeters for each sample
        in the input data frame. If specified, the column will be used for pixel to dva
        transformations. If not specified, the constant eye-to-screen distance will be taken from
        the experiment definition. (default: None)

    Returns
    -------
    GazeDataFrame
        Returns gaze data frame read from pandas data frame.
    """
    df = pl.from_pandas(data=data)
    return GazeDataFrame(
        data=df,
        experiment=experiment,
        events=events,
        trial_columns=trial_columns,
        time_column=time_column,
        time_unit=time_unit,
        pixel_columns=pixel_columns,
        position_columns=position_columns,
        velocity_columns=velocity_columns,
        acceleration_columns=acceleration_columns,
        distance_column=distance_column,
    )<|MERGE_RESOLUTION|>--- conflicted
+++ resolved
@@ -295,11 +295,8 @@
         experiment=experiment,
         events=events,
         time_column=time_column,
-<<<<<<< HEAD
         time_unit=time_unit,
-=======
         trial_columns=trial_columns,
->>>>>>> 88b9af80
         pixel_columns=pixel_columns,
         position_columns=position_columns,
         velocity_columns=velocity_columns,
