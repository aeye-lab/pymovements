--- conflicted
+++ resolved
@@ -53,13 +53,6 @@
     long_name: str
         The entire name of the dataset.
 
-<<<<<<< HEAD
-    has_files: dict[str, bool]
-        Indicate whether the dataset contains 'gaze', 'precomputed_events', and
-        'precomputed_reading_measures'.
-
-=======
->>>>>>> bd69e286
     resources: ResourceDefinitions
         A list of dataset gaze_resources. Each list entry must be a dictionary with the following
         keys:
@@ -124,27 +117,6 @@
 
     long_name: str = 'GazeOnFaces dataset'
 
-<<<<<<< HEAD
-    has_files: dict[str, bool] = field(
-        default_factory=lambda: {
-            'gaze': True,
-            'precomputed_events': False,
-            'precomputed_reading_measures': False,
-        },
-    )
-
-    resources: ResourceDefinitions = field(
-        default_factory=lambda: ResourceDefinitions.from_dict(
-            {
-                'gaze': [
-                    {
-                        'resource': 'https://uncloud.univ-nantes.fr/index.php/s/8KW6dEdyBJqxpmo/download?path=%2F&files=gaze_csv.zip',  # noqa: E501 # pylint: disable=line-too-long
-                        'filename': 'gaze_csv.zip',
-                        'md5': 'fe219f07c9253cd9aaee6bd50233c034',
-                    },
-                ],
-            },
-=======
     resources: ResourceDefinitions = field(
         default_factory=lambda: ResourceDefinitions.from_dicts(
             [
@@ -160,7 +132,6 @@
                         },
                     },
             ],
->>>>>>> bd69e286
         ),
     )
 
