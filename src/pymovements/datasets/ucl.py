--- conflicted
+++ resolved
@@ -48,13 +48,6 @@
     long_name: str
         The entire name of the dataset.
 
-<<<<<<< HEAD
-    has_files: dict[str, bool]
-        Indicate whether the dataset contains 'gaze', 'precomputed_events', and
-        'precomputed_reading_measures'.
-
-=======
->>>>>>> bd69e286
     resources: ResourceDefinitions
         A list of dataset gaze_resources. Each list entry must be a dictionary with the following
         keys:
@@ -101,23 +94,9 @@
 
     long_name: str = 'University College London corpus'
 
-<<<<<<< HEAD
-    has_files: dict[str, bool] = field(
-        default_factory=lambda: {
-            'gaze': False,
-            'precomputed_events': True,
-            'precomputed_reading_measures': True,
-        },
-    )
-
-    resources: ResourceDefinitions = field(
-        default_factory=lambda: ResourceDefinitions.from_dict({
-            'precomputed_events': [
-=======
     resources: ResourceDefinitions = field(
         default_factory=lambda: ResourceDefinitions.from_dicts(
             [
->>>>>>> bd69e286
                 {
                     'content': 'precomputed_events',
                     'url': 'https://static-content.springer.com/esm/art%3A10.3758%2Fs13428-012-0313-y/MediaObjects/13428_2012_313_MOESM1_ESM.zip',  # noqa: E501 # pylint: disable=line-too-long
@@ -133,11 +112,7 @@
                     'filename_pattern': r'eyetracking.RT',
                 },
             ],
-<<<<<<< HEAD
-        }),
-=======
         ),
->>>>>>> bd69e286
     )
 
     filename_format: dict[str, str] | None = None
