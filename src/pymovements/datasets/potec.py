# Copyright (c) 2022-2025 The pymovements Project Authors
#
# Permission is hereby granted, free of charge, to any person obtaining a copy
# of this software and associated documentation files (the "Software"), to deal
# in the Software without restriction, including without limitation the rights
# to use, copy, modify, merge, publish, distribute, sublicense, and/or sell
# copies of the Software, and to permit persons to whom the Software is
# furnished to do so, subject to the following conditions:
#
# The above copyright notice and this permission notice shall be included in all
# copies or substantial portions of the Software.
#
# THE SOFTWARE IS PROVIDED "AS IS", WITHOUT WARRANTY OF ANY KIND, EXPRESS OR
# IMPLIED, INCLUDING BUT NOT LIMITED TO THE WARRANTIES OF MERCHANTABILITY,
# FITNESS FOR A PARTICULAR PURPOSE AND NONINFRINGEMENT. IN NO EVENT SHALL THE
# AUTHORS OR COPYRIGHT HOLDERS BE LIABLE FOR ANY CLAIM, DAMAGES OR OTHER
# LIABILITY, WHETHER IN AN ACTION OF CONTRACT, TORT OR OTHERWISE, ARISING FROM,
# OUT OF OR IN CONNECTION WITH THE SOFTWARE OR THE USE OR OTHER DEALINGS IN THE
# SOFTWARE.
"""Provides a definition for the PoTeC dataset."""
from __future__ import annotations

from dataclasses import dataclass
from dataclasses import field
from typing import Any

import polars as pl

from pymovements.dataset.dataset_definition import DatasetDefinition
<<<<<<< HEAD
from pymovements.dataset.resources import Resources
=======
from pymovements.dataset.resources import ResourceDefinitions
>>>>>>> fb3a19d0
from pymovements.gaze.experiment import Experiment


@dataclass
class PoTeC(DatasetDefinition):
    """PoTeC dataset :cite:p:`PoTeC`.

    The Potsdam Textbook Corpus (PoTeC) is a naturalistic eye-tracking-while-reading
    corpus containing data from 75 participants reading 12 scientific texts.
    PoTeC is the first naturalistic eye-tracking-while-reading corpus that contains
    eye-movements from domain-experts as well as novices in a within-participant
    manipulation: It is based on a 2×2×2 fully-crossed factorial design which includes
    the participants' level of study and the participants' discipline of study as
    between-subject factors and the text domain as a within-subject factor. The
    participants' reading comprehension was assessed by a series of text comprehension
    questions and their domain knowledge was tested by text-independent
    background questions for each of the texts. The materials are annotated for a
    variety of linguistic features at different levels. We envision PoTeC to be used
    for a wide range of studies including but not limited to analyses of expert and
    non-expert reading strategies.

    The corpus and all the accompanying data at all
    stages of the preprocessing pipeline and all code used to preprocess the data are
    made available via `GitHub. <https://github.com/DiLi-Lab/PoTeC>`_

    Attributes
    ----------
    name: str
        The name of the dataset.

    long_name: str
        The entire name of the dataset.

    has_files: dict[str, bool]
        Indicate whether the dataset contains 'gaze', 'precomputed_events', and
        'precomputed_reading_measures'.

<<<<<<< HEAD
    resources: Resources
=======
    resources: ResourceDefinitions
>>>>>>> fb3a19d0
        A list of dataset gaze_resources. Each list entry must be a dictionary with the following
        keys:
        - `resource`: The url suffix of the resource. This will be concatenated with the mirror.
        - `filename`: The filename under which the file is saved as.
        - `md5`: The MD5 checksum of the respective file.

    experiment: Experiment
        The experiment definition.

    filename_format: dict[str, str]
        Regular expression which will be matched before trying to load the file. Namedgroups will
        appear in the `fileinfo` dataframe.

    filename_format_schema_overrides: dict[str, dict[str, type]]
        If named groups are present in the `filename_format`, this makes it possible to cast
        specific named groups to a particular datatype.

    time_column: str
        The name of the timestamp column in the input data frame. This column will be renamed to
        ``time``.

    time_unit: str
        The unit of the timestamps in the timestamp column in the input data frame. Supported
        units are 's' for seconds, 'ms' for milliseconds and 'step' for steps. If the unit is
        'step' the experiment definition must be specified. All timestamps will be converted to
        milliseconds.

    pixel_columns: list[str]
        The name of the pixel position columns in the input data frame. These columns will be
        nested into the column ``pixel``. If the list is empty or None, the nested ``pixel``
        column will not be created.

    custom_read_kwargs: dict[str, dict[str, Any]]
        If specified, these keyword arguments will be passed to the file reading function.

    Examples
    --------
    Initialize your :py:class:`~pymovements.dataset.Dataset` object with the
    :py:class:`~pymovements.datasets.PoTeC` definition:

    >>> import pymovements as pm
    >>>
    >>> dataset = pm.Dataset("PoTeC", path='data/PoTeC')

    Download the dataset resources:

    >>> dataset.download()# doctest: +SKIP

    Load the data into memory:

    >>> dataset.load()# doctest: +SKIP
    """

    # pylint: disable=similarities
    # The PublicDatasetDefinition child classes potentially share code chunks for definitions.

    name: str = 'PoTeC'

    long_name: str = 'Potsdam Textbook Corpus'

    has_files: dict[str, bool] = field(
        default_factory=lambda: {
            'gaze': True,
            'precomputed_events': True,
            'precomputed_reading_measures': True,
        },
    )

<<<<<<< HEAD
    resources: Resources = field(
        default_factory=lambda: Resources.from_dict(
=======
    resources: ResourceDefinitions = field(
        default_factory=lambda: ResourceDefinitions.from_dict(
>>>>>>> fb3a19d0
            {
                'gaze': [
                    {
                        'resource': 'https://osf.io/download/tgd9q/',
                        'filename': 'PoTeC.zip',
                        'md5': 'cffd45039757c3777e2fd130e5d8a2ad',
<<<<<<< HEAD
                        'filename_pattern': r'reader{subject_id:d}_{text_id}_raw_data.tsv',
                        'filename_pattern_schema_overrides': {
                            'subject_id': int,
                            'text_id': str,
                        },
=======
>>>>>>> fb3a19d0
                    },
                ],
                'precomputed_events': [
                    {
                        'resource': 'https://osf.io/download/d8pyg/',
                        'filename': 'fixation.zip',
                        'md5': 'ecd9a998d07158922bb9b8cdd52f5688',
<<<<<<< HEAD
                        'filename_pattern': r'reader{subject_id:d}_{text_id}_uncorrected_fixations.tsv',
                        'filename_pattern_schema_overrides': {
                            'subject_id': int,
                            'text_id': str,
                        },
=======
>>>>>>> fb3a19d0
                    },
                ],
                'precomputed_reading_measures': [
                    {
                        'resource': 'https://osf.io/download/3ywhz/',
                        'filename': 'reading_measures.zip',
                        'md5': 'efafec5ce074d8f492cc2409b6c4d9eb',
<<<<<<< HEAD
                        'filename_pattern': r'reader{subject_id:d}_{text_id}_merged.tsv',
                        'filename_pattern_schema_overrides': {
                            'subject_id': int,
                            'text_id': str,
                        },
=======
>>>>>>> fb3a19d0
                    },
                ],
            },
        ),
    )

    experiment: Experiment = field(
        default_factory=lambda: Experiment(
            screen_width_px=1680,
            screen_height_px=1050,
            screen_width_cm=47.5,
            screen_height_cm=30,
            distance_cm=65,
            origin='upper left',
            sampling_rate=1000,
        ),
    )

    filename_format: dict[str, str] | None = None

    filename_format_schema_overrides: dict[str, dict[str, type]] | None = None

    time_column: str = 'time'

    time_unit: str = 'ms'

    pixel_columns: list[str] = field(
        default_factory=lambda: [
            'x', 'y',
        ],
    )

    custom_read_kwargs: dict[str, dict[str, Any]] = field(
        default_factory=lambda: {
            'gaze': {
                'schema_overrides': {
                    'time': pl.Int64,
                    'x': pl.Float32,
                    'y': pl.Float32,
                    'pupil_diameter': pl.Float32,
                },
                'separator': '\t',
            },
            'precomputed_events': {
                'separator': '\t',
                'null_values': '.',
            },
            'precomputed_reading_measures': {
                'separator': '\t',
                'null_values': '.',
                'infer_schema_length': 10000,
            },
        },
    )<|MERGE_RESOLUTION|>--- conflicted
+++ resolved
@@ -27,11 +27,7 @@
 import polars as pl
 
 from pymovements.dataset.dataset_definition import DatasetDefinition
-<<<<<<< HEAD
-from pymovements.dataset.resources import Resources
-=======
 from pymovements.dataset.resources import ResourceDefinitions
->>>>>>> fb3a19d0
 from pymovements.gaze.experiment import Experiment
 
 
@@ -69,11 +65,7 @@
         Indicate whether the dataset contains 'gaze', 'precomputed_events', and
         'precomputed_reading_measures'.
 
-<<<<<<< HEAD
-    resources: Resources
-=======
     resources: ResourceDefinitions
->>>>>>> fb3a19d0
         A list of dataset gaze_resources. Each list entry must be a dictionary with the following
         keys:
         - `resource`: The url suffix of the resource. This will be concatenated with the mirror.
@@ -142,27 +134,19 @@
         },
     )
 
-<<<<<<< HEAD
-    resources: Resources = field(
-        default_factory=lambda: Resources.from_dict(
-=======
     resources: ResourceDefinitions = field(
         default_factory=lambda: ResourceDefinitions.from_dict(
->>>>>>> fb3a19d0
             {
                 'gaze': [
                     {
                         'resource': 'https://osf.io/download/tgd9q/',
                         'filename': 'PoTeC.zip',
                         'md5': 'cffd45039757c3777e2fd130e5d8a2ad',
-<<<<<<< HEAD
                         'filename_pattern': r'reader{subject_id:d}_{text_id}_raw_data.tsv',
                         'filename_pattern_schema_overrides': {
                             'subject_id': int,
                             'text_id': str,
                         },
-=======
->>>>>>> fb3a19d0
                     },
                 ],
                 'precomputed_events': [
@@ -170,14 +154,11 @@
                         'resource': 'https://osf.io/download/d8pyg/',
                         'filename': 'fixation.zip',
                         'md5': 'ecd9a998d07158922bb9b8cdd52f5688',
-<<<<<<< HEAD
                         'filename_pattern': r'reader{subject_id:d}_{text_id}_uncorrected_fixations.tsv',
                         'filename_pattern_schema_overrides': {
                             'subject_id': int,
                             'text_id': str,
                         },
-=======
->>>>>>> fb3a19d0
                     },
                 ],
                 'precomputed_reading_measures': [
@@ -185,14 +166,11 @@
                         'resource': 'https://osf.io/download/3ywhz/',
                         'filename': 'reading_measures.zip',
                         'md5': 'efafec5ce074d8f492cc2409b6c4d9eb',
-<<<<<<< HEAD
                         'filename_pattern': r'reader{subject_id:d}_{text_id}_merged.tsv',
                         'filename_pattern_schema_overrides': {
                             'subject_id': int,
                             'text_id': str,
                         },
-=======
->>>>>>> fb3a19d0
                     },
                 ],
             },
