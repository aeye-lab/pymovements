--- conflicted
+++ resolved
@@ -136,16 +136,6 @@
         },
     )
 
-<<<<<<< HEAD
-    mirrors: dict[str, list[str]] = field(
-        default_factory=lambda: {
-            'gaze': ['https://osf.io/download/'],
-            'precomputed_events': ['https://osf.io/download/'],
-        },
-    )
-
-=======
->>>>>>> 8768ff97
     resources: dict[str, list[dict[str, str]]] = field(
         default_factory=lambda: {
             'gaze': [
@@ -157,7 +147,7 @@
             ],
             'precomputed_events': [
                 {
-                    'resource': 'd8pyg/',
+                    'resource': 'https://osf.io/download/d8pyg/',
                     'filename': 'fixation.zip',
                     'md5': 'ecd9a998d07158922bb9b8cdd52f5688',
                 },
