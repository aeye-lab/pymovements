name: "MECOL2W2"

long_name: 'Multilingual Eye-tracking Corpus second language reader second wave'

has_files:
  gaze: false
  precomputed_events: true
  precomputed_reading_measures: tru

<<<<<<< HEAD
mirrors:
  precomputed_events:
    - "https://osf.io/download/"
  precomputed_reading_measures:
    - "https://osf.io/download/"

=======
>>>>>>> 80e51dba
resources:
  precomputed_events:
    - resource: "https://osf.io/download/677e22d30788b62a2dd10a52/"
      filename: "joint_fix_trimmed_L2_wave2.rda"
      md5: "f7eaf80ac5916d79351419fd4f1da2f6"
  precomputed_reading_measures:
    - resource: "tma46/"
      filename: "joint_data_trimmed_L2_wave2_2025_01_03.rda"
      md5: "87077697db7f09172a3431615397a5e9"

extract:
  precomputed_events: false
  precomputed_reading_measures: false

filename_format:
  precomputed_events: "joint_fix_trimmed_L2_wave2.rda"
  precomputed_reading_measures: "joint_data_trimmed_L2_wave2_2025_01_03.rda"

filename_format_schema_overrides:
  precomputed_events: {}
  precomputed_reading_measures: {}

trial_columns:
  - "uniform_id"
  - "itemid"

column_map: {}

custom_read_kwargs:
  precomputed_events: {'r_dataframe_key': 'joint.fix.l2_w2'}
  precomputed_reading_measures: {'r_dataframe_key': 'joint.data'}<|MERGE_RESOLUTION|>--- conflicted
+++ resolved
@@ -7,22 +7,13 @@
   precomputed_events: true
   precomputed_reading_measures: tru
 
-<<<<<<< HEAD
-mirrors:
-  precomputed_events:
-    - "https://osf.io/download/"
-  precomputed_reading_measures:
-    - "https://osf.io/download/"
-
-=======
->>>>>>> 80e51dba
 resources:
   precomputed_events:
     - resource: "https://osf.io/download/677e22d30788b62a2dd10a52/"
       filename: "joint_fix_trimmed_L2_wave2.rda"
       md5: "f7eaf80ac5916d79351419fd4f1da2f6"
   precomputed_reading_measures:
-    - resource: "tma46/"
+    - resource: "https://osf.io/download/tma46/"
       filename: "joint_data_trimmed_L2_wave2_2025_01_03.rda"
       md5: "87077697db7f09172a3431615397a5e9"
 
