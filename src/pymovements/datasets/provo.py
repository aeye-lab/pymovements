--- conflicted
+++ resolved
@@ -51,13 +51,6 @@
     long_name: str
         The entire name of the dataset.
 
-<<<<<<< HEAD
-    has_files: dict[str, bool]
-        Indicate whether the dataset contains 'gaze', 'precomputed_events', and
-        'precomputed_reading_measures'.
-
-=======
->>>>>>> bd69e286
     resources: ResourceDefinitions
         A list of dataset gaze_resources. Each list entry must be a dictionary with the following
         keys:
@@ -104,27 +97,6 @@
 
     long_name: str = 'Provo Corpus'
 
-<<<<<<< HEAD
-    has_files: dict[str, bool] = field(
-        default_factory=lambda: {
-            'gaze': False,
-            'precomputed_events': True,
-            'precomputed_reading_measures': False,
-        },
-    )
-
-    resources: ResourceDefinitions = field(
-        default_factory=lambda: ResourceDefinitions.from_dict(
-            {
-                'precomputed_events': [
-                    {
-                        'resource': 'https://osf.io/download/z3eh6/',
-                        'filename': 'Provo_Corpus-Additional_Eyetracking_Data-Fixation_Report.csv',
-                        'md5': '7aa239e51e5d78528e2430f84a23da3f',
-                    },
-                ],
-            },
-=======
     resources: ResourceDefinitions = field(
         default_factory=lambda: ResourceDefinitions.from_dicts(
             [
@@ -137,7 +109,6 @@
                     'Provo_Corpus-Additional_Eyetracking_Data-Fixation_Report.csv',
                 },
             ],
->>>>>>> bd69e286
         ),
     )
 
