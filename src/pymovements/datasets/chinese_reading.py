--- conflicted
+++ resolved
@@ -44,13 +44,6 @@
     name: str
         The name of the dataset.
 
-<<<<<<< HEAD
-    has_files: dict[str, bool] | None
-        Indicate whether the dataset contains 'gaze', 'precomputed_events', and
-        'precomputed_reading_measures'. (default: None)
-
-=======
->>>>>>> 84e7fade
     resources: ResourceDefinitions
         A list of dataset gaze_resources. Each list entry must be a dictionary with the following
         keys:
@@ -101,11 +94,6 @@
 
     name: str = 'ChineseReading'
 
-<<<<<<< HEAD
-    has_files: dict[str, bool] | None = None
-
-=======
->>>>>>> 84e7fade
     resources: ResourceDefinitions = field(
         default_factory=lambda: ResourceDefinitions.from_dicts(
             [
