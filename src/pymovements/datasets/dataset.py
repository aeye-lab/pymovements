--- conflicted
+++ resolved
@@ -507,13 +507,10 @@
             velocities = gaze_df.select(velocity_columns).to_numpy()
             timesteps = gaze_df.select('time').to_numpy()
 
-<<<<<<< HEAD
             event_df = method(
                 positions=positions, velocities=velocities, timesteps=timesteps, **kwargs,
             )
-=======
-            event_df = method(positions=positions, velocities=velocities, **kwargs)
->>>>>>> a999a8ae
+
             event_df.frame = self._add_fileinfo(event_df.frame, fileinfo)
 
             event_dfs.append(event_df)
