# Copyright (c) 2022-2025 The pymovements Project Authors
#
# Permission is hereby granted, free of charge, to any person obtaining a copy
# of this software and associated documentation files (the "Software"), to deal
# in the Software without restriction, including without limitation the rights
# to use, copy, modify, merge, publish, distribute, sublicense, and/or sell
# copies of the Software, and to permit persons to whom the Software is
# furnished to do so, subject to the following conditions:
#
# The above copyright notice and this permission notice shall be included in all
# copies or substantial portions of the Software.
#
# THE SOFTWARE IS PROVIDED "AS IS", WITHOUT WARRANTY OF ANY KIND, EXPRESS OR
# IMPLIED, INCLUDING BUT NOT LIMITED TO THE WARRANTIES OF MERCHANTABILITY,
# FITNESS FOR A PARTICULAR PURPOSE AND NONINFRINGEMENT. IN NO EVENT SHALL THE
# AUTHORS OR COPYRIGHT HOLDERS BE LIABLE FOR ANY CLAIM, DAMAGES OR OTHER
# LIABILITY, WHETHER IN AN ACTION OF CONTRACT, TORT OR OTHERWISE, ARISING FROM,
# OUT OF OR IN CONNECTION WITH THE SOFTWARE OR THE USE OR OTHER DEALINGS IN THE
# SOFTWARE.
"""Provides a definition for the FakeNewsPerception dataset."""
from __future__ import annotations

from dataclasses import dataclass
from dataclasses import field
from typing import Any

from pymovements.dataset.dataset_definition import DatasetDefinition
from pymovements.dataset.resources import ResourceDefinitions
from pymovements.gaze.experiment import Experiment


@dataclass
class FakeNewsPerception(DatasetDefinition):
    """FakeNewsPerception dataset :cite:p:`FakeNewsPerception`.

    FakeNewsPerception dataset consists of eye movements during reading,
    perceived believability scores, and questionnaires including Cognitive Reflection Test (CRT)
    and News-Find-Me (NFM) perception, collected from 25 participants with 60 news items.
    Eye movements are recorded to provide objective measures
    of information processing during news reading.

    For more details see :cite:p:`FakeNewsPerception`.

    Attributes
    ----------
    name: str
        The name of the dataset.

    long_name: str
        The entire name of the dataset.

<<<<<<< HEAD
    has_files: dict[str, bool]
        Indicate whether the dataset contains 'gaze', 'precomputed_events', and
        'precomputed_reading_measures'.

=======
>>>>>>> bd69e286
    resources: ResourceDefinitions
        A list of dataset gaze_resources. Each list entry must be a dictionary with the following
        keys:
        - `resource`: The url suffix of the resource. This will be concatenated with the mirror.
        - `filename`: The filename under which the file is saved as.
        - `md5`: The MD5 checksum of the respective file.

    experiment: Experiment
        The experiment definition.

    filename_format: dict[str, str] | None
        Regular expression which will be matched before trying to load the file. Namedgroups will
        appear in the `fileinfo` dataframe.

    filename_format_schema_overrides: dict[str, dict[str, type]] | None
        If named groups are present in the `filename_format`, this makes it possible to cast
        specific named groups to a particular datatype.

    column_map: dict[str, str]
        The keys are the columns to read, the values are the names to which they should be renamed.

    custom_read_kwargs: dict[str, Any]
        If specified, these keyword arguments will be passed to the file reading function.
    """

    name: str = 'FakeNewsPerception'

    long_name: str = 'Fake News Perception Eye Tracking Corpus'

<<<<<<< HEAD
    has_files: dict[str, bool] = field(
        default_factory=lambda: {
            'gaze': False,
            'precomputed_events': True,
            'precomputed_reading_measures': False,
        },
    )

    resources: ResourceDefinitions = field(
        default_factory=lambda: ResourceDefinitions.from_dict(
            {
                'precomputed_events': [
                    {
                        'resource': 'https://dataverse.harvard.edu/api/access/datafile/4200164',
                        'filename': 'D3-Eye-movements-data.zip',
                        'md5': 'ab009f28cd703f433e9b6c02b0bb38d2',
                    },
                ],
            },
=======
    resources: ResourceDefinitions = field(
        default_factory=lambda: ResourceDefinitions.from_dicts(
            [
                {
                    'content': 'precomputed_events',
                    'url': 'https://dataverse.harvard.edu/api/access/datafile/4200164',
                    'filename': 'D3-Eye-movements-data.zip',
                    'md5': 'ab009f28cd703f433e9b6c02b0bb38d2',
                    'filename_pattern': r'P{subject_id:d}_S{session_id:d}_{truth_value:s}.csv',
                    'filename_pattern_schema_overrides': {
                        'subject_id': int, 'session_id': int,
                        'truth_value': str,
                    },
                },
            ],
>>>>>>> bd69e286
        ),
    )

    experiment: Experiment = field(
        default_factory=lambda: Experiment(
            screen_width_px=1920,
            screen_height_px=1080,
            screen_width_cm=52.7,
            screen_height_cm=29.6,
            distance_cm=None,
            origin=None,
            sampling_rate=600,
        ),
    )

    filename_format: dict[str, str] | None = None

    filename_format_schema_overrides: dict[str, dict[str, type]] | None = None

    column_map: dict[str, str] = field(default_factory=lambda: {})

    custom_read_kwargs: dict[str, Any] = field(
        default_factory=lambda: {
            'precomputed_events': {
                'null_values': 'NA',
                'quote_char': '"',
            },
        },
    )<|MERGE_RESOLUTION|>--- conflicted
+++ resolved
@@ -49,13 +49,6 @@
     long_name: str
         The entire name of the dataset.
 
-<<<<<<< HEAD
-    has_files: dict[str, bool]
-        Indicate whether the dataset contains 'gaze', 'precomputed_events', and
-        'precomputed_reading_measures'.
-
-=======
->>>>>>> bd69e286
     resources: ResourceDefinitions
         A list of dataset gaze_resources. Each list entry must be a dictionary with the following
         keys:
@@ -85,27 +78,6 @@
 
     long_name: str = 'Fake News Perception Eye Tracking Corpus'
 
-<<<<<<< HEAD
-    has_files: dict[str, bool] = field(
-        default_factory=lambda: {
-            'gaze': False,
-            'precomputed_events': True,
-            'precomputed_reading_measures': False,
-        },
-    )
-
-    resources: ResourceDefinitions = field(
-        default_factory=lambda: ResourceDefinitions.from_dict(
-            {
-                'precomputed_events': [
-                    {
-                        'resource': 'https://dataverse.harvard.edu/api/access/datafile/4200164',
-                        'filename': 'D3-Eye-movements-data.zip',
-                        'md5': 'ab009f28cd703f433e9b6c02b0bb38d2',
-                    },
-                ],
-            },
-=======
     resources: ResourceDefinitions = field(
         default_factory=lambda: ResourceDefinitions.from_dicts(
             [
@@ -121,7 +93,6 @@
                     },
                 },
             ],
->>>>>>> bd69e286
         ),
     )
 
