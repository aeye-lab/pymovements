--- conflicted
+++ resolved
@@ -45,11 +45,9 @@
     name: str
         The name of the dataset.
 
-<<<<<<< HEAD
-=======
     long_name: str
         The entire name of the dataset.
->>>>>>> f1d073dc
+
     has_files: dict[str, bool]
         Indicate whether the dataset contains 'gaze', 'precomputed_events', and
         'precomputed_reading_measures'.
