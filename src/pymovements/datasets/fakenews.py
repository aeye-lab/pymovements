# Copyright (c) 2022-2025 The pymovements Project Authors
#
# Permission is hereby granted, free of charge, to any person obtaining a copy
# of this software and associated documentation files (the "Software"), to deal
# in the Software without restriction, including without limitation the rights
# to use, copy, modify, merge, publish, distribute, sublicense, and/or sell
# copies of the Software, and to permit persons to whom the Software is
# furnished to do so, subject to the following conditions:
#
# The above copyright notice and this permission notice shall be included in all
# copies or substantial portions of the Software.
#
# THE SOFTWARE IS PROVIDED "AS IS", WITHOUT WARRANTY OF ANY KIND, EXPRESS OR
# IMPLIED, INCLUDING BUT NOT LIMITED TO THE WARRANTIES OF MERCHANTABILITY,
# FITNESS FOR A PARTICULAR PURPOSE AND NONINFRINGEMENT. IN NO EVENT SHALL THE
# AUTHORS OR COPYRIGHT HOLDERS BE LIABLE FOR ANY CLAIM, DAMAGES OR OTHER
# LIABILITY, WHETHER IN AN ACTION OF CONTRACT, TORT OR OTHERWISE, ARISING FROM,
# OUT OF OR IN CONNECTION WITH THE SOFTWARE OR THE USE OR OTHER DEALINGS IN THE
# SOFTWARE.
"""Provides a definition for the FakeNewsPerception dataset."""
from __future__ import annotations

from dataclasses import dataclass
from dataclasses import field
from typing import Any

from pymovements.dataset.dataset_definition import DatasetDefinition
<<<<<<< HEAD
from pymovements.dataset.resources import Resources
=======
from pymovements.dataset.resources import ResourceDefinitions
>>>>>>> fb3a19d0
from pymovements.gaze.experiment import Experiment


@dataclass
class FakeNewsPerception(DatasetDefinition):
    """FakeNewsPerception dataset :cite:p:`FakeNewsPerception`.

    FakeNewsPerception dataset consists of eye movements during reading,
    perceived believability scores, and questionnaires including Cognitive Reflection Test (CRT)
    and News-Find-Me (NFM) perception, collected from 25 participants with 60 news items.
    Eye movements are recorded to provide objective measures
    of information processing during news reading.

    For more details see :cite:p:`FakeNewsPerception`.

    Attributes
    ----------
    name: str
        The name of the dataset.

    long_name: str
        The entire name of the dataset.

    has_files: dict[str, bool]
        Indicate whether the dataset contains 'gaze', 'precomputed_events', and
        'precomputed_reading_measures'.

<<<<<<< HEAD
    resources: Resources
=======
    resources: ResourceDefinitions
>>>>>>> fb3a19d0
        A list of dataset gaze_resources. Each list entry must be a dictionary with the following
        keys:
        - `resource`: The url suffix of the resource. This will be concatenated with the mirror.
        - `filename`: The filename under which the file is saved as.
        - `md5`: The MD5 checksum of the respective file.

    experiment: Experiment
        The experiment definition.

    filename_format: dict[str, str]
        Regular expression which will be matched before trying to load the file. Namedgroups will
        appear in the `fileinfo` dataframe.

    filename_format_schema_overrides: dict[str, dict[str, type]]
        If named groups are present in the `filename_format`, this makes it possible to cast
        specific named groups to a particular datatype.

    column_map: dict[str, str]
        The keys are the columns to read, the values are the names to which they should be renamed.

    custom_read_kwargs: dict[str, Any]
        If specified, these keyword arguments will be passed to the file reading function.
    """

    name: str = 'FakeNewsPerception'

    long_name: str = 'Fake News Perception Eye Tracking Corpus'

    has_files: dict[str, bool] = field(
        default_factory=lambda: {
            'gaze': False,
            'precomputed_events': True,
            'precomputed_reading_measures': False,
        },
    )

<<<<<<< HEAD
    resources: Resources = field(
        default_factory=lambda: Resources.from_dict(
=======
    resources: ResourceDefinitions = field(
        default_factory=lambda: ResourceDefinitions.from_dict(
>>>>>>> fb3a19d0
            {
                'precomputed_events': [
                    {
                        'resource': 'https://dataverse.harvard.edu/api/access/datafile/4200164',
                        'filename': 'D3-Eye-movements-data.zip',
                        'md5': 'ab009f28cd703f433e9b6c02b0bb38d2',
<<<<<<< HEAD
                        'filename_pattern': r'P{subject_id:d}_S{session_id:d}_{truth_value:s}.csv',
                        'filename_pattern_schema_overrides': {
                            'subject_id': int, 'session_id': int,
                            'truth_value': str,
                        },
=======
>>>>>>> fb3a19d0
                    },
                ],
            },
        ),
    )

    experiment: Experiment = field(
        default_factory=lambda: Experiment(
            screen_width_px=1920,
            screen_height_px=1080,
            screen_width_cm=52.7,
            screen_height_cm=29.6,
            distance_cm=None,
            origin=None,
            sampling_rate=600,
        ),
    )

    filename_format: dict[str, str] | None = None

    filename_format_schema_overrides: dict[str, dict[str, type]] | None = None

    column_map: dict[str, str] = field(default_factory=lambda: {})

    custom_read_kwargs: dict[str, Any] = field(
        default_factory=lambda: {
            'precomputed_events': {
                'null_values': 'NA',
                'quote_char': '"',
            },
        },
    )<|MERGE_RESOLUTION|>--- conflicted
+++ resolved
@@ -25,11 +25,7 @@
 from typing import Any
 
 from pymovements.dataset.dataset_definition import DatasetDefinition
-<<<<<<< HEAD
-from pymovements.dataset.resources import Resources
-=======
 from pymovements.dataset.resources import ResourceDefinitions
->>>>>>> fb3a19d0
 from pymovements.gaze.experiment import Experiment
 
 
@@ -57,11 +53,7 @@
         Indicate whether the dataset contains 'gaze', 'precomputed_events', and
         'precomputed_reading_measures'.
 
-<<<<<<< HEAD
-    resources: Resources
-=======
     resources: ResourceDefinitions
->>>>>>> fb3a19d0
         A list of dataset gaze_resources. Each list entry must be a dictionary with the following
         keys:
         - `resource`: The url suffix of the resource. This will be concatenated with the mirror.
@@ -98,27 +90,19 @@
         },
     )
 
-<<<<<<< HEAD
-    resources: Resources = field(
-        default_factory=lambda: Resources.from_dict(
-=======
     resources: ResourceDefinitions = field(
         default_factory=lambda: ResourceDefinitions.from_dict(
->>>>>>> fb3a19d0
             {
                 'precomputed_events': [
                     {
                         'resource': 'https://dataverse.harvard.edu/api/access/datafile/4200164',
                         'filename': 'D3-Eye-movements-data.zip',
                         'md5': 'ab009f28cd703f433e9b6c02b0bb38d2',
-<<<<<<< HEAD
                         'filename_pattern': r'P{subject_id:d}_S{session_id:d}_{truth_value:s}.csv',
                         'filename_pattern_schema_overrides': {
                             'subject_id': int, 'session_id': int,
                             'truth_value': str,
                         },
-=======
->>>>>>> fb3a19d0
                     },
                 ],
             },
