--- conflicted
+++ resolved
@@ -27,11 +27,7 @@
 import polars as pl
 
 from pymovements.dataset.dataset_definition import DatasetDefinition
-<<<<<<< HEAD
-from pymovements.dataset.resources import Resources
-=======
 from pymovements.dataset.resources import ResourceDefinitions
->>>>>>> fb3a19d0
 from pymovements.gaze.experiment import Experiment
 
 
@@ -57,11 +53,7 @@
         Indicate whether the dataset contains 'gaze', 'precomputed_events', and
         'precomputed_reading_measures'.
 
-<<<<<<< HEAD
-    resources: Resources
-=======
     resources: ResourceDefinitions
->>>>>>> fb3a19d0
         A list of dataset gaze_resources. Each list entry must be a dictionary with the following
         keys:
         - `resource`: The url suffix of the resource. This will be concatenated with the mirror.
@@ -136,24 +128,16 @@
         },
     )
 
-<<<<<<< HEAD
-    resources: Resources = field(
-        default_factory=lambda: Resources.from_dict(
-=======
     resources: ResourceDefinitions = field(
         default_factory=lambda: ResourceDefinitions.from_dict(
->>>>>>> fb3a19d0
             {
                 'gaze': [
                     {
                         'resource': 'https://osf.io/download/374sk/',
                         'filename': 'subject_level_data.zip',
                         'md5': 'dca99e47ef43f3696acec4fd70967750',
-<<<<<<< HEAD
                         'filename_pattern': r'ET_{subject_id:d}.csv',
                         'filename_pattern_schema_overrides': {'subject_id': int},
-=======
->>>>>>> fb3a19d0
                     },
                 ],
                 'precomputed_events': [
@@ -161,10 +145,7 @@
                         'resource': 'https://osf.io/download/2hs8p/',
                         'filename': 'fixations.csv',
                         'md5': '5e05a364a1d8a044d8b36506aa91437e',
-<<<<<<< HEAD
                         'filename_pattern': r'fixations.csv',
-=======
->>>>>>> fb3a19d0
                     },
                 ],
                 'precomputed_reading_measures': [
@@ -172,10 +153,7 @@
                         'resource': 'https://osf.io/download/s4ny8/',
                         'filename': 'reading_measures.csv',
                         'md5': '56880f50af20682558065ac2d26be827',
-<<<<<<< HEAD
                         'filename_pattern': r'reading_measures.csv',
-=======
->>>>>>> fb3a19d0
                     },
                 ],
             },
