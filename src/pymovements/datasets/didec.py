--- conflicted
+++ resolved
@@ -25,11 +25,7 @@
 from typing import Any
 
 from pymovements.dataset.dataset_definition import DatasetDefinition
-<<<<<<< HEAD
-from pymovements.dataset.resources import Resources
-=======
 from pymovements.dataset.resources import ResourceDefinitions
->>>>>>> fb3a19d0
 from pymovements.gaze.experiment import Experiment
 
 
@@ -57,11 +53,7 @@
         Indicate whether the dataset contains 'gaze', 'precomputed_events', and
         'precomputed_reading_measures'.
 
-<<<<<<< HEAD
-    resources: Resources
-=======
     resources: ResourceDefinitions
->>>>>>> fb3a19d0
         A list of dataset resources. Each list entry must be a dictionary with the following keys:
         - `resource`: The url suffix of the resource. This will be concatenated with the mirror.
         - `filename`: The filename under which the file is saved as.
@@ -138,13 +130,8 @@
         },
     )
 
-<<<<<<< HEAD
-    resources: Resources = field(
-        default_factory=lambda: Resources.from_dicts(
-=======
     resources: ResourceDefinitions = field(
         default_factory=lambda: ResourceDefinitions.from_dicts(
->>>>>>> fb3a19d0
             [
                 {
                     'content': 'gaze',
