--- conflicted
+++ resolved
@@ -47,13 +47,6 @@
     long_name: str
         The entire name of the dataset.
 
-<<<<<<< HEAD
-    has_files: dict[str, bool]
-        Indicate whether the dataset contains 'gaze', 'precomputed_events', and
-        'precomputed_reading_measures'.
-
-=======
->>>>>>> bd69e286
     resources: ResourceDefinitions
         A list of dataset gaze_resources. Each list entry must be a dictionary with the following
         keys:
@@ -100,47 +93,6 @@
 
     long_name: str = 'Corpus of Eye Movements for Linguistic Acceptability'
 
-<<<<<<< HEAD
-    has_files: dict[str, bool] = field(
-        default_factory=lambda: {
-            'gaze': True,
-            'precomputed_events': True,
-            'precomputed_reading_measures': True,
-        },
-    )
-
-    resources: ResourceDefinitions = field(
-        default_factory=lambda: ResourceDefinitions.from_dict(
-            {
-                'gaze': [
-                    {
-                        'resource':
-                        'https://files.au-1.osf.io/v1/resources/gj2uk/providers/osfstorage/'
-                        '67e14ce0f392601163f33215/?view_only=a8ac6e0091e64d0a81d5b1fdec9bab6e&zip=',
-                        'filename': 'raw_data.zip',
-                        'md5': None,  # type: ignore
-                    },
-                ],
-                'precomputed_events': [
-                    {
-                        'resource':
-                        'https://files.au-1.osf.io/v1/resources/gj2uk/providers/osfstorage/'
-                        '67e14ce0f392601163f33215/?view_only=a8ac6e0091e64d0a81d5b1fdec9bab6e&zip=',
-                        'filename': 'fixations.zip',
-                        'md5': None,  # type: ignore
-                    },
-                ],
-                'precomputed_reading_measures': [
-                    {
-                        'resource':
-                        'https://files.au-1.osf.io/v1/resources/gj2uk/providers/osfstorage/'
-                        '67e14ce0f392601163f33215/?view_only=a8ac6e0091e64d0a81d5b1fdec9bab6e&zip=',
-                        'filename': 'measures.zip',
-                        'md5': None,  # type: ignore
-                    },
-                ],
-            },
-=======
     resources: ResourceDefinitions = field(
         default_factory=lambda: ResourceDefinitions.from_dicts(
             [
@@ -169,7 +121,6 @@
                         'filename_pattern_schema_overrides': {'subject_id': int},
                     },
             ],
->>>>>>> bd69e286
         ),
     )
 
