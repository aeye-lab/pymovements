# Copyright (c) 2023-2025 The pymovements Project Authors
#
# Permission is hereby granted, free of charge, to any person obtaining a copy
# of this software and associated documentation files (the "Software"), to deal
# in the Software without restriction, including without limitation the rights
# to use, copy, modify, merge, publish, distribute, sublicense, and/or sell
# copies of the Software, and to permit persons to whom the Software is
# furnished to do so, subject to the following conditions:
#
# The above copyright notice and this permission notice shall be included in all
# copies or substantial portions of the Software.
#
# THE SOFTWARE IS PROVIDED "AS IS", WITHOUT WARRANTY OF ANY KIND, EXPRESS OR
# IMPLIED, INCLUDING BUT NOT LIMITED TO THE WARRANTIES OF MERCHANTABILITY,
# FITNESS FOR A PARTICULAR PURPOSE AND NONINFRINGEMENT. IN NO EVENT SHALL THE
# AUTHORS OR COPYRIGHT HOLDERS BE LIABLE FOR ANY CLAIM, DAMAGES OR OTHER
# LIABILITY, WHETHER IN AN ACTION OF CONTRACT, TORT OR OTHERWISE, ARISING FROM,
# OUT OF OR IN CONNECTION WITH THE SOFTWARE OR THE USE OR OTHER DEALINGS IN THE
# SOFTWARE.
"""Provides a definition for the pymovements example eyelink toy dataset."""
from __future__ import annotations

from dataclasses import dataclass
from dataclasses import field
from typing import Any

import polars as pl

from pymovements.dataset.dataset_definition import DatasetDefinition
from pymovements.dataset.resources import ResourceDefinitions
from pymovements.gaze.experiment import Experiment
from pymovements.gaze.eyetracker import EyeTracker


@dataclass
class ToyDatasetEyeLink(DatasetDefinition):
    """Example toy dataset with EyeLink data.

    This dataset includes monocular eye tracking data from a single participants in a single
    session. Eye movements are recorded at a sampling frequency of 1000 Hz using an EyeLink Portable
    Duo video-based eye tracker and are provided as pixel coordinates.

    The participant is instructed to read a single text and some JuDo trials.

    Attributes
    ----------
    name: str
        The name of the dataset.

    long_name: str
        The entire name of the dataset.

<<<<<<< HEAD
    has_files: dict[str, bool]
        Indicate whether the dataset contains 'gaze', 'precomputed_events', and
        'precomputed_reading_measures'.

=======
>>>>>>> bd69e286
    resources: ResourceDefinitions
        A list of dataset gaze_resources. Each list entry must be a dictionary with the following
        keys:
        - `resource`: The url suffix of the resource. This will be concatenated with the mirror.
        - `filename`: The filename under which the file is saved as.
        - `md5`: The MD5 checksum of the respective file.

    experiment: Experiment
        The experiment definition.

    filename_format: dict[str, str] | None
        Regular expression which will be matched before trying to load the file. Namedgroups will
        appear in the `fileinfo` dataframe.

    filename_format_schema_overrides: dict[str, dict[str, type]] | None
        If named groups are present in the `filename_format`, this makes it possible to cast
        specific named groups to a particular datatype.

    trial_columns: list[str] | None
            The name of the trial columns in the input data frame. If the list is empty or None,
            the input data frame is assumed to contain only one trial. If the list is not empty,
            the input data frame is assumed to contain multiple trials and the transformation
            methods will be applied to each trial separately.

    time_column: str
        The name of the timestamp column in the input data frame. This column will be renamed to
        ``time``.

    time_unit: str
        The unit of the timestamps in the timestamp column in the input data frame. Supported
        units are 's' for seconds, 'ms' for milliseconds and 'step' for steps. If the unit is
        'step' the experiment definition must be specified. All timestamps will be converted to
        milliseconds.

    pixel_columns: list[str]
        The name of the pixel position columns in the input data frame. These columns will be
        nested into the column ``pixel``. If the list is empty or None, the nested ``pixel``
        column will not be created.

    column_map: dict[str, str]
        The keys are the columns to read, the values are the names to which they should be renamed.

    custom_read_kwargs: dict[str, dict[str, Any]]
        If specified, these keyword arguments will be passed to the file reading function.

    Examples
    --------
    Initialize your :py:class:`~pymovements.Dataset` object with the
    :py:class:`~pymovements.datasets.ToyDatasetEyeLink` definition:

    >>> import pymovements as pm
    >>>
    >>> dataset = pm.Dataset("ToyDatasetEyeLink", path='data/ToyDatasetEyeLink')

    Download the dataset resources:

    >>> dataset.download()# doctest: +SKIP

    Load the data into memory:

    >>> dataset.load()# doctest: +SKIP
    """

    # pylint: disable=similarities
    # The DatasetDefinition child classes potentially share code chunks for definitions.

    name: str = 'ToyDatasetEyeLink'

    long_name: str = 'pymovements Toy Dataset EyeLink'

<<<<<<< HEAD
    has_files: dict[str, bool] = field(
        default_factory=lambda: {
            'gaze': True,
            'precomputed_events': False,
            'precomputed_reading_measures': False,
        },
    )

    resources: ResourceDefinitions = field(
        default_factory=lambda: ResourceDefinitions.from_dict(
            {
                'gaze':
                    [
                        {
                            'resource': 'http://github.com/aeye-lab/pymovements-toy-dataset-eyelink/zipball/a970d090588542dad745297866e794ab9dad8795/',  # noqa: E501 # pylint: disable=line-too-long
                            'filename': 'pymovements-toy-dataset-eyelink.zip',
                            'md5': 'b1d426751403752c8a154fc48d1670ce',
                        },
                    ],
            },
=======
    resources: ResourceDefinitions = field(
        default_factory=lambda: ResourceDefinitions.from_dicts(
            [
                        {
                            'content': 'gaze',
                            'url': 'http://github.com/aeye-lab/pymovements-toy-dataset-eyelink/zipball/a970d090588542dad745297866e794ab9dad8795/',  # noqa: E501 # pylint: disable=line-too-long
                            'filename': 'pymovements-toy-dataset-eyelink.zip',
                            'md5': 'b1d426751403752c8a154fc48d1670ce',
                            'filename_pattern': r'subject_{subject_id:d}_session_{session_id:d}.asc',  # noqa: E501 # pylint: disable=line-too-long
                            'filename_pattern_schema_overrides': {
                                'subject_id': int,
                                'session_id': int,
                            },
                        },
            ],
>>>>>>> bd69e286
        ),
    )

    experiment: Experiment = field(
        default_factory=lambda: Experiment(
            screen_width_px=1280,
            screen_height_px=1024,
            screen_width_cm=38,
            screen_height_cm=30.2,
            distance_cm=68,
            origin='upper left',
            eyetracker=EyeTracker(
                sampling_rate=1000.0,
                left=True,
                right=False,
                model='EyeLink Portable Duo',
                vendor='EyeLink',
            ),
        ),
    )

    filename_format: dict[str, str] | None = None

    filename_format_schema_overrides: dict[str, dict[str, type]] | None = None

    trial_columns: list[str] | None = field(
        default_factory=lambda: ['task', 'trial_id'],
    )

    time_column: str = 'time'

    time_unit: str = 'ms'

    pixel_columns: list[str] = field(default_factory=lambda: ['x_pix', 'y_pix'])

    column_map: dict[str, str] = field(default_factory=lambda: {})

    custom_read_kwargs: dict[str, dict[str, Any]] = field(
        default_factory=lambda: {
            'gaze': {
                'patterns': [
                    {
                        'pattern': 'SYNCTIME_READING_SCREEN',
                        'column': 'task',
                        'value': 'reading',
                    },
                    {
                        'pattern': 'SYNCTIME_JUDO',
                        'column': 'task',
                        'value': 'judo',
                    },
                    {
                        'pattern': ['READING[.]STOP', 'JUDO[.]STOP'],
                        'column': 'task',
                        'value': None,
                    },

                    r'TRIALID (?P<trial_id>\d+)',
                    {
                        'pattern': 'TRIAL_RESULT',
                        'column': 'trial_id',
                        'value': None,
                    },

                    r'SYNCTIME_READING_SCREEN_(?P<screen_id>\d+)',
                    {
                        'pattern': 'READING[.]STOP',
                        'column': 'screen_id',
                        'value': None,
                    },

                    r'SYNCTIME.P(?P<point_id>\d+)',
                    {
                        'pattern': r'P\d[.]STOP',
                        'column': 'point_id',
                        'value': None,
                    },
                ],
                'schema': {
                    'trial_id': pl.Int64,
                    'screen_id': pl.Int64,
                    'point_id': pl.Int64,
                    'task': pl.Utf8,
                },
                'encoding': 'ascii',
            },
        },
    )<|MERGE_RESOLUTION|>--- conflicted
+++ resolved
@@ -50,13 +50,6 @@
     long_name: str
         The entire name of the dataset.
 
-<<<<<<< HEAD
-    has_files: dict[str, bool]
-        Indicate whether the dataset contains 'gaze', 'precomputed_events', and
-        'precomputed_reading_measures'.
-
-=======
->>>>>>> bd69e286
     resources: ResourceDefinitions
         A list of dataset gaze_resources. Each list entry must be a dictionary with the following
         keys:
@@ -127,28 +120,6 @@
 
     long_name: str = 'pymovements Toy Dataset EyeLink'
 
-<<<<<<< HEAD
-    has_files: dict[str, bool] = field(
-        default_factory=lambda: {
-            'gaze': True,
-            'precomputed_events': False,
-            'precomputed_reading_measures': False,
-        },
-    )
-
-    resources: ResourceDefinitions = field(
-        default_factory=lambda: ResourceDefinitions.from_dict(
-            {
-                'gaze':
-                    [
-                        {
-                            'resource': 'http://github.com/aeye-lab/pymovements-toy-dataset-eyelink/zipball/a970d090588542dad745297866e794ab9dad8795/',  # noqa: E501 # pylint: disable=line-too-long
-                            'filename': 'pymovements-toy-dataset-eyelink.zip',
-                            'md5': 'b1d426751403752c8a154fc48d1670ce',
-                        },
-                    ],
-            },
-=======
     resources: ResourceDefinitions = field(
         default_factory=lambda: ResourceDefinitions.from_dicts(
             [
@@ -164,7 +135,6 @@
                             },
                         },
             ],
->>>>>>> bd69e286
         ),
     )
 
