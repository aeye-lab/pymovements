--- conflicted
+++ resolved
@@ -27,11 +27,7 @@
 import polars as pl
 
 from pymovements.dataset.dataset_definition import DatasetDefinition
-<<<<<<< HEAD
-from pymovements.dataset.resources import Resources
-=======
 from pymovements.dataset.resources import ResourceDefinitions
->>>>>>> fb3a19d0
 from pymovements.gaze.experiment import Experiment
 from pymovements.gaze.eyetracker import EyeTracker
 
@@ -58,11 +54,7 @@
         Indicate whether the dataset contains 'gaze', 'precomputed_events', and
         'precomputed_reading_measures'.
 
-<<<<<<< HEAD
-    resources: Resources
-=======
     resources: ResourceDefinitions
->>>>>>> fb3a19d0
         A list of dataset gaze_resources. Each list entry must be a dictionary with the following
         keys:
         - `resource`: The url suffix of the resource. This will be concatenated with the mirror.
@@ -140,13 +132,8 @@
         },
     )
 
-<<<<<<< HEAD
-    resources: Resources = field(
-        default_factory=lambda: Resources.from_dict(
-=======
     resources: ResourceDefinitions = field(
         default_factory=lambda: ResourceDefinitions.from_dict(
->>>>>>> fb3a19d0
             {
                 'gaze':
                     [
@@ -154,14 +141,11 @@
                             'resource': 'http://github.com/aeye-lab/pymovements-toy-dataset-eyelink/zipball/a970d090588542dad745297866e794ab9dad8795/',  # noqa: E501 # pylint: disable=line-too-long
                             'filename': 'pymovements-toy-dataset-eyelink.zip',
                             'md5': 'b1d426751403752c8a154fc48d1670ce',
-<<<<<<< HEAD
                             'filename_pattern': r'subject_{subject_id:d}_session_{session_id:d}.asc',
                             'filename_pattern_schema_overrides': {
                                 'subject_id': int,
                                 'session_id': int,
                             },
-=======
->>>>>>> fb3a19d0
                         },
                     ],
             },
