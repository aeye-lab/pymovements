# Copyright (c) 2022-2025 The pymovements Project Authors
#
# Permission is hereby granted, free of charge, to any person obtaining a copy
# of this software and associated documentation files (the "Software"), to deal
# in the Software without restriction, including without limitation the rights
# to use, copy, modify, merge, publish, distribute, sublicense, and/or sell
# copies of the Software, and to permit persons to whom the Software is
# furnished to do so, subject to the following conditions:
#
# The above copyright notice and this permission notice shall be included in all
# copies or substantial portions of the Software.
#
# THE SOFTWARE IS PROVIDED "AS IS", WITHOUT WARRANTY OF ANY KIND, EXPRESS OR
# IMPLIED, INCLUDING BUT NOT LIMITED TO THE WARRANTIES OF MERCHANTABILITY,
# FITNESS FOR A PARTICULAR PURPOSE AND NONINFRINGEMENT. IN NO EVENT SHALL THE
# AUTHORS OR COPYRIGHT HOLDERS BE LIABLE FOR ANY CLAIM, DAMAGES OR OTHER
# LIABILITY, WHETHER IN AN ACTION OF CONTRACT, TORT OR OTHERWISE, ARISING FROM,
# OUT OF OR IN CONNECTION WITH THE SOFTWARE OR THE USE OR OTHER DEALINGS IN THE
# SOFTWARE.
"""Provides a definition for the InteRead dataset."""
from __future__ import annotations

from dataclasses import dataclass
from dataclasses import field
from typing import Any

from pymovements.dataset.dataset_definition import DatasetDefinition
from pymovements.dataset.resources import ResourceDefinitions
from pymovements.gaze.experiment import Experiment


@dataclass
class InteRead(DatasetDefinition):
    """InteRead dataset :cite:p:`InteRead`.

    This dataset includes monocular eye tracking data in an interrupted reading task.
    Automatic interruption occured during a reading task and participants continued
    reading after the pause.
    Eye movements are recorded at a sampling frequency of 1200Hz with video-based eye tracker.
    Provided data are raw gaze samples and precomputed event files both in pixel coordinates.

    For more details, check the paper :cite:p:`InteRead`.

    Attributes
    ----------
    name: str
        The name of the dataset.

    long_name: str
        The entire name of the dataset.

<<<<<<< HEAD
    has_files: dict[str, bool]
        Indicate whether the dataset contains 'gaze', 'precomputed_events', and
        'precomputed_reading_measures'.

=======
>>>>>>> bd69e286
    resources: ResourceDefinitions
        A list of dataset gaze_resources. Each list entry must be a dictionary with the following
        keys:
        - `resource`: The url suffix of the resource. This will be concatenated with the mirror.
        - `filename`: The filename under which the file is saved as.
        - `md5`: The MD5 checksum of the respective file.

    experiment: Experiment
        The experiment definition.

    filename_format: dict[str, str] | None
        Regular expression which will be matched before trying to load the file. Namedgroups will
        appear in the `fileinfo` dataframe.

    filename_format_schema_overrides: dict[str, dict[str, type]] | None
        If named groups are present in the `filename_format`, this makes it possible to cast
        specific named groups to a particular datatype.

    trial_columns: list[str]
            The name of the trial columns in the input data frame. If the list is empty or None,
            the input data frame is assumed to contain only one trial. If the list is not empty,
            the input data frame is assumed to contain multiple trials and the transformation
            methods will be applied to each trial separately.

    time_column: str
        The name of the timestamp column in the input data frame. This column will be renamed to
        ``time``.

    time_unit: str
        The unit of the timestamps in the timestamp column in the input data frame. Supported
        units are 's' for seconds, 'ms' for milliseconds and 'step' for steps. If the unit is
        'step' the experiment definition must be specified. All timestamps will be converted to
        milliseconds.

    pixel_columns: list[str]
        The name of the pixel position columns in the input data frame. These columns will be
        nested into the column ``pixel``. If the list is empty or None, the nested ``pixel``
        column will not be created.

    column_map: dict[str, str]
        The keys are the columns to read, the values are the names to which they should be renamed.

    custom_read_kwargs: dict[str, dict[str, Any]]
        If specified, these keyword arguments will be passed to the file reading function.


    Examples
    --------
    Initialize your :py:class:`~pymovements.dataset.Dataset` object with the
    :py:class:`~pymovements.datasets.InteRead` definition:

    >>> import pymovements as pm
    >>>
    >>> dataset = pm.Dataset("InteRead", path='data/InteRead')

    Download the dataset resources:

    >>> dataset.download()# doctest: +SKIP

    Load the data into memory:

    >>> dataset.load()# doctest: +SKIP
    """

    # pylint: disable=similarities
    # The DatasetDefinition child classes potentially share code chunks for definitions.

    name: str = 'InteRead'

    long_name: str = 'Interrupted Reading dataset'

<<<<<<< HEAD
    has_files: dict[str, bool] = field(
        default_factory=lambda: {
            'gaze': True,
            'precomputed_events': True,
            'precomputed_reading_measures': False,
        },
    )

    resources: ResourceDefinitions = field(
        default_factory=lambda: ResourceDefinitions.from_dict(
            {
                'gaze': [
                    {
                        'resource': 'https://osf.io/download/6ju3x/',
                        'filename': 'resampled_gaze.csv.zip',
                        'md5': '06b2cdff1827086fa125a703ee9d4324',
                    },
                ],
                'precomputed_events': [
                    {
                        'resource': 'https://osf.io/download/85ckh/',
                        'filename': 'resumption_fixation.csv',
                        'md5': '44edb7c58318ad76af1fa6f1bc1f1ceb',
                    },
                ],
            },
=======
    resources: ResourceDefinitions = field(
        default_factory=lambda: ResourceDefinitions.from_dicts(
            [
                {
                    'content': 'gaze',
                    'url': 'https://osf.io/download/6ju3x/',
                    'filename': 'resampled_gaze.csv.zip',
                    'md5': '06b2cdff1827086fa125a703ee9d4324',
                    'filename_pattern': r'resampled_gaze.csv',
                },
                {
                    'content': 'precomputed_events',
                    'url': 'https://osf.io/download/85ckh/',
                    'filename': 'resumption_fixation.csv',
                    'md5': '44edb7c58318ad76af1fa6f1bc1f1ceb',
                    'filename_pattern': r'resumption_fixation.csv',
                },
            ],
>>>>>>> bd69e286
        ),
    )

    experiment: Experiment = field(
        default_factory=lambda: Experiment(
            screen_width_px=1920,
            screen_height_px=1080,
            screen_width_cm=52.8,
            screen_height_cm=29.7,
            distance_cm=57,
            origin='center',
            sampling_rate=1200,
        ),
    )

    filename_format: dict[str, str] | None = None

    filename_format_schema_overrides: dict[str, dict[str, type]] | None = None

    trial_columns: list[str] = field(
        default_factory=lambda: [
            'participant_id',
            'page_id',
            'interruption_state',
        ],
    )

    time_column: str = ''

    time_unit: str = 'ms'

    pixel_columns: list[str] = field(
        default_factory=lambda: [
            'x',
            'y',
        ],
    )

    column_map: dict[str, str] = field(default_factory=lambda: {})

    custom_read_kwargs: dict[str, dict[str, Any]] = field(
        default_factory=lambda: {
            'gaze': {},
            'precomputed_events': {},
        },
    )<|MERGE_RESOLUTION|>--- conflicted
+++ resolved
@@ -49,13 +49,6 @@
     long_name: str
         The entire name of the dataset.
 
-<<<<<<< HEAD
-    has_files: dict[str, bool]
-        Indicate whether the dataset contains 'gaze', 'precomputed_events', and
-        'precomputed_reading_measures'.
-
-=======
->>>>>>> bd69e286
     resources: ResourceDefinitions
         A list of dataset gaze_resources. Each list entry must be a dictionary with the following
         keys:
@@ -127,34 +120,6 @@
 
     long_name: str = 'Interrupted Reading dataset'
 
-<<<<<<< HEAD
-    has_files: dict[str, bool] = field(
-        default_factory=lambda: {
-            'gaze': True,
-            'precomputed_events': True,
-            'precomputed_reading_measures': False,
-        },
-    )
-
-    resources: ResourceDefinitions = field(
-        default_factory=lambda: ResourceDefinitions.from_dict(
-            {
-                'gaze': [
-                    {
-                        'resource': 'https://osf.io/download/6ju3x/',
-                        'filename': 'resampled_gaze.csv.zip',
-                        'md5': '06b2cdff1827086fa125a703ee9d4324',
-                    },
-                ],
-                'precomputed_events': [
-                    {
-                        'resource': 'https://osf.io/download/85ckh/',
-                        'filename': 'resumption_fixation.csv',
-                        'md5': '44edb7c58318ad76af1fa6f1bc1f1ceb',
-                    },
-                ],
-            },
-=======
     resources: ResourceDefinitions = field(
         default_factory=lambda: ResourceDefinitions.from_dicts(
             [
@@ -173,7 +138,6 @@
                     'filename_pattern': r'resumption_fixation.csv',
                 },
             ],
->>>>>>> bd69e286
         ),
     )
 
