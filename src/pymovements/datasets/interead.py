--- conflicted
+++ resolved
@@ -25,11 +25,7 @@
 from typing import Any
 
 from pymovements.dataset.dataset_definition import DatasetDefinition
-<<<<<<< HEAD
-from pymovements.dataset.resources import Resources
-=======
 from pymovements.dataset.resources import ResourceDefinitions
->>>>>>> fb3a19d0
 from pymovements.gaze.experiment import Experiment
 
 
@@ -57,11 +53,7 @@
         Indicate whether the dataset contains 'gaze', 'precomputed_events', and
         'precomputed_reading_measures'.
 
-<<<<<<< HEAD
-    resources: Resources
-=======
     resources: ResourceDefinitions
->>>>>>> fb3a19d0
         A list of dataset gaze_resources. Each list entry must be a dictionary with the following
         keys:
         - `resource`: The url suffix of the resource. This will be concatenated with the mirror.
@@ -140,23 +132,15 @@
         },
     )
 
-<<<<<<< HEAD
-    resources: Resources = field(
-        default_factory=lambda: Resources.from_dict(
-=======
     resources: ResourceDefinitions = field(
         default_factory=lambda: ResourceDefinitions.from_dict(
->>>>>>> fb3a19d0
             {
                 'gaze': [
                     {
                         'resource': 'https://osf.io/download/6ju3x/',
                         'filename': 'resampled_gaze.csv.zip',
                         'md5': '06b2cdff1827086fa125a703ee9d4324',
-<<<<<<< HEAD
                         'filename_pattern': r'resampled_gaze.csv',
-=======
->>>>>>> fb3a19d0
                     },
                 ],
                 'precomputed_events': [
@@ -164,10 +148,7 @@
                         'resource': 'https://osf.io/download/85ckh/',
                         'filename': 'resumption_fixation.csv',
                         'md5': '44edb7c58318ad76af1fa6f1bc1f1ceb',
-<<<<<<< HEAD
                         'filename_pattern': r'resumption_fixation.csv',
-=======
->>>>>>> fb3a19d0
                     },
                 ],
             },
