--- conflicted
+++ resolved
@@ -24,12 +24,9 @@
 .. autosummary::
    :toctree:
    :template: class.rst
-
-<<<<<<< HEAD
+   
     pymovements.datasets.CopCo
-=======
     pymovements.datasets.EMTeC
->>>>>>> 3b1961ff
     pymovements.datasets.GazeBase
     pymovements.datasets.GazeBaseVR
     pymovements.datasets.GazeGraph
@@ -49,11 +46,8 @@
     pymovements.datasets.ToyDataset
     pymovements.datasets.ToyDatasetEyeLink
 """
-<<<<<<< HEAD
 from pymovements.datasets.copco import CopCo
-=======
 from pymovements.datasets.emtec import EMTeC
->>>>>>> 3b1961ff
 from pymovements.datasets.gaze_graph import GazeGraph
 from pymovements.datasets.gaze_on_faces import GazeOnFaces
 from pymovements.datasets.gazebase import GazeBase
@@ -67,11 +61,8 @@
 
 
 __all__ = [
-<<<<<<< HEAD
     'CopCo',
-=======
     'EMTeC',
->>>>>>> 3b1961ff
     'GazeBase',
     'GazeBaseVR',
     'GazeGraph',
