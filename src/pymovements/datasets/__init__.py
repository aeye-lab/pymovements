--- conflicted
+++ resolved
@@ -110,13 +110,10 @@
     'InteRead',
     'JuDo1000',
     'MouseCursor',
-<<<<<<< HEAD
     'MECOL1W1',
     'MECOL2W1',
     'MECOL2W2',
-=======
     'OneStop',
->>>>>>> 834ee3c7
     'PoTeC',
     'PotsdamBingeRemotePVT',
     'PotsdamBingeWearablePVT',
