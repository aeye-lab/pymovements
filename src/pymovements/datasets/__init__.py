--- conflicted
+++ resolved
@@ -17,52 +17,7 @@
 # LIABILITY, WHETHER IN AN ACTION OF CONTRACT, TORT OR OTHERWISE, ARISING FROM,
 # OUT OF OR IN CONNECTION WITH THE SOFTWARE OR THE USE OR OTHER DEALINGS IN THE
 # SOFTWARE.
-<<<<<<< HEAD
-"""Provides dataset definitions.
-
-.. rubric:: Dataset Definitions
-
-.. autosummary::
-   :toctree:
-   :template: class.rst
-
-    BSC
-    BSCII
-    CodeComprehension
-    CopCo
-    DAEMONS
-    DIDEC
-    EMTeC
-    FakeNewsPerception
-    GazeBase
-    GazeBaseVR
-    GazeGraph
-    GazeOnFaces
-    HBN
-    InteRead
-    JuDo1000
-    MouseCursor
-    PoTeC
-    PotsdamBingeRemotePVT
-    PotsdamBingeWearablePVT
-    Provo
-    RaCCooNS
-    SBSAT
-    UCL
-
-
-.. rubric:: Example Datasets
-
-.. autosummary::
-   :toctree:
-   :template: class.rst
-
-    ToyDataset
-    ToyDatasetEyeLink
-"""
-=======
 """Provides dataset definitions."""
->>>>>>> 8887743a
 from pymovements.datasets.bsc import BSC
 from pymovements.datasets.bsc2 import BSCII
 from pymovements.datasets.chinese_reading import ChineseReading
