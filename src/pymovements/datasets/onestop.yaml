name: OneStop

long_name: 'OneStop: A 360-Participant English Eye Tracking Dataset with Different Reading Regimes'

has_files:
    gaze: false
    precomputed_events: true
    precomputed_reading_measures: true

resources:
    precomputed_events:
        - resource: https://osf.io/download/dq935/
          filename: fixations_Paragraph.csv.zip
<<<<<<< HEAD
          md5: bb2cb3a43ae15c4da78eb3f0baf434a4
          filename_pattern: fixations_Paragraph.csv
=======
          md5: 3d3b6a3794a50e174e025f43735674bd
>>>>>>> bc79ee4e
    precomputed_reading_measures:
        - resource: https://osf.io/download/4ajc8/
          filename: ia_Paragraph.csv.zip
<<<<<<< HEAD
          md5: cee97f13b113c5675757223238ef1bb4
          filename_pattern: ia_Paragraph.csv
=======
          md5: 9b9548e49efdc7dbf63d4f3a5dc3af22

filename_format:
    precomputed_events: fixations_Paragraph.csv
    precomputed_reading_measures: ia_Paragraph.csv

filename_format_schema_overrides:
  precomputed_events: {}
  precomputed_reading_measures: {}
>>>>>>> bc79ee4e

custom_read_kwargs:
    precomputed_events: {'null_values': '.'}
    precomputed_reading_measures: {'null_values': '.'}<|MERGE_RESOLUTION|>--- conflicted
+++ resolved
@@ -11,29 +11,13 @@
     precomputed_events:
         - resource: https://osf.io/download/dq935/
           filename: fixations_Paragraph.csv.zip
-<<<<<<< HEAD
-          md5: bb2cb3a43ae15c4da78eb3f0baf434a4
+          md5: 3d3b6a3794a50e174e025f43735674bd
           filename_pattern: fixations_Paragraph.csv
-=======
-          md5: 3d3b6a3794a50e174e025f43735674bd
->>>>>>> bc79ee4e
     precomputed_reading_measures:
         - resource: https://osf.io/download/4ajc8/
           filename: ia_Paragraph.csv.zip
-<<<<<<< HEAD
-          md5: cee97f13b113c5675757223238ef1bb4
+          md5: 9b9548e49efdc7dbf63d4f3a5dc3af22
           filename_pattern: ia_Paragraph.csv
-=======
-          md5: 9b9548e49efdc7dbf63d4f3a5dc3af22
-
-filename_format:
-    precomputed_events: fixations_Paragraph.csv
-    precomputed_reading_measures: ia_Paragraph.csv
-
-filename_format_schema_overrides:
-  precomputed_events: {}
-  precomputed_reading_measures: {}
->>>>>>> bc79ee4e
 
 custom_read_kwargs:
     precomputed_events: {'null_values': '.'}
