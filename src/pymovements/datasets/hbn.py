# Copyright (c) 2022-2025 The pymovements Project Authors
#
# Permission is hereby granted, free of charge, to any person obtaining a copy
# of this software and associated documentation files (the "Software"), to deal
# in the Software without restriction, including without limitation the rights
# to use, copy, modify, merge, publish, distribute, sublicense, and/or sell
# copies of the Software, and to permit persons to whom the Software is
# furnished to do so, subject to the following conditions:
#
# The above copyright notice and this permission notice shall be included in all
# copies or substantial portions of the Software.
#
# THE SOFTWARE IS PROVIDED "AS IS", WITHOUT WARRANTY OF ANY KIND, EXPRESS OR
# IMPLIED, INCLUDING BUT NOT LIMITED TO THE WARRANTIES OF MERCHANTABILITY,
# FITNESS FOR A PARTICULAR PURPOSE AND NONINFRINGEMENT. IN NO EVENT SHALL THE
# AUTHORS OR COPYRIGHT HOLDERS BE LIABLE FOR ANY CLAIM, DAMAGES OR OTHER
# LIABILITY, WHETHER IN AN ACTION OF CONTRACT, TORT OR OTHERWISE, ARISING FROM,
# OUT OF OR IN CONNECTION WITH THE SOFTWARE OR THE USE OR OTHER DEALINGS IN THE
# SOFTWARE.
"""Provides a definition for the HBN dataset."""
from __future__ import annotations

from dataclasses import dataclass
from dataclasses import field
from typing import Any

import polars as pl

from pymovements.dataset.dataset_definition import DatasetDefinition
from pymovements.dataset.resources import ResourceDefinitions
from pymovements.gaze.experiment import Experiment


@dataclass
class HBN(DatasetDefinition):
    """HBN dataset :cite:p:`HBN`.

    This dataset consists of recordings from children
    watching four different age-appropriate videos: (1) an
    educational video clip (Fun with Fractals), (2) a short animated
    film (The Present), (3) a short clip of an animated film (Despicable Me),
    and (4) a trailer for a feature-length movie (Diary of a Wimpy Kid).
    The eye gaze was recorded at a sampling rate of 120 Hz.

    Check the respective paper for details :cite:p:`HBN`.

    Attributes
    ----------
    name: str
        The name of the dataset.

    long_name: str
        The entire name of the dataset.

<<<<<<< HEAD
    has_files: dict[str, bool]
        Indicate whether the dataset contains 'gaze', 'precomputed_events', and
        'precomputed_reading_measures'.

=======
>>>>>>> bd69e286
    resources: ResourceDefinitions
        A list of dataset gaze_resources. Each list entry must be a dictionary with the following
        keys:
        - `resource`: The url suffix of the resource. This will be concatenated with the mirror.
        - `filename`: The filename under which the file is saved as.
        - `md5`: The MD5 checksum of the respective file.

    experiment: Experiment
        The experiment definition.

    filename_format: dict[str, str] | None
        Regular expression which will be matched before trying to load the file. Namedgroups will
        appear in the `fileinfo` dataframe.

    filename_format_schema_overrides: dict[str, dict[str, type]] | None
        If named groups are present in the `filename_format`, this makes it possible to cast
        specific named groups to a particular datatype.

    time_column: str
        The name of the timestamp column in the input data frame. This column will be renamed to
        ``time``.

    time_unit: str
        The unit of the timestamps in the timestamp column in the input data frame. Supported
        units are 's' for seconds, 'ms' for milliseconds and 'step' for steps. If the unit is
        'step' the experiment definition must be specified. All timestamps will be converted to
        milliseconds.

    pixel_columns: list[str]
        The name of the pixel position columns in the input data frame. These columns will be
        nested into the column ``pixel``. If the list is empty or None, the nested ``pixel``
        column will not be created.

    column_map: dict[str, str]
        The keys are the columns to read, the values are the names to which they should be renamed.

    custom_read_kwargs: dict[str, dict[str, Any]]
        If specified, these keyword arguments will be passed to the file reading function.

    Examples
    --------
    Initialize your :py:class:`~pymovements.dataset.Dataset` object with the
    :py:class:`~pymovements.datasets.HBN` definition:

    >>> import pymovements as pm
    >>>
    >>> dataset = pm.Dataset("HBN", path='data/HBN')

    Download the dataset resources:

    >>> dataset.download()# doctest: +SKIP

    Load the data into memory:

    >>> dataset.load()# doctest: +SKIP
    """

    # pylint: disable=similarities
    # The DatasetDefinition child classes potentially share code chunks for definitions.

    name: str = 'HBN'

    long_name: str = 'Healthy Brain Network dataset'

<<<<<<< HEAD
    has_files: dict[str, bool] = field(
        default_factory=lambda: {
            'gaze': True,
            'precomputed_events': False,
            'precomputed_reading_measures': False,
        },
    )

    resources: ResourceDefinitions = field(
        default_factory=lambda: ResourceDefinitions.from_dict(
            {
                'gaze': [
                    {
                        'resource': 'https://files.osf.io/v1/resources/qknuv/providers/osfstorage/651190031e76a453918a9971',  # noqa: E501 # pylint: disable=line-too-long
                        'filename': 'data.zip',
                        'md5': '2c523e911022ffc0eab700e34e9f7f30',
                    },
                ],
            },
=======
    resources: ResourceDefinitions = field(
        default_factory=lambda: ResourceDefinitions.from_dicts(
            [
                    {
                        'content': 'gaze',
                        'url': 'https://files.osf.io/v1/resources/qknuv/providers/osfstorage/651190031e76a453918a9971',  # noqa: E501 # pylint: disable=line-too-long
                        'filename': 'data.zip',
                        'md5': '2c523e911022ffc0eab700e34e9f7f30',
                        'filename_pattern': r'{subject_id:12}_{video_id}.csv',
                        'filename_pattern_schema_overrides': {
                            'subject_id': str,
                            'video_id': str,
                        },
                    },
            ],
>>>>>>> bd69e286
        ),
    )

    experiment: Experiment = field(
        default_factory=lambda: Experiment(
            screen_width_px=800,
            screen_height_px=600,
            screen_width_cm=33.8,
            screen_height_cm=27.0,
            distance_cm=63.5,
            origin='center',
            sampling_rate=120,
        ),
    )

    filename_format: dict[str, str] | None = None

    filename_format_schema_overrides: dict[str, dict[str, type]] | None = None

    time_column: str = 'time'

    time_unit: str = 'step'

    pixel_columns: list[str] = field(default_factory=lambda: ['x_pix', 'y_pix'])

    column_map: dict[str, str] = field(default_factory=lambda: {})

    custom_read_kwargs: dict[str, dict[str, Any]] = field(
        default_factory=lambda: {
            'gaze': {
                'separator': ',',
                'columns': ['time', 'x_pix', 'y_pix'],
                'schema_overrides': {
                    'time': pl.Int64,
                    'x_pix': pl.Float32,
                    'y_pix': pl.Float32,
                },
            },
        },
    )<|MERGE_RESOLUTION|>--- conflicted
+++ resolved
@@ -52,13 +52,6 @@
     long_name: str
         The entire name of the dataset.
 
-<<<<<<< HEAD
-    has_files: dict[str, bool]
-        Indicate whether the dataset contains 'gaze', 'precomputed_events', and
-        'precomputed_reading_measures'.
-
-=======
->>>>>>> bd69e286
     resources: ResourceDefinitions
         A list of dataset gaze_resources. Each list entry must be a dictionary with the following
         keys:
@@ -123,27 +116,6 @@
 
     long_name: str = 'Healthy Brain Network dataset'
 
-<<<<<<< HEAD
-    has_files: dict[str, bool] = field(
-        default_factory=lambda: {
-            'gaze': True,
-            'precomputed_events': False,
-            'precomputed_reading_measures': False,
-        },
-    )
-
-    resources: ResourceDefinitions = field(
-        default_factory=lambda: ResourceDefinitions.from_dict(
-            {
-                'gaze': [
-                    {
-                        'resource': 'https://files.osf.io/v1/resources/qknuv/providers/osfstorage/651190031e76a453918a9971',  # noqa: E501 # pylint: disable=line-too-long
-                        'filename': 'data.zip',
-                        'md5': '2c523e911022ffc0eab700e34e9f7f30',
-                    },
-                ],
-            },
-=======
     resources: ResourceDefinitions = field(
         default_factory=lambda: ResourceDefinitions.from_dicts(
             [
@@ -159,7 +131,6 @@
                         },
                     },
             ],
->>>>>>> bd69e286
         ),
     )
 
