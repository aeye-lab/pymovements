# Copyright (c) 2022-2025 The pymovements Project Authors
#
# Permission is hereby granted, free of charge, to any person obtaining a copy
# of this software and associated documentation files (the "Software"), to deal
# in the Software without restriction, including without limitation the rights
# to use, copy, modify, merge, publish, distribute, sublicense, and/or sell
# copies of the Software, and to permit persons to whom the Software is
# furnished to do so, subject to the following conditions:
#
# The above copyright notice and this permission notice shall be included in all
# copies or substantial portions of the Software.
#
# THE SOFTWARE IS PROVIDED "AS IS", WITHOUT WARRANTY OF ANY KIND, EXPRESS OR
# IMPLIED, INCLUDING BUT NOT LIMITED TO THE WARRANTIES OF MERCHANTABILITY,
# FITNESS FOR A PARTICULAR PURPOSE AND NONINFRINGEMENT. IN NO EVENT SHALL THE
# AUTHORS OR COPYRIGHT HOLDERS BE LIABLE FOR ANY CLAIM, DAMAGES OR OTHER
# LIABILITY, WHETHER IN AN ACTION OF CONTRACT, TORT OR OTHERWISE, ARISING FROM,
# OUT OF OR IN CONNECTION WITH THE SOFTWARE OR THE USE OR OTHER DEALINGS IN THE
# SOFTWARE.
"""Provides a definition for the SB-SAT dataset."""
from __future__ import annotations

from dataclasses import dataclass
from dataclasses import field
from typing import Any

import polars as pl

from pymovements.dataset.dataset_definition import DatasetDefinition
<<<<<<< HEAD
from pymovements.dataset.resources import Resources
=======
from pymovements.dataset.resources import ResourceDefinitions
>>>>>>> fb3a19d0
from pymovements.gaze.experiment import Experiment


@dataclass
class SBSAT(DatasetDefinition):
    """SB-SAT dataset :cite:p:`SB-SAT`.

    This dataset includes monocular eye tracking data from a single participants in a single
    session. Eye movements are recorded at a sampling frequency of 1,000 Hz using an EyeLink 1000
    eye tracker and are provided as pixel coordinates.

    The participant is instructed to read texts and answer questions.

    Check the respective paper for details :cite:p:`SB-SAT`.

    Attributes
    ----------
    name: str
        The name of the dataset.

    long_name: str
        The entire name of the dataset.

    has_files: dict[str, bool]
        Indicate whether the dataset contains 'gaze', 'precomputed_events', and
        'precomputed_reading_measures'.

<<<<<<< HEAD
    resources: Resources
=======
    resources: ResourceDefinitions
>>>>>>> fb3a19d0
        A list of dataset gaze_resources. Each list entry must be a dictionary with the following
        keys:
        - `resource`: The url suffix of the resource. This will be concatenated with the mirror.
        - `filename`: The filename under which the file is saved as.
        - `md5`: The MD5 checksum of the respective file.

    experiment: Experiment
        The experiment definition.

    filename_format: dict[str, str]
        Regular expression which will be matched before trying to load the file. Namedgroups will
        appear in the `fileinfo` dataframe.

    filename_format_schema_overrides: dict[str, dict[str, type]]
        If named groups are present in the `filename_format`, this makes it possible to cast
        specific named groups to a particular datatype.

    trial_columns: list[str]
            The name of the trial columns in the input data frame. If the list is empty or None,
            the input data frame is assumed to contain only one trial. If the list is not empty,
            the input data frame is assumed to contain multiple trials and the transformation
            methods will be applied to each trial separately.

    time_column: str
        The name of the timestamp column in the input data frame. This column will be renamed to
        ``time``.

    time_unit: str
        The unit of the timestamps in the timestamp column in the input data frame. Supported
        units are 's' for seconds, 'ms' for milliseconds and 'step' for steps. If the unit is
        'step' the experiment definition must be specified. All timestamps will be converted to
        milliseconds.

    pixel_columns: list[str]
        The name of the pixel position columns in the input data frame. These columns will be
        nested into the column ``pixel``. If the list is empty or None, the nested ``pixel``
        column will not be created.

    column_map: dict[str, str]
        The keys are the columns to read, the values are the names to which they should be renamed.

    custom_read_kwargs: dict[str, dict[str, Any]]
        If specified, these keyword arguments will be passed to the file reading function.

    Examples
    --------
    Initialize your :py:class:`~pymovements.dataset.Dataset` object with the
    :py:class:`~pymovements.datasets.SBSAT` definition:

    >>> import pymovements as pm
    >>>
    >>> dataset = pm.Dataset("SBSAT", path='data/SBSAT')

    Download the dataset resources:

    >>> dataset.download()# doctest: +SKIP

    Load the data into memory:

    >>> dataset.load()# doctest: +SKIP
    """

    # pylint: disable=similarities
    # The PublicDatasetDefinition child classes potentially share code chunks for definitions.

    name: str = 'SBSAT'

    long_name: str = 'Stony Brook SAT reading fixation dataset'

    has_files: dict[str, bool] = field(
        default_factory=lambda: {
            'gaze': True,
            'precomputed_events': True,
            'precomputed_reading_measures': False,
        },
    )

<<<<<<< HEAD
    resources: Resources = field(
        default_factory=lambda: Resources.from_dict(
=======
    resources: ResourceDefinitions = field(
        default_factory=lambda: ResourceDefinitions.from_dict(
>>>>>>> fb3a19d0
            {
                    'gaze': [
                        {
                            'resource': 'https://osf.io/download/jgae7/',
                            'filename': 'sbsat_csvs.zip',
                            'md5': 'a6ef1fb0ecced683cdb489c3bd3e1a5c',
<<<<<<< HEAD
                            'filename_pattern': r'msd{subject_id:d}.csv',
                            'filename_pattern_schema_overrides': {'subject_id': int},
=======
>>>>>>> fb3a19d0
                        },
                    ],
                    'precomputed_events': [
                        {
                            'resource': 'https://raw.githubusercontent.com/ahnchive/SB-SAT/master/fixation/18sat_fixfinal.csv',  # noqa: E501 # pylint: disable=line-too-long
                            'filename': '18sat_fixfinal.csv',
                            'md5': '4cf3212a71e6fc2fbe7041ce7c691927',
<<<<<<< HEAD
                            'filename_pattern': '18sat_fixfinal.csv',
=======
>>>>>>> fb3a19d0
                        },
                    ],
            },
        ),
    )

    experiment: Experiment = field(
        default_factory=lambda: Experiment(
            screen_width_px=1024,
            screen_height_px=768,
            screen_width_cm=44.5,
            screen_height_cm=42.4,
            distance_cm=70,
            origin='center',
            sampling_rate=1000,
        ),
    )

    filename_format: dict[str, str] | None = None

    filename_format_schema_overrides: dict[str, dict[str, type]] | None = None

    trial_columns: list[str] = field(
        default_factory=lambda: [
            'book_name',
            'screen_id',
        ],
    )

    time_column: str = 'time'

    time_unit: str = 'ms'

    pixel_columns: list[str] = field(default_factory=lambda: ['x_left', 'y_left'])

    column_map: dict[str, str] = field(default_factory=lambda: {})

    custom_read_kwargs: dict[str, dict[str, Any]] = field(
        default_factory=lambda:
            {
                'gaze': {
                    'separator': '\t',
                    'columns': ['time', 'book_name', 'screen_id', 'x_left', 'y_left', 'pupil_left'],
                    'schema_overrides': {
                        'time': pl.Int64,
                        'book_name': pl.Utf8,
                        'screen_id': pl.Int64,
                        'x_left': pl.Float32,
                        'y_left': pl.Float32,
                        'pupil_left': pl.Float32,
                    },
                },
                'precomputed_events': {'separator': ','},
            },
    )<|MERGE_RESOLUTION|>--- conflicted
+++ resolved
@@ -27,11 +27,7 @@
 import polars as pl
 
 from pymovements.dataset.dataset_definition import DatasetDefinition
-<<<<<<< HEAD
-from pymovements.dataset.resources import Resources
-=======
 from pymovements.dataset.resources import ResourceDefinitions
->>>>>>> fb3a19d0
 from pymovements.gaze.experiment import Experiment
 
 
@@ -59,11 +55,7 @@
         Indicate whether the dataset contains 'gaze', 'precomputed_events', and
         'precomputed_reading_measures'.
 
-<<<<<<< HEAD
-    resources: Resources
-=======
     resources: ResourceDefinitions
->>>>>>> fb3a19d0
         A list of dataset gaze_resources. Each list entry must be a dictionary with the following
         keys:
         - `resource`: The url suffix of the resource. This will be concatenated with the mirror.
@@ -141,24 +133,16 @@
         },
     )
 
-<<<<<<< HEAD
-    resources: Resources = field(
-        default_factory=lambda: Resources.from_dict(
-=======
     resources: ResourceDefinitions = field(
         default_factory=lambda: ResourceDefinitions.from_dict(
->>>>>>> fb3a19d0
             {
                     'gaze': [
                         {
                             'resource': 'https://osf.io/download/jgae7/',
                             'filename': 'sbsat_csvs.zip',
                             'md5': 'a6ef1fb0ecced683cdb489c3bd3e1a5c',
-<<<<<<< HEAD
                             'filename_pattern': r'msd{subject_id:d}.csv',
                             'filename_pattern_schema_overrides': {'subject_id': int},
-=======
->>>>>>> fb3a19d0
                         },
                     ],
                     'precomputed_events': [
@@ -166,10 +150,7 @@
                             'resource': 'https://raw.githubusercontent.com/ahnchive/SB-SAT/master/fixation/18sat_fixfinal.csv',  # noqa: E501 # pylint: disable=line-too-long
                             'filename': '18sat_fixfinal.csv',
                             'md5': '4cf3212a71e6fc2fbe7041ce7c691927',
-<<<<<<< HEAD
                             'filename_pattern': '18sat_fixfinal.csv',
-=======
->>>>>>> fb3a19d0
                         },
                     ],
             },
