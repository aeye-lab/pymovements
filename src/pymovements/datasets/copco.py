# Copyright (c) 2022-2025 The pymovements Project Authors
#
# Permission is hereby granted, free of charge, to any person obtaining a copy
# of this software and associated documentation files (the "Software"), to deal
# in the Software without restriction, including without limitation the rights
# to use, copy, modify, merge, publish, distribute, sublicense, and/or sell
# copies of the Software, and to permit persons to whom the Software is
# furnished to do so, subject to the following conditions:
#
# The above copyright notice and this permission notice shall be included in all
# copies or substantial portions of the Software.
#
# THE SOFTWARE IS PROVIDED "AS IS", WITHOUT WARRANTY OF ANY KIND, EXPRESS OR
# IMPLIED, INCLUDING BUT NOT LIMITED TO THE WARRANTIES OF MERCHANTABILITY,
# FITNESS FOR A PARTICULAR PURPOSE AND NONINFRINGEMENT. IN NO EVENT SHALL THE
# AUTHORS OR COPYRIGHT HOLDERS BE LIABLE FOR ANY CLAIM, DAMAGES OR OTHER
# LIABILITY, WHETHER IN AN ACTION OF CONTRACT, TORT OR OTHERWISE, ARISING FROM,
# OUT OF OR IN CONNECTION WITH THE SOFTWARE OR THE USE OR OTHER DEALINGS IN THE
# SOFTWARE.
"""Provides a definition for the CopCo dataset."""
from __future__ import annotations

from dataclasses import dataclass
from dataclasses import field
from typing import Any

from pymovements.dataset.dataset_definition import DatasetDefinition
<<<<<<< HEAD
from pymovements.dataset.resources import Resources
=======
from pymovements.dataset.resources import ResourceDefinitions
>>>>>>> fb3a19d0
from pymovements.gaze.experiment import Experiment


@dataclass
class CopCo(DatasetDefinition):
    """CopCo dataset :cite:p:`CopCoL1Hollenstein`.

    This dataset includes monocular eye tracking data from a single participants in a single
    session. Eye movements are recorded at a sampling frequency of 1,000 Hz using an EyeLink 1000
    eye tracker and are provided as pixel coordinates.

    The participant is instructed to read texts and answer questions.

    The dataset includes the data from three papers:
        the L1 data: :cite:p:`CopCoL1Hollenstein`,
        the L1 data with dylsexia: :cite:p:`CopCoL1DysBjornsdottir`,
        the L2 data: :cite:p:`CopCoL2`,

    Attributes
    ----------
    name: str
        The name of the dataset.

    long_name: str
        The entire name of the dataset.

    has_files: dict[str, bool]
        Indicate whether the dataset contains 'gaze', 'precomputed_events', and
        'precomputed_reading_measures'.

    resources: ResourceDefinitions
        A list of dataset gaze_resources. Each list entry must be a dictionary with the following
        keys:
        - `resource`: The url suffix of the resource. This will be concatenated with the mirror.
        - `filename`: The filename under which the file is saved as.
        - `md5`: The MD5 checksum of the respective file.

    experiment: Experiment
        The experiment definition.

    filename_format: dict[str, str]
        Regular expression which will be matched before trying to load the file. Namedgroups will
        appear in the `fileinfo` dataframe.

    filename_format_schema_overrides: dict[str, dict[str, type]]
        If named groups are present in the `filename_format`, this makes it possible to cast
        specific named groups to a particular datatype.

    trial_columns: list[str]
            The name of the trial columns in the input data frame. If the list is empty or None,
            the input data frame is assumed to contain only one trial. If the list is not empty,
            the input data frame is assumed to contain multiple trials and the transformation
            methods will be applied to each trial separately.

    time_column: str
        The name of the timestamp column in the input data frame. This column will be renamed to
        ``time``.

    time_unit: str
        The unit of the timestamps in the timestamp column in the input data frame. Supported
        units are 's' for seconds, 'ms' for milliseconds and 'step' for steps. If the unit is
        'step' the experiment definition must be specified. All timestamps will be converted to
        milliseconds.

    pixel_columns: list[str]
        The name of the pixel position columns in the input data frame. These columns will be
        nested into the column ``pixel``. If the list is empty or None, the nested ``pixel``
        column will not be created.

    column_map: dict[str, str]
        The keys are the columns to read, the values are the names to which they should be renamed.

    custom_read_kwargs: dict[str, Any]
        If specified, these keyword arguments will be passed to the file reading function.

    Examples
    --------
    Initialize your :py:class:`~pymovements.dataset.Dataset` object with the
    :py:class:`~pymovements.datasets.CopCo` definition:

    >>> import pymovements as pm
    >>>
    >>> dataset = pm.Dataset("CopCo", path='data/CopCo')

    Download the dataset resources:

    >>> dataset.download()# doctest: +SKIP

    Load the data into memory:

    >>> dataset.load()# doctest: +SKIP
    """

    # pylint: disable=similarities
    # The PublicDatasetDefinition child classes potentially share code chunks for definitions.

    name: str = 'CopCo'

    long_name: str = 'Copenhagen Corpus of Eye-Tracking Recordings from Natural Reading'

    has_files: dict[str, bool] = field(
        default_factory=lambda: {
            'gaze': True,
            'precomputed_events': True,
            'precomputed_reading_measures': True,
        },
    )

<<<<<<< HEAD
    resources: dict[str, list[dict[str, str | None]]] = field(
        default_factory=lambda: Resources.from_dict(
=======
    resources: ResourceDefinitions = field(
        default_factory=lambda: ResourceDefinitions.from_dict(
>>>>>>> fb3a19d0
            {
                'gaze': [
                    {
                        'resource': 'https://osf.io/download/bg9r4/',
                        'filename': 'csvs.zip',
                        'md5': '9dc3276714397b7fccac1e179a14c52b',  # type:ignore
<<<<<<< HEAD
                        'filename_pattern': r'P{subject_id:d}.csv',
                        'filename_pattern_schema_overrides': {'subject_id': int},
=======
>>>>>>> fb3a19d0
                    },
                ],
                'precomputed_events': [
                    {
                        'resource':
                        'https://files.de-1.osf.io/v1/resources/ud8s5/providers/osfstorage/61e13174c99ebd02df017c14/?zip=',  # noqa: E501 # pylint: disable=line-too-long
                        'filename': 'FixationReports.zip',
                        'md5': None,  # type:ignore
<<<<<<< HEAD
                        'filename_pattern': r'FIX_report_P{subject_id:d}.txt',
                        'filename_pattern_schema_overrides': {'subject_id': int},
=======
>>>>>>> fb3a19d0
                    },
                ],
                'precomputed_reading_measures': [
                    {
                        'resource':
                        'https://files.de-1.osf.io/v1/resources/ud8s5/providers/osfstorage/61e1317cc99ebd02df017c4f/?zip=',  # noqa: E501 # pylint: disable=line-too-long
                        'filename': 'ReadingMeasures.zip',
                        'md5': None,  # type:ignore
<<<<<<< HEAD
                        'filename_pattern': r'P{subject_id:d}.csv',
                        'filename_pattern_schema_overrides': {'subject_id': int},
=======
>>>>>>> fb3a19d0
                    },
                ],
            },
        ),
    )

    experiment: Experiment = field(
        default_factory=lambda: Experiment(
            screen_width_px=1920,
            screen_height_px=1080,
            screen_width_cm=59.,
            screen_height_cm=33.5,
            distance_cm=85,
            origin='center',
            sampling_rate=1000,
        ),
    )

    filename_format: dict[str, str] | None = None

    filename_format_schema_overrides: dict[str, dict[str, type]] | None = None

    trial_columns: list[str] = field(default_factory=lambda: ['paragraph_id', 'speech_id'])

    time_column: str = 'time'

    time_unit: str = 'ms'

    pixel_columns: list[str] = field(default_factory=lambda: ['x_right', 'y_right'])

    column_map: dict[str, str] = field(default_factory=lambda: {})

    custom_read_kwargs: dict[str, Any] = field(
        default_factory=lambda: {
            'gaze': {},
            'precomputed_events': {
                'separator': '\t',
                'null_values': ['.', 'UNDEFINEDnull'],
                'infer_schema_length': 100000,
                'truncate_ragged_lines': True,
                'decimal_comma': True,
                'quote_char': None,
            },
            'precomputed_reading_measures': {},
        },
    )<|MERGE_RESOLUTION|>--- conflicted
+++ resolved
@@ -25,11 +25,7 @@
 from typing import Any
 
 from pymovements.dataset.dataset_definition import DatasetDefinition
-<<<<<<< HEAD
-from pymovements.dataset.resources import Resources
-=======
 from pymovements.dataset.resources import ResourceDefinitions
->>>>>>> fb3a19d0
 from pymovements.gaze.experiment import Experiment
 
 
@@ -138,24 +134,16 @@
         },
     )
 
-<<<<<<< HEAD
-    resources: dict[str, list[dict[str, str | None]]] = field(
-        default_factory=lambda: Resources.from_dict(
-=======
     resources: ResourceDefinitions = field(
         default_factory=lambda: ResourceDefinitions.from_dict(
->>>>>>> fb3a19d0
             {
                 'gaze': [
                     {
                         'resource': 'https://osf.io/download/bg9r4/',
                         'filename': 'csvs.zip',
                         'md5': '9dc3276714397b7fccac1e179a14c52b',  # type:ignore
-<<<<<<< HEAD
                         'filename_pattern': r'P{subject_id:d}.csv',
                         'filename_pattern_schema_overrides': {'subject_id': int},
-=======
->>>>>>> fb3a19d0
                     },
                 ],
                 'precomputed_events': [
@@ -164,11 +152,8 @@
                         'https://files.de-1.osf.io/v1/resources/ud8s5/providers/osfstorage/61e13174c99ebd02df017c14/?zip=',  # noqa: E501 # pylint: disable=line-too-long
                         'filename': 'FixationReports.zip',
                         'md5': None,  # type:ignore
-<<<<<<< HEAD
                         'filename_pattern': r'FIX_report_P{subject_id:d}.txt',
                         'filename_pattern_schema_overrides': {'subject_id': int},
-=======
->>>>>>> fb3a19d0
                     },
                 ],
                 'precomputed_reading_measures': [
@@ -177,11 +162,8 @@
                         'https://files.de-1.osf.io/v1/resources/ud8s5/providers/osfstorage/61e1317cc99ebd02df017c4f/?zip=',  # noqa: E501 # pylint: disable=line-too-long
                         'filename': 'ReadingMeasures.zip',
                         'md5': None,  # type:ignore
-<<<<<<< HEAD
                         'filename_pattern': r'P{subject_id:d}.csv',
                         'filename_pattern_schema_overrides': {'subject_id': int},
-=======
->>>>>>> fb3a19d0
                     },
                 ],
             },
