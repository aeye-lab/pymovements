# Copyright (c) 2022-2025 The pymovements Project Authors
#
# Permission is hereby granted, free of charge, to any person obtaining a copy
# of this software and associated documentation files (the "Software"), to deal
# in the Software without restriction, including without limitation the rights
# to use, copy, modify, merge, publish, distribute, sublicense, and/or sell
# copies of the Software, and to permit persons to whom the Software is
# furnished to do so, subject to the following conditions:
#
# The above copyright notice and this permission notice shall be included in all
# copies or substantial portions of the Software.
#
# THE SOFTWARE IS PROVIDED "AS IS", WITHOUT WARRANTY OF ANY KIND, EXPRESS OR
# IMPLIED, INCLUDING BUT NOT LIMITED TO THE WARRANTIES OF MERCHANTABILITY,
# FITNESS FOR A PARTICULAR PURPOSE AND NONINFRINGEMENT. IN NO EVENT SHALL THE
# AUTHORS OR COPYRIGHT HOLDERS BE LIABLE FOR ANY CLAIM, DAMAGES OR OTHER
# LIABILITY, WHETHER IN AN ACTION OF CONTRACT, TORT OR OTHERWISE, ARISING FROM,
# OUT OF OR IN CONNECTION WITH THE SOFTWARE OR THE USE OR OTHER DEALINGS IN THE
# SOFTWARE.
"""Provides a definition for the BSCII dataset."""
from __future__ import annotations

from dataclasses import dataclass
from dataclasses import field
from typing import Any

from pymovements.dataset.dataset_definition import DatasetDefinition
<<<<<<< HEAD
from pymovements.dataset.resources import Resources
=======
from pymovements.dataset.resources import ResourceDefinitions
>>>>>>> fb3a19d0


@dataclass
class BSCII(DatasetDefinition):
    """BSCII dataset :cite:p:`BSCII`.

    This dataset includes monocular eye tracking data from a single participant in a single
    session. Eye movements are recorded at a sampling frequency of 1,000 Hz using an EyeLink 1000
    eye tracker and precomputed events on aoi level are reported.

    The participant is instructed to read texts and answer questions. The original purpose was to
    look into the differences in processing when reading simplified and traditional Chinese.

    Check the respective paper for details :cite:p:`BSCII`.

    Attributes
    ----------
    name: str
        The name of the dataset.

    long_name: str
        The entire name of the dataset.

    has_files: dict[str, bool]
        Indicate whether the dataset contains 'gaze', 'precomputed_events', and
        'precomputed_reading_measures'.

<<<<<<< HEAD
    resources: Resources
=======
    resources: ResourceDefinitions
>>>>>>> fb3a19d0
        A list of dataset gaze_resources. Each list entry must be a dictionary with the following
        keys:
        - `resource`: The url suffix of the resource. This will be concatenated with the mirror.
        - `filename`: The filename under which the file is saved as.
        - `md5`: The MD5 checksum of the respective file.

    filename_format: dict[str, str]
        Regular expression which will be matched before trying to load the file. Namedgroups will
        appear in the `fileinfo` dataframe.

    filename_format_schema_overrides: dict[str, dict[str, type]]
        If named groups are present in the `filename_format`, this makes it possible to cast
        specific named groups to a particular datatype.

    trial_columns: list[str]
            The name of the trial columns in the input data frame. If the list is empty or None,
            the input data frame is assumed to contain only one trial. If the list is not empty,
            the input data frame is assumed to contain multiple trials and the transformation
            methods will be applied to each trial separately.

    column_map: dict[str, str]
        The keys are the columns to read, the values are the names to which they should be renamed.

    custom_read_kwargs: dict[str, dict[str, Any]]
        If specified, these keyword arguments will be passed to the file reading function.

    Examples
    --------
    Initialize your :py:class:`~pymovements.dataset.Dataset` object with the
    :py:class:`~pymovements.datasets.SBSAT` definition:

    >>> import pymovements as pm
    >>>
    >>> dataset = pm.Dataset("SBSAT", path='data/SBSAT')

    Download the dataset resources:

    >>> dataset.download()# doctest: +SKIP

    Load the data into memory:

    >>> dataset.load()# doctest: +SKIP
    """

    # pylint: disable=similarities
    # The PublicDatasetDefinition child classes potentially share code chunks for definitions.

    name: str = 'BSCII'

    long_name: str = 'Beijing Sentence Corpus II'

    has_files: dict[str, bool] = field(
        default_factory=lambda: {
            'gaze': False,
            'precomputed_events': True,
            'precomputed_reading_measures': False,
        },
    )

<<<<<<< HEAD
    resources: Resources = field(
        default_factory=lambda: Resources.from_dict(
=======
    resources: ResourceDefinitions = field(
        default_factory=lambda: ResourceDefinitions.from_dict(
>>>>>>> fb3a19d0
            {
                'precomputed_events': [
                    {
                        'resource': 'https://osf.io/download/2cuys/',
                        'filename': 'BSCII.EMD.rev.zip',
                        'md5': '4daad0fa922785d8c681a883b1197e1e',
                        'filename_pattern': 'BSCII.EMD.rev.txt',
                    },
                ],
            },
        ),
    )

    filename_format: dict[str, str] | None = None

    filename_format_schema_overrides: dict[str, dict[str, type]] | None = None

    trial_columns: list[str] = field(
        default_factory=lambda: [
            'book_name',
            'screen_id',
        ],
    )

    column_map: dict[str, str] = field(default_factory=lambda: {})

    custom_read_kwargs: dict[str, dict[str, Any]] = field(
        default_factory=lambda:
            {
                'precomputed_events': {
                    'separator': '\t',
                    'null_values': ['NA'],
                },
            },
    )<|MERGE_RESOLUTION|>--- conflicted
+++ resolved
@@ -25,11 +25,7 @@
 from typing import Any
 
 from pymovements.dataset.dataset_definition import DatasetDefinition
-<<<<<<< HEAD
-from pymovements.dataset.resources import Resources
-=======
 from pymovements.dataset.resources import ResourceDefinitions
->>>>>>> fb3a19d0
 
 
 @dataclass
@@ -57,11 +53,7 @@
         Indicate whether the dataset contains 'gaze', 'precomputed_events', and
         'precomputed_reading_measures'.
 
-<<<<<<< HEAD
-    resources: Resources
-=======
     resources: ResourceDefinitions
->>>>>>> fb3a19d0
         A list of dataset gaze_resources. Each list entry must be a dictionary with the following
         keys:
         - `resource`: The url suffix of the resource. This will be concatenated with the mirror.
@@ -121,13 +113,8 @@
         },
     )
 
-<<<<<<< HEAD
-    resources: Resources = field(
-        default_factory=lambda: Resources.from_dict(
-=======
     resources: ResourceDefinitions = field(
         default_factory=lambda: ResourceDefinitions.from_dict(
->>>>>>> fb3a19d0
             {
                 'precomputed_events': [
                     {
