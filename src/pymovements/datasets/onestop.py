# Copyright (c) 2022-2025 The pymovements Project Authors
#
# Permission is hereby granted, free of charge, to any person obtaining a copy
# of this software and associated documentation files (the "Software"), to deal
# in the Software without restriction, including without limitation the rights
# to use, copy, modify, merge, publish, distribute, sublicense, and/or sell
# copies of the Software, and to permit persons to whom the Software is
# furnished to do so, subject to the following conditions:
#
# The above copyright notice and this permission notice shall be included in all
# copies or substantial portions of the Software.
#
# THE SOFTWARE IS PROVIDED "AS IS", WITHOUT WARRANTY OF ANY KIND, EXPRESS OR
# IMPLIED, INCLUDING BUT NOT LIMITED TO THE WARRANTIES OF MERCHANTABILITY,
# FITNESS FOR A PARTICULAR PURPOSE AND NONINFRINGEMENT. IN NO EVENT SHALL THE
# AUTHORS OR COPYRIGHT HOLDERS BE LIABLE FOR ANY CLAIM, DAMAGES OR OTHER
# LIABILITY, WHETHER IN AN ACTION OF CONTRACT, TORT OR OTHERWISE, ARISING FROM,
# OUT OF OR IN CONNECTION WITH THE SOFTWARE OR THE USE OR OTHER DEALINGS IN THE
# SOFTWARE.
"""Provides a definition for the OneStop dataset."""
from __future__ import annotations

from dataclasses import dataclass
from dataclasses import field
from typing import Any

from pymovements.dataset.dataset_definition import DatasetDefinition
from pymovements.dataset.resources import ResourceDefinitions


@dataclass
class OneStop(DatasetDefinition):
    """OneStop dataset :cite:p:`OneStop`.

    OneStop Eye Movements (in short OneStop) is an English corpus of eye movements
    in reading with 360 L1 participants, 2.6 million word tokens and 152 hours of
    eye tracking data recorded with an EyeLink 1000 Plus eye tracker.
    OneStop comprises four sub-corpora with eye movement recordings from paragraph reading.

    To filter the data by reading regime or trial type, use the following column values:

    For ordinary reading trials, set question_preview to False.
    For information seeking trials, set question_preview to True.
    To exclude repeated reading trials, set repeated_reading_trial to False.
    To include only repeated reading trials, set repeated_reading_trial to True.
    To exclude practice trials, set practice_trial to False.

    For more information please consult :cite:p:`OneStop`.

    Attributes
    ----------
    name: str
        The name of the dataset.

    long_name: str
        The entire name of the dataset.

    has_files: dict[str, bool]
        Indicate whether the dataset contains 'gaze', 'precomputed_events', and
        'precomputed_reading_measures'.

    resources: ResourceDefinitions
        A list of dataset gaze_resources. Each list entry must be a dictionary with the following
        keys:
        - `resource`: The url suffix of the resource. This will be concatenated with the mirror.
        - `filename`: The filename under which the file is saved as.
        - `md5`: The MD5 checksum of the respective file.

    filename_format: dict[str, str]
        Regular expression which will be matched before trying to load the file. Namedgroups will
        appear in the `fileinfo` dataframe.

    filename_format_schema_overrides: dict[str, dict[str, type]]
        If named groups are present in the `filename_format`, this makes it possible to cast
        specific named groups to a particular datatype.

    custom_read_kwargs: dict[str, Any]
        If specified, these keyword arguments will be passed to the file reading function.

    Examples
    --------
    Initialize your :py:class:`~pymovements.dataset.Dataset` object with the
    :py:class:`~pymovements.datasets.OneStop` definition:

    >>> import pymovements as pm
    >>>
    >>> dataset = pm.Dataset("OneStop", path='data/OneStop')

    Download the dataset resources:

    >>> dataset.download()# doctest: +SKIP

    Load the data into memory:

    >>> dataset.load()# doctest: +SKIP
    """

    # pylint: disable=similarities
    # The PublicDatasetDefinition child classes potentially share code chunks for definitions.

    name: str = 'OneStop'

    long_name: str = 'OneStop: A 360-Participant English Eye Tracking Dataset with Different '\
        'Reading Regimes'

    has_files: dict[str, bool] = field(
        default_factory=lambda: {
            'gaze': False,
            'precomputed_events': True,
            'precomputed_reading_measures': True,
        },
    )

<<<<<<< HEAD
    resources: ResourceDefinitions = field(
        default_factory=lambda: ResourceDefinitions.from_dict(
            {
                'precomputed_events': [
                    {
                        'resource':
                        'https://osf.io/download/z3xd8/',
                        'filename': 'fixations_Paragraph.csv.zip',
                        'md5': 'bb2cb3a43ae15c4da78eb3f0baf434a4',
                    },
                ],
                'precomputed_reading_measures': [
                    {
                        'resource': 'https://osf.io/download/d2aew/',
                        'filename': 'ia_Paragraph.csv.zip',
                        'md5': 'cee97f13b113c5675757223238ef1bb4',
                    },
                ],
            },
        ),
=======
    resources: dict[str, list[dict[str, str]]] = field(
        default_factory=lambda: {
            'precomputed_events': [
                {
                    'resource':
                    'https://osf.io/download/dq935/',
                    'filename': 'fixations_Paragraph.csv.zip',
                    'md5': '3d3b6a3794a50e174e025f43735674bd',
                },
            ],
            'precomputed_reading_measures': [
                {
                    'resource': 'https://osf.io/download/4ajc8/',
                    'filename': 'ia_Paragraph.csv.zip',
                    'md5': '9b9548e49efdc7dbf63d4f3a5dc3af22',
                },
            ],
        },
>>>>>>> bc79ee4e
    )

    filename_format: dict[str, str] = field(
        default_factory=lambda: {
            'precomputed_events': 'fixations_Paragraph.csv',
            'precomputed_reading_measures': 'ia_Paragraph.csv',
        },
    )

    filename_format_schema_overrides: dict[str, dict[str, type]] = field(
        default_factory=lambda: {
            'precomputed_events': {},
            'precomputed_reading_measures': {},
        },
    )

    custom_read_kwargs: dict[str, Any] = field(
        default_factory=lambda: {
            'precomputed_events': {'null_values': '.'},
            'precomputed_reading_measures': {'null_values': '.'},
        },
    )<|MERGE_RESOLUTION|>--- conflicted
+++ resolved
@@ -111,47 +111,26 @@
         },
     )
 
-<<<<<<< HEAD
     resources: ResourceDefinitions = field(
         default_factory=lambda: ResourceDefinitions.from_dict(
             {
                 'precomputed_events': [
                     {
                         'resource':
-                        'https://osf.io/download/z3xd8/',
+                        'https://osf.io/download/dq935/',
                         'filename': 'fixations_Paragraph.csv.zip',
-                        'md5': 'bb2cb3a43ae15c4da78eb3f0baf434a4',
+                        'md5': '3d3b6a3794a50e174e025f43735674bd',
                     },
                 ],
                 'precomputed_reading_measures': [
                     {
-                        'resource': 'https://osf.io/download/d2aew/',
+                        'resource': 'https://osf.io/download/4ajc8/',
                         'filename': 'ia_Paragraph.csv.zip',
-                        'md5': 'cee97f13b113c5675757223238ef1bb4',
+                        'md5': '9b9548e49efdc7dbf63d4f3a5dc3af22',
                     },
                 ],
             },
         ),
-=======
-    resources: dict[str, list[dict[str, str]]] = field(
-        default_factory=lambda: {
-            'precomputed_events': [
-                {
-                    'resource':
-                    'https://osf.io/download/dq935/',
-                    'filename': 'fixations_Paragraph.csv.zip',
-                    'md5': '3d3b6a3794a50e174e025f43735674bd',
-                },
-            ],
-            'precomputed_reading_measures': [
-                {
-                    'resource': 'https://osf.io/download/4ajc8/',
-                    'filename': 'ia_Paragraph.csv.zip',
-                    'md5': '9b9548e49efdc7dbf63d4f3a5dc3af22',
-                },
-            ],
-        },
->>>>>>> bc79ee4e
     )
 
     filename_format: dict[str, str] = field(
