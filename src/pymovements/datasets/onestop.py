# Copyright (c) 2022-2025 The pymovements Project Authors
#
# Permission is hereby granted, free of charge, to any person obtaining a copy
# of this software and associated documentation files (the "Software"), to deal
# in the Software without restriction, including without limitation the rights
# to use, copy, modify, merge, publish, distribute, sublicense, and/or sell
# copies of the Software, and to permit persons to whom the Software is
# furnished to do so, subject to the following conditions:
#
# The above copyright notice and this permission notice shall be included in all
# copies or substantial portions of the Software.
#
# THE SOFTWARE IS PROVIDED "AS IS", WITHOUT WARRANTY OF ANY KIND, EXPRESS OR
# IMPLIED, INCLUDING BUT NOT LIMITED TO THE WARRANTIES OF MERCHANTABILITY,
# FITNESS FOR A PARTICULAR PURPOSE AND NONINFRINGEMENT. IN NO EVENT SHALL THE
# AUTHORS OR COPYRIGHT HOLDERS BE LIABLE FOR ANY CLAIM, DAMAGES OR OTHER
# LIABILITY, WHETHER IN AN ACTION OF CONTRACT, TORT OR OTHERWISE, ARISING FROM,
# OUT OF OR IN CONNECTION WITH THE SOFTWARE OR THE USE OR OTHER DEALINGS IN THE
# SOFTWARE.
"""Provides a definition for the OneStop dataset."""
from __future__ import annotations

from dataclasses import dataclass
from dataclasses import field
from typing import Any

from pymovements.dataset.dataset_definition import DatasetDefinition
<<<<<<< HEAD
from pymovements.dataset.resources import Resources
=======
from pymovements.dataset.resources import ResourceDefinitions
>>>>>>> fb3a19d0


@dataclass
class OneStop(DatasetDefinition):
    """OneStop dataset :cite:p:`OneStop`.

    OneStop Eye Movements (in short OneStop) is an English corpus of eye movements
    in reading with 360 L1 participants, 2.6 million word tokens and 152 hours of
    eye tracking data recorded with an EyeLink 1000 Plus eye tracker.
    OneStop comprises four sub-corpora with eye movement recordings from paragraph reading.

    To filter the data by reading regime or trial type, use the following column values:

    For ordinary reading trials, set question_preview to False.
    For information seeking trials, set question_preview to True.
    To exclude repeated reading trials, set repeated_reading_trial to False.
    To include only repeated reading trials, set repeated_reading_trial to True.
    To exclude practice trials, set practice_trial to False.

    For more information please consult :cite:p:`OneStop`.

    Attributes
    ----------
    name: str
        The name of the dataset.

    long_name: str
        The entire name of the dataset.

    has_files: dict[str, bool]
        Indicate whether the dataset contains 'gaze', 'precomputed_events', and
        'precomputed_reading_measures'.

<<<<<<< HEAD
    resources: Resources
=======
    resources: ResourceDefinitions
>>>>>>> fb3a19d0
        A list of dataset gaze_resources. Each list entry must be a dictionary with the following
        keys:
        - `resource`: The url suffix of the resource. This will be concatenated with the mirror.
        - `filename`: The filename under which the file is saved as.
        - `md5`: The MD5 checksum of the respective file.

    filename_format: dict[str, str]
        Regular expression which will be matched before trying to load the file. Namedgroups will
        appear in the `fileinfo` dataframe.

    filename_format_schema_overrides: dict[str, dict[str, type]]
        If named groups are present in the `filename_format`, this makes it possible to cast
        specific named groups to a particular datatype.

    custom_read_kwargs: dict[str, Any]
        If specified, these keyword arguments will be passed to the file reading function.

    Examples
    --------
    Initialize your :py:class:`~pymovements.dataset.Dataset` object with the
    :py:class:`~pymovements.datasets.OneStop` definition:

    >>> import pymovements as pm
    >>>
    >>> dataset = pm.Dataset("OneStop", path='data/OneStop')

    Download the dataset resources:

    >>> dataset.download()# doctest: +SKIP

    Load the data into memory:

    >>> dataset.load()# doctest: +SKIP
    """

    # pylint: disable=similarities
    # The PublicDatasetDefinition child classes potentially share code chunks for definitions.

    name: str = 'OneStop'

    long_name: str = 'OneStop: A 360-Participant English Eye Tracking Dataset with Different '\
        'Reading Regimes'

    has_files: dict[str, bool] = field(
        default_factory=lambda: {
            'gaze': False,
            'precomputed_events': True,
            'precomputed_reading_measures': True,
        },
    )

<<<<<<< HEAD
    resources: Resources = field(
        default_factory=lambda: Resources.from_dict(
=======
    resources: ResourceDefinitions = field(
        default_factory=lambda: ResourceDefinitions.from_dict(
>>>>>>> fb3a19d0
            {
                'precomputed_events': [
                    {
                        'resource':
<<<<<<< HEAD
                        'https://osf.io/download/z3xd8/',
                        'filename': 'fixations_Paragraph.csv.zip',
                        'md5': 'bb2cb3a43ae15c4da78eb3f0baf434a4',
                        'filename_pattern': 'fixations_Paragraph.csv',
=======
                        'https://osf.io/download/dq935/',
                        'filename': 'fixations_Paragraph.csv.zip',
                        'md5': '3d3b6a3794a50e174e025f43735674bd',
>>>>>>> fb3a19d0
                    },
                ],
                'precomputed_reading_measures': [
                    {
<<<<<<< HEAD
                        'resource': 'https://osf.io/download/d2aew/',
                        'filename': 'ia_Paragraph.csv.zip',
                        'md5': 'cee97f13b113c5675757223238ef1bb4',
                        'filename_pattern': 'ia_Paragraph.csv',
=======
                        'resource': 'https://osf.io/download/4ajc8/',
                        'filename': 'ia_Paragraph.csv.zip',
                        'md5': '9b9548e49efdc7dbf63d4f3a5dc3af22',
>>>>>>> fb3a19d0
                    },
                ],
            },
        ),
    )

    filename_format: dict[str, str] | None = None

    filename_format_schema_overrides: dict[str, dict[str, type]] | None = None

    custom_read_kwargs: dict[str, Any] = field(
        default_factory=lambda: {
            'precomputed_events': {'null_values': '.'},
            'precomputed_reading_measures': {'null_values': '.'},
        },
    )<|MERGE_RESOLUTION|>--- conflicted
+++ resolved
@@ -25,11 +25,7 @@
 from typing import Any
 
 from pymovements.dataset.dataset_definition import DatasetDefinition
-<<<<<<< HEAD
-from pymovements.dataset.resources import Resources
-=======
 from pymovements.dataset.resources import ResourceDefinitions
->>>>>>> fb3a19d0
 
 
 @dataclass
@@ -63,11 +59,7 @@
         Indicate whether the dataset contains 'gaze', 'precomputed_events', and
         'precomputed_reading_measures'.
 
-<<<<<<< HEAD
-    resources: Resources
-=======
     resources: ResourceDefinitions
->>>>>>> fb3a19d0
         A list of dataset gaze_resources. Each list entry must be a dictionary with the following
         keys:
         - `resource`: The url suffix of the resource. This will be concatenated with the mirror.
@@ -119,41 +111,24 @@
         },
     )
 
-<<<<<<< HEAD
-    resources: Resources = field(
-        default_factory=lambda: Resources.from_dict(
-=======
     resources: ResourceDefinitions = field(
         default_factory=lambda: ResourceDefinitions.from_dict(
->>>>>>> fb3a19d0
             {
                 'precomputed_events': [
                     {
                         'resource':
-<<<<<<< HEAD
-                        'https://osf.io/download/z3xd8/',
-                        'filename': 'fixations_Paragraph.csv.zip',
-                        'md5': 'bb2cb3a43ae15c4da78eb3f0baf434a4',
-                        'filename_pattern': 'fixations_Paragraph.csv',
-=======
                         'https://osf.io/download/dq935/',
                         'filename': 'fixations_Paragraph.csv.zip',
                         'md5': '3d3b6a3794a50e174e025f43735674bd',
->>>>>>> fb3a19d0
+                        'filename_pattern': 'fixations_Paragraph.csv',
                     },
                 ],
                 'precomputed_reading_measures': [
                     {
-<<<<<<< HEAD
-                        'resource': 'https://osf.io/download/d2aew/',
-                        'filename': 'ia_Paragraph.csv.zip',
-                        'md5': 'cee97f13b113c5675757223238ef1bb4',
-                        'filename_pattern': 'ia_Paragraph.csv',
-=======
                         'resource': 'https://osf.io/download/4ajc8/',
                         'filename': 'ia_Paragraph.csv.zip',
                         'md5': '9b9548e49efdc7dbf63d4f3a5dc3af22',
->>>>>>> fb3a19d0
+                        'filename_pattern': 'ia_Paragraph.csv',
                     },
                 ],
             },
