--- conflicted
+++ resolved
@@ -55,13 +55,6 @@
     long_name: str
         The entire name of the dataset.
 
-<<<<<<< HEAD
-    has_files: dict[str, bool]
-        Indicate whether the dataset contains 'gaze', 'precomputed_events', and
-        'precomputed_reading_measures'.
-
-=======
->>>>>>> bd69e286
     resources: ResourceDefinitions
         A list of dataset gaze_resources. Each list entry must be a dictionary with the following
         keys:
@@ -106,35 +99,6 @@
     long_name: str = 'OneStop: A 360-Participant English Eye Tracking Dataset with Different '\
         'Reading Regimes'
 
-<<<<<<< HEAD
-    has_files: dict[str, bool] = field(
-        default_factory=lambda: {
-            'gaze': False,
-            'precomputed_events': True,
-            'precomputed_reading_measures': True,
-        },
-    )
-
-    resources: ResourceDefinitions = field(
-        default_factory=lambda: ResourceDefinitions.from_dict(
-            {
-                'precomputed_events': [
-                    {
-                        'resource':
-                        'https://osf.io/download/z3xd8/',
-                        'filename': 'fixations_Paragraph.csv.zip',
-                        'md5': 'bb2cb3a43ae15c4da78eb3f0baf434a4',
-                    },
-                ],
-                'precomputed_reading_measures': [
-                    {
-                        'resource': 'https://osf.io/download/d2aew/',
-                        'filename': 'ia_Paragraph.csv.zip',
-                        'md5': 'cee97f13b113c5675757223238ef1bb4',
-                    },
-                ],
-            },
-=======
     resources: ResourceDefinitions = field(
         default_factory=lambda: ResourceDefinitions.from_dicts(
             [
@@ -153,7 +117,6 @@
                     'filename_pattern': 'ia_Paragraph.csv',
                 },
             ],
->>>>>>> bd69e286
         ),
     )
 
