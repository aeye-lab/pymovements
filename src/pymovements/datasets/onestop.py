# Copyright (c) 2022-2025 The pymovements Project Authors
#
# Permission is hereby granted, free of charge, to any person obtaining a copy
# of this software and associated documentation files (the "Software"), to deal
# in the Software without restriction, including without limitation the rights
# to use, copy, modify, merge, publish, distribute, sublicense, and/or sell
# copies of the Software, and to permit persons to whom the Software is
# furnished to do so, subject to the following conditions:
#
# The above copyright notice and this permission notice shall be included in all
# copies or substantial portions of the Software.
#
# THE SOFTWARE IS PROVIDED "AS IS", WITHOUT WARRANTY OF ANY KIND, EXPRESS OR
# IMPLIED, INCLUDING BUT NOT LIMITED TO THE WARRANTIES OF MERCHANTABILITY,
# FITNESS FOR A PARTICULAR PURPOSE AND NONINFRINGEMENT. IN NO EVENT SHALL THE
# AUTHORS OR COPYRIGHT HOLDERS BE LIABLE FOR ANY CLAIM, DAMAGES OR OTHER
# LIABILITY, WHETHER IN AN ACTION OF CONTRACT, TORT OR OTHERWISE, ARISING FROM,
# OUT OF OR IN CONNECTION WITH THE SOFTWARE OR THE USE OR OTHER DEALINGS IN THE
# SOFTWARE.
"""Provides a definition for the OneStop dataset."""
from __future__ import annotations

from dataclasses import dataclass
from dataclasses import field
from typing import Any

from pymovements.dataset.dataset_definition import DatasetDefinition
from pymovements.dataset.resources import ResourceDefinitions


@dataclass
class OneStop(DatasetDefinition):
    """OneStop dataset :cite:p:`OneStop`.

    OneStop Eye Movements (in short OneStop) is an English corpus of eye movements
    in reading with 360 L1 participants, 2.6 million word tokens and 152 hours of
    eye tracking data recorded with an EyeLink 1000 Plus eye tracker.
    OneStop comprises four sub-corpora with eye movement recordings from paragraph reading.

    To filter the data by reading regime or trial type, use the following column values:

    For ordinary reading trials, set question_preview to False.
    For information seeking trials, set question_preview to True.
    To exclude repeated reading trials, set repeated_reading_trial to False.
    To include only repeated reading trials, set repeated_reading_trial to True.
    To exclude practice trials, set practice_trial to False.

    For more information please consult :cite:p:`OneStop`.

    Attributes
    ----------
    name: str
        The name of the dataset.

    long_name: str
        The entire name of the dataset.

<<<<<<< HEAD
    has_files: dict[str, bool] | None
        Indicate whether the dataset contains 'gaze', 'precomputed_events', and
        'precomputed_reading_measures'. (default: None)

=======
>>>>>>> 84e7fade
    resources: ResourceDefinitions
        A list of dataset gaze_resources. Each list entry must be a dictionary with the following
        keys:
        - `resource`: The url suffix of the resource. This will be concatenated with the mirror.
        - `filename`: The filename under which the file is saved as.
        - `md5`: The MD5 checksum of the respective file.

    filename_format: dict[str, str] | None
        Regular expression which will be matched before trying to load the file. Namedgroups will
        appear in the `fileinfo` dataframe.

    filename_format_schema_overrides: dict[str, dict[str, type]] | None
        If named groups are present in the `filename_format`, this makes it possible to cast
        specific named groups to a particular datatype.

    custom_read_kwargs: dict[str, Any]
        If specified, these keyword arguments will be passed to the file reading function.

    Examples
    --------
    Initialize your :py:class:`~pymovements.dataset.Dataset` object with the
    :py:class:`~pymovements.datasets.OneStop` definition:

    >>> import pymovements as pm
    >>>
    >>> dataset = pm.Dataset("OneStop", path='data/OneStop')

    Download the dataset resources:

    >>> dataset.download()# doctest: +SKIP

    Load the data into memory:

    >>> dataset.load()# doctest: +SKIP
    """

    # pylint: disable=similarities
    # The DatasetDefinition child classes potentially share code chunks for definitions.

    name: str = 'OneStop'

    long_name: str = 'OneStop: A 360-Participant English Eye Tracking Dataset with Different '\
        'Reading Regimes'

<<<<<<< HEAD
    has_files: dict[str, bool] | None = None

=======
>>>>>>> 84e7fade
    resources: ResourceDefinitions = field(
        default_factory=lambda: ResourceDefinitions.from_dicts(
            [
                {
                    'content': 'precomputed_events',
                    'url': 'https://osf.io/download/dq935/',
                    'filename': 'fixations_Paragraph.csv.zip',
                    'md5': '3d3b6a3794a50e174e025f43735674bd',
                    'filename_pattern': 'fixations_Paragraph.csv',
                },
                {
                    'content': 'precomputed_reading_measures',
                    'url': 'https://osf.io/download/4ajc8/',
                    'filename': 'ia_Paragraph.csv.zip',
                    'md5': '9b9548e49efdc7dbf63d4f3a5dc3af22',
                    'filename_pattern': 'ia_Paragraph.csv',
                },
            ],
        ),
    )

    filename_format: dict[str, str] | None = None

    filename_format_schema_overrides: dict[str, dict[str, type]] | None = None

    custom_read_kwargs: dict[str, Any] = field(
        default_factory=lambda: {
            'precomputed_events': {'null_values': '.'},
            'precomputed_reading_measures': {'null_values': '.'},
        },
    )<|MERGE_RESOLUTION|>--- conflicted
+++ resolved
@@ -55,13 +55,6 @@
     long_name: str
         The entire name of the dataset.
 
-<<<<<<< HEAD
-    has_files: dict[str, bool] | None
-        Indicate whether the dataset contains 'gaze', 'precomputed_events', and
-        'precomputed_reading_measures'. (default: None)
-
-=======
->>>>>>> 84e7fade
     resources: ResourceDefinitions
         A list of dataset gaze_resources. Each list entry must be a dictionary with the following
         keys:
@@ -106,11 +99,6 @@
     long_name: str = 'OneStop: A 360-Participant English Eye Tracking Dataset with Different '\
         'Reading Regimes'
 
-<<<<<<< HEAD
-    has_files: dict[str, bool] | None = None
-
-=======
->>>>>>> 84e7fade
     resources: ResourceDefinitions = field(
         default_factory=lambda: ResourceDefinitions.from_dicts(
             [
