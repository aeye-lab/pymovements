--- conflicted
+++ resolved
@@ -53,15 +53,6 @@
     long_name: str
         The entire name of the dataset.
 
-<<<<<<< HEAD
-    has_files: dict[str, bool] | None
-        Indicate whether the dataset contains 'gaze', 'precomputed_events', and
-        'precomputed_reading_measures'. (default: None)
-=======
-    mirrors: dict[str, Sequence[str]]
-        A tuple of mirrors of the dataset. Each entry must be of type `str` and end with a '/'.
->>>>>>> 84e7fade
-
     resources: ResourceDefinitions
         A tuple of dataset gaze_resources. Each list entry must be a dictionary with the following
         keys:
@@ -136,16 +127,6 @@
     name: str = 'PotsdamBingeWearablePVT'
 
     long_name: str = 'Potsdam Binge Wearable PVT dataset'
-
-<<<<<<< HEAD
-    has_files: dict[str, bool] | None = None
-=======
-    mirrors: dict[str, Sequence[str]] = field(
-        default_factory=lambda: {
-            'gaze': ['https://osf.io/download/'],
-        },
-    )
->>>>>>> 84e7fade
 
     resources: ResourceDefinitions = field(
         default_factory=lambda: ResourceDefinitions.from_dicts(
