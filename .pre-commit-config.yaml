repos:
-   repo: https://github.com/asottile/add-trailing-comma
    rev: v2.4.0
    hooks:
    -   id: add-trailing-comma
        args: [--py36-plus]
-   repo: https://github.com/asottile/pyupgrade
    rev: v3.3.1
    hooks:
    -   id: pyupgrade
        args: [--py37-plus]
-   repo: https://github.com/asottile/reorder_python_imports
    rev: v3.9.0
    hooks:
    -   id: reorder-python-imports
        args: [--application-directories=src]
-   repo: https://github.com/dannysepler/rm_unneeded_f_str
    rev: v0.2.0
    hooks:
    -   id: rm-unneeded-f-str
-   repo: https://github.com/pre-commit/pre-commit-hooks
    rev: v4.4.0
    hooks:
    -   id: check-builtin-literals
    -   id: check-case-conflict
    -   id: check-docstring-first
    -   id: check-merge-conflict
    -   id: check-toml
    -   id: check-xml
    -   id: check-yaml
    -   id: debug-statements
    -   id: double-quote-string-fixer
    -   id: end-of-file-fixer
    -   id: no-commit-to-branch
    -   id: requirements-txt-fixer
    -   id: trailing-whitespace
-   repo: https://github.com/pre-commit/mirrors-mypy
    rev: v1.0.0
    hooks:
    -   id: mypy
        additional_dependencies: [types-all]
-   repo: https://github.com/PyCQA/flake8
    rev: 6.0.0
    hooks:
<<<<<<< HEAD
    -   id: flake8
        args: ['--max-line-length=100']
=======
    -   id: flake8
>>>>>>> 8e65e98e
<|MERGE_RESOLUTION|>--- conflicted
+++ resolved
@@ -42,9 +42,4 @@
 -   repo: https://github.com/PyCQA/flake8
     rev: 6.0.0
     hooks:
-<<<<<<< HEAD
-    -   id: flake8
-        args: ['--max-line-length=100']
-=======
-    -   id: flake8
->>>>>>> 8e65e98e
+    -   id: flake8