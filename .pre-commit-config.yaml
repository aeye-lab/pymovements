repos:
-   repo: https://github.com/asottile/add-trailing-comma
    rev: v2.4.0
    hooks:
    -   id: add-trailing-comma
        args: [--py36-plus]
-   repo: https://github.com/asottile/pyupgrade
    rev: v3.3.1
    hooks:
    -   id: pyupgrade
        args: [--py37-plus]
-   repo: https://github.com/asottile/reorder_python_imports
    rev: v3.9.0
    hooks:
    -   id: reorder-python-imports
        args: [--application-directories=src]
<<<<<<< HEAD
-   repo: https://github.com/dannysepler/rm_unneeded_f_str
    rev: v0.2.0
    hooks:
    -   id: rm-unneeded-f-str
-   repo: https://github.com/pappasam/toml-sort
    rev: v0.22.3
    hooks:
    -   id: toml-sort-fix
=======
>>>>>>> 1c7943bc
-   repo: https://github.com/pre-commit/pre-commit-hooks
    rev: v4.4.0
    hooks:
    -   id: check-builtin-literals
    -   id: check-case-conflict
    -   id: check-docstring-first
    -   id: check-merge-conflict
    -   id: check-toml
    -   id: check-xml
    -   id: check-yaml
    -   id: debug-statements
    -   id: double-quote-string-fixer
    -   id: end-of-file-fixer
    -   id: no-commit-to-branch
    -   id: requirements-txt-fixer
    -   id: trailing-whitespace
<<<<<<< HEAD
-   repo: https://github.com/asottile/reorder_python_imports
    rev: v3.9.0
-   repo: https://github.com/pre-commit/mirrors-autopep8
    rev: v2.0.0
    hooks:
    -   id: autopep8
-   repo: https://github.com/pre-commit/mirrors-mypy
    rev: v1.0.0
    hooks:
    -   id: mypy
        additional_dependencies: [types-all]
-   repo: https://github.com/pre-commit/pygrep-hooks
    rev: v1.10.0
    hooks:
    -   id: python-check-blanket-noqa
    -   id: python-check-blanket-type-ignore
-   repo: https://github.com/PyCQA/autoflake
    rev: v2.0.1
    hooks:
    -   id: autoflake
=======
-   repo: https://github.com/pre-commit/mirrors-mypy
    rev: v1.0.0
    hooks:
    -   id: mypy
        additional_dependencies: [types-all]
>>>>>>> 1c7943bc
-   repo: https://github.com/PyCQA/flake8
    rev: 6.0.0
    hooks:
    -   id: flake8
        args: ['--max-line-length=100']<|MERGE_RESOLUTION|>--- conflicted
+++ resolved
@@ -14,17 +14,6 @@
     hooks:
     -   id: reorder-python-imports
         args: [--application-directories=src]
-<<<<<<< HEAD
--   repo: https://github.com/dannysepler/rm_unneeded_f_str
-    rev: v0.2.0
-    hooks:
-    -   id: rm-unneeded-f-str
--   repo: https://github.com/pappasam/toml-sort
-    rev: v0.22.3
-    hooks:
-    -   id: toml-sort-fix
-=======
->>>>>>> 1c7943bc
 -   repo: https://github.com/pre-commit/pre-commit-hooks
     rev: v4.4.0
     hooks:
@@ -41,34 +30,11 @@
     -   id: no-commit-to-branch
     -   id: requirements-txt-fixer
     -   id: trailing-whitespace
-<<<<<<< HEAD
--   repo: https://github.com/asottile/reorder_python_imports
-    rev: v3.9.0
--   repo: https://github.com/pre-commit/mirrors-autopep8
-    rev: v2.0.0
-    hooks:
-    -   id: autopep8
 -   repo: https://github.com/pre-commit/mirrors-mypy
     rev: v1.0.0
     hooks:
     -   id: mypy
         additional_dependencies: [types-all]
--   repo: https://github.com/pre-commit/pygrep-hooks
-    rev: v1.10.0
-    hooks:
-    -   id: python-check-blanket-noqa
-    -   id: python-check-blanket-type-ignore
--   repo: https://github.com/PyCQA/autoflake
-    rev: v2.0.1
-    hooks:
-    -   id: autoflake
-=======
--   repo: https://github.com/pre-commit/mirrors-mypy
-    rev: v1.0.0
-    hooks:
-    -   id: mypy
-        additional_dependencies: [types-all]
->>>>>>> 1c7943bc
 -   repo: https://github.com/PyCQA/flake8
     rev: 6.0.0
     hooks:
