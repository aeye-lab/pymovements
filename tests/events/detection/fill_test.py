# Copyright (c) 2022-2023 The pymovements Project Authors
#
# Permission is hereby granted, free of charge, to any person obtaining a copy
# of this software and associated documentation files (the "Software"), to deal
# in the Software without restriction, including without limitation the rights
# to use, copy, modify, merge, publish, distribute, sublicense, and/or sell
# copies of the Software, and to permit persons to whom the Software is
# furnished to do so, subject to the following conditions:
#
# The above copyright notice and this permission notice shall be included in all
# copies or substantial portions of the Software.
#
# THE SOFTWARE IS PROVIDED "AS IS", WITHOUT WARRANTY OF ANY KIND, EXPRESS OR
# IMPLIED, INCLUDING BUT NOT LIMITED TO THE WARRANTIES OF MERCHANTABILITY,
# FITNESS FOR A PARTICULAR PURPOSE AND NONINFRINGEMENT. IN NO EVENT SHALL THE
# AUTHORS OR COPYRIGHT HOLDERS BE LIABLE FOR ANY CLAIM, DAMAGES OR OTHER
# LIABILITY, WHETHER IN AN ACTION OF CONTRACT, TORT OR OTHERWISE, ARISING FROM,
# OUT OF OR IN CONNECTION WITH THE SOFTWARE OR THE USE OR OTHER DEALINGS IN THE
# SOFTWARE.
"""This module tests functionality of the IVT algorithm."""
from __future__ import annotations

import numpy as np
import pytest
from polars.testing import assert_frame_equal

<<<<<<< HEAD
from pymovements.events.detection.fill import fill
from pymovements.events.events import EventDataFrame
=======
import pymovements as pm


@pytest.mark.parametrize(
    ('kwargs', 'expected_error'),
    [
        pytest.param(
            {
                'events': pm.EventDataFrame(),
                'positions': None,
                'velocities': np.ones((100, 2)),
                'minimum_duration': 1,
            },
            ValueError,
            id='positions_none_raises_value_error',
        ),
        pytest.param(
            {
                'events': pm.EventDataFrame(),
                'positions': np.ones((100, 2)),
                'velocities': None,
                'minimum_duration': 1,
            },
            ValueError,
            id='velocities_none_raises_value_error',
        ),
        pytest.param(
            {
                'events': pm.EventDataFrame(),
                'positions': 1,
                'velocities': np.ones((100, 2)),
                'minimum_duration': 1,
            },
            ValueError,
            id='positions_not_array_like_raises_value_error',
        ),
        pytest.param(
            {
                'events': pm.EventDataFrame(),
                'positions': np.ones((100, 2)),
                'velocities': 1,
                'minimum_duration': 1,
            },
            ValueError,
            id='velocities_not_array_like_raises_value_error',
        ),
        pytest.param(
            {
                'events': pm.EventDataFrame(),
                'positions': np.ones(100),
                'velocities': np.ones((100, 2)),
                'minimum_duration': 1,
            },
            ValueError,
            id='positions_not_2d_array_raises_value_error',
        ),
        pytest.param(
            {
                'events': pm.EventDataFrame(),
                'positions': np.ones((100, 2)),
                'velocities': np.ones(100),
                'minimum_duration': 1,
            },
            ValueError,
            id='velocities_not_2d_array_raises_value_error',
        ),
        pytest.param(
            {
                'events': pm.EventDataFrame(),
                'positions': np.ones((100, 3)),
                'velocities': np.ones((100, 2)),
                'minimum_duration': 1,
            },
            ValueError,
            id='positions_not_2_elements_in_second_dimension_raises_value_error',
        ),
        pytest.param(
            {
                'events': pm.EventDataFrame(),
                'positions': np.ones((100, 2)),
                'velocities': np.ones((100, 3)),
                'minimum_duration': 1,
            },
            ValueError,
            id='velocities_not_2_elements_in_second_dimension_raises_value_error',
        ),
        pytest.param(
            {
                'events': pm.EventDataFrame(),
                'positions': np.ones((100, 2)),
                'velocities': np.ones((101, 2)),
                'minimum_duration': 1,
            },
            ValueError,
            id='positions_and_velocities_different_lengths_raises_value_error',
        ),
    ],
)
def test_fill_raise_error(kwargs, expected_error):
    """Test if ivt raises expected error."""
    with pytest.raises(expected_error):
        pm.events.fill(**kwargs)
>>>>>>> 2a6cc398


@pytest.mark.parametrize(
    ('kwargs', 'expected'),
    [
        pytest.param(
            {
<<<<<<< HEAD
                'events': EventDataFrame(name='fixation', onsets=[0], offsets=[100]),
                'timesteps': np.arange(0, 100),
=======
                'events': pm.EventDataFrame(name='fixation', onsets=[0], offsets=[100]),
                'positions': np.stack([np.arange(0, 100), np.arange(0, 100)], axis=1),
>>>>>>> 2a6cc398
            },
            pm.EventDataFrame(),
            id='fixation_from_start_to_end_no_fill',
        ),
        pytest.param(
            {
<<<<<<< HEAD
                'events': EventDataFrame(name='fixation', onsets=[10], offsets=[100]),
                'timesteps': np.arange(0, 100),
=======
                'events': pm.EventDataFrame(name='fixation', onsets=[10], offsets=[100]),
                'positions': np.stack([np.arange(0, 100), np.arange(0, 100)], axis=1),
>>>>>>> 2a6cc398
            },
            pm.EventDataFrame(
                name='unclassified',
                onsets=[0],
                offsets=[9],
            ),
            id='fixation_10_ms_after_start_to_end_single_fill',
        ),
        pytest.param(
            {
<<<<<<< HEAD
                'events': EventDataFrame(name='fixation', onsets=[0], offsets=[90]),
                'timesteps': np.arange(0, 100),
=======
                'events': pm.EventDataFrame(name='fixation', onsets=[0], offsets=[90]),
                'positions': np.stack([np.arange(0, 100), np.arange(0, 100)], axis=1),
>>>>>>> 2a6cc398
            },
            pm.EventDataFrame(
                name='unclassified',
                onsets=[90],
                offsets=[99],
            ),
            id='fixation_from_start_to_10_ms_before_end_single_fill',
        ),
        pytest.param(
            {
<<<<<<< HEAD
                'events': EventDataFrame(name='fixation', onsets=[0, 50], offsets=[40, 100]),
                'timesteps': np.arange(0, 100),
=======
                'events': pm.EventDataFrame(name='fixation', onsets=[0, 50], offsets=[40, 100]),
                'positions': np.stack([np.arange(0, 100), np.arange(0, 100)], axis=1),
>>>>>>> 2a6cc398
            },
            pm.EventDataFrame(
                name='unclassified',
                onsets=[40],
                offsets=[49],
            ),
            id='fixation_10_ms_break_at_40ms_single_fill',
        ),
        pytest.param(
            {
                'events': pm.EventDataFrame(
                    name=['fixation', 'saccade'], onsets=[0, 50], offsets=[40, 100],
                ),
                'timesteps': np.arange(0, 100),
            },
            pm.EventDataFrame(
                name='unclassified',
                onsets=[40],
                offsets=[49],
            ),
            id='fixation_10_ms_break_then_saccade_until_end_single_fill',
        ),
    ],
)
def test_fill_fills_events(kwargs, expected):
<<<<<<< HEAD
    events = fill(**kwargs)
=======
    velocities = pm.gaze.transforms_numpy.pos2vel(
        kwargs['positions'], sampling_rate=10, method='preceding',
    )
    events = pm.events.fill(velocities=velocities, **kwargs)
>>>>>>> 2a6cc398

    assert_frame_equal(events.frame, expected.frame)<|MERGE_RESOLUTION|>--- conflicted
+++ resolved
@@ -24,113 +24,7 @@
 import pytest
 from polars.testing import assert_frame_equal
 
-<<<<<<< HEAD
-from pymovements.events.detection.fill import fill
-from pymovements.events.events import EventDataFrame
-=======
 import pymovements as pm
-
-
-@pytest.mark.parametrize(
-    ('kwargs', 'expected_error'),
-    [
-        pytest.param(
-            {
-                'events': pm.EventDataFrame(),
-                'positions': None,
-                'velocities': np.ones((100, 2)),
-                'minimum_duration': 1,
-            },
-            ValueError,
-            id='positions_none_raises_value_error',
-        ),
-        pytest.param(
-            {
-                'events': pm.EventDataFrame(),
-                'positions': np.ones((100, 2)),
-                'velocities': None,
-                'minimum_duration': 1,
-            },
-            ValueError,
-            id='velocities_none_raises_value_error',
-        ),
-        pytest.param(
-            {
-                'events': pm.EventDataFrame(),
-                'positions': 1,
-                'velocities': np.ones((100, 2)),
-                'minimum_duration': 1,
-            },
-            ValueError,
-            id='positions_not_array_like_raises_value_error',
-        ),
-        pytest.param(
-            {
-                'events': pm.EventDataFrame(),
-                'positions': np.ones((100, 2)),
-                'velocities': 1,
-                'minimum_duration': 1,
-            },
-            ValueError,
-            id='velocities_not_array_like_raises_value_error',
-        ),
-        pytest.param(
-            {
-                'events': pm.EventDataFrame(),
-                'positions': np.ones(100),
-                'velocities': np.ones((100, 2)),
-                'minimum_duration': 1,
-            },
-            ValueError,
-            id='positions_not_2d_array_raises_value_error',
-        ),
-        pytest.param(
-            {
-                'events': pm.EventDataFrame(),
-                'positions': np.ones((100, 2)),
-                'velocities': np.ones(100),
-                'minimum_duration': 1,
-            },
-            ValueError,
-            id='velocities_not_2d_array_raises_value_error',
-        ),
-        pytest.param(
-            {
-                'events': pm.EventDataFrame(),
-                'positions': np.ones((100, 3)),
-                'velocities': np.ones((100, 2)),
-                'minimum_duration': 1,
-            },
-            ValueError,
-            id='positions_not_2_elements_in_second_dimension_raises_value_error',
-        ),
-        pytest.param(
-            {
-                'events': pm.EventDataFrame(),
-                'positions': np.ones((100, 2)),
-                'velocities': np.ones((100, 3)),
-                'minimum_duration': 1,
-            },
-            ValueError,
-            id='velocities_not_2_elements_in_second_dimension_raises_value_error',
-        ),
-        pytest.param(
-            {
-                'events': pm.EventDataFrame(),
-                'positions': np.ones((100, 2)),
-                'velocities': np.ones((101, 2)),
-                'minimum_duration': 1,
-            },
-            ValueError,
-            id='positions_and_velocities_different_lengths_raises_value_error',
-        ),
-    ],
-)
-def test_fill_raise_error(kwargs, expected_error):
-    """Test if ivt raises expected error."""
-    with pytest.raises(expected_error):
-        pm.events.fill(**kwargs)
->>>>>>> 2a6cc398
 
 
 @pytest.mark.parametrize(
@@ -138,26 +32,16 @@
     [
         pytest.param(
             {
-<<<<<<< HEAD
-                'events': EventDataFrame(name='fixation', onsets=[0], offsets=[100]),
+                'events': pm.EventDataFrame(name='fixation', onsets=[0], offsets=[100]),
                 'timesteps': np.arange(0, 100),
-=======
-                'events': pm.EventDataFrame(name='fixation', onsets=[0], offsets=[100]),
-                'positions': np.stack([np.arange(0, 100), np.arange(0, 100)], axis=1),
->>>>>>> 2a6cc398
             },
             pm.EventDataFrame(),
             id='fixation_from_start_to_end_no_fill',
         ),
         pytest.param(
             {
-<<<<<<< HEAD
-                'events': EventDataFrame(name='fixation', onsets=[10], offsets=[100]),
+                'events': pm.EventDataFrame(name='fixation', onsets=[10], offsets=[100]),
                 'timesteps': np.arange(0, 100),
-=======
-                'events': pm.EventDataFrame(name='fixation', onsets=[10], offsets=[100]),
-                'positions': np.stack([np.arange(0, 100), np.arange(0, 100)], axis=1),
->>>>>>> 2a6cc398
             },
             pm.EventDataFrame(
                 name='unclassified',
@@ -168,13 +52,8 @@
         ),
         pytest.param(
             {
-<<<<<<< HEAD
-                'events': EventDataFrame(name='fixation', onsets=[0], offsets=[90]),
+                'events': pm.EventDataFrame(name='fixation', onsets=[0], offsets=[90]),
                 'timesteps': np.arange(0, 100),
-=======
-                'events': pm.EventDataFrame(name='fixation', onsets=[0], offsets=[90]),
-                'positions': np.stack([np.arange(0, 100), np.arange(0, 100)], axis=1),
->>>>>>> 2a6cc398
             },
             pm.EventDataFrame(
                 name='unclassified',
@@ -185,13 +64,8 @@
         ),
         pytest.param(
             {
-<<<<<<< HEAD
-                'events': EventDataFrame(name='fixation', onsets=[0, 50], offsets=[40, 100]),
+                'events': pm.EventDataFrame(name='fixation', onsets=[0, 50], offsets=[40, 100]),
                 'timesteps': np.arange(0, 100),
-=======
-                'events': pm.EventDataFrame(name='fixation', onsets=[0, 50], offsets=[40, 100]),
-                'positions': np.stack([np.arange(0, 100), np.arange(0, 100)], axis=1),
->>>>>>> 2a6cc398
             },
             pm.EventDataFrame(
                 name='unclassified',
@@ -217,13 +91,6 @@
     ],
 )
 def test_fill_fills_events(kwargs, expected):
-<<<<<<< HEAD
-    events = fill(**kwargs)
-=======
-    velocities = pm.gaze.transforms_numpy.pos2vel(
-        kwargs['positions'], sampling_rate=10, method='preceding',
-    )
-    events = pm.events.fill(velocities=velocities, **kwargs)
->>>>>>> 2a6cc398
+    events = pm.events.fill(**kwargs)
 
     assert_frame_equal(events.frame, expected.frame)