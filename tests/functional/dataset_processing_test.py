# Copyright (c) 2023-2025 The pymovements Project Authors
#
# Permission is hereby granted, free of charge, to any person obtaining a copy
# of this software and associated documentation files (the "Software"), to deal
# in the Software without restriction, including without limitation the rights
# to use, copy, modify, merge, publish, distribute, sublicense, and/or sell
# copies of the Software, and to permit persons to whom the Software is
# furnished to do so, subject to the following conditions:
#
# The above copyright notice and this permission notice shall be included in all
# copies or substantial portions of the Software.
#
# THE SOFTWARE IS PROVIDED "AS IS", WITHOUT WARRANTY OF ANY KIND, EXPRESS OR
# IMPLIED, INCLUDING BUT NOT LIMITED TO THE WARRANTIES OF MERCHANTABILITY,
# FITNESS FOR A PARTICULAR PURPOSE AND NONINFRINGEMENT. IN NO EVENT SHALL THE
# AUTHORS OR COPYRIGHT HOLDERS BE LIABLE FOR ANY CLAIM, DAMAGES OR OTHER
# LIABILITY, WHETHER IN AN ACTION OF CONTRACT, TORT OR OTHERWISE, ARISING FROM,
# OUT OF OR IN CONNECTION WITH THE SOFTWARE OR THE USE OR OTHER DEALINGS IN THE
# SOFTWARE.
"""Test basic preprocessing on various datasets."""
import pytest

from pymovements import Dataset
from pymovements import DatasetDefinition
from pymovements import DatasetPaths
from pymovements import datasets
from pymovements import Experiment
from pymovements import ResourceDefinitions


@pytest.fixture(
    name='dataset',
    params=[
        'csv_monocular',
        'csv_binocular',
        'ipc_monocular',
        'ipc_binocular',
        'emtec',
        'didec',
        'hbn',
        'sbsat',
        'gaze_on_faces',
        'gazebase',
        'gazebase_vr',
        'gazegraph',
        'judo1000',
        'potec',
        'potsdam_binge_remote_pvt',
        'potsdam_binge_wearable_pvt',
    ],
)
def fixture_dataset_init_kwargs(request):
    init_param_dict = {
        'csv_monocular': DatasetDefinition(
<<<<<<< HEAD
            resources=[{'content': 'gaze', 'filename_pattern': 'monocular_example.csv'}],
=======
>>>>>>> 84e7fade
            time_column='time',
            time_unit='ms',
            pixel_columns=['x_left_pix', 'y_left_pix'],
            experiment=Experiment(1024, 768, 38, 30, 60, 'center', 1000),
            custom_read_kwargs={'gaze': {}},
        ),
        'csv_binocular': DatasetDefinition(
<<<<<<< HEAD
            resources=[{'content': 'gaze', 'filename_pattern': 'binocular_example.csv'}],
=======
            filename_format={'gaze': 'binocular_example.csv'},
>>>>>>> 84e7fade
            time_column='time',
            time_unit='ms',
            pixel_columns=['x_left_pix', 'y_left_pix', 'x_right_pix', 'y_right_pix'],
            position_columns=['x_left_pos', 'y_left_pos', 'x_right_pos', 'y_right_pos'],
            experiment=Experiment(1024, 768, 38, 30, 60, 'center', 1000),
            custom_read_kwargs={'gaze': {}},
        ),
        'ipc_monocular': DatasetDefinition(
<<<<<<< HEAD
            resources=[{'content': 'gaze', 'filename_pattern': 'monocular_example.feather'}],
=======
            filename_format={'gaze': 'monocular_example.feather'},
>>>>>>> 84e7fade
            experiment=Experiment(1024, 768, 38, 30, 60, 'center', 1000),
            custom_read_kwargs={'gaze': {}},
        ),
        'ipc_binocular': DatasetDefinition(
<<<<<<< HEAD
            resources=[{'content': 'gaze', 'filename_pattern': 'binocular_example.feather'}],
=======
            filename_format={'gaze': 'binocular_example.feather'},
>>>>>>> 84e7fade
            experiment=Experiment(1024, 768, 38, 30, 60, 'center', 1000),
            custom_read_kwargs={'gaze': {}},
        ),
        'didec': datasets.DIDEC(
            resources=ResourceDefinitions.from_dicts([{
                'content': 'gaze',
                'filename_pattern': 'didec_example.txt',
            }]),
            trial_columns=None,
        ),
        'emtec': datasets.EMTeC(
            resources=ResourceDefinitions.from_dicts([{
                'content': 'gaze',
                'filename_pattern': 'emtec_example.csv',
            }]),
            trial_columns=None,
        ),
        'hbn': datasets.HBN(
            resources=ResourceDefinitions.from_dicts([{
                'content': 'gaze',
                'filename_pattern': 'hbn_example.csv',
            }]),
            trial_columns=None,
        ),
        'sbsat': datasets.SBSAT(
            resources=ResourceDefinitions.from_dicts([{
                'content': 'gaze',
                'filename_pattern': 'sbsat_example.csv',
            }]),
            trial_columns=None,
        ),
        'gaze_on_faces': datasets.GazeOnFaces(
            resources=ResourceDefinitions.from_dicts([{
                'content': 'gaze',
                'filename_pattern': 'gaze_on_faces_example.csv',
            }]),
            trial_columns=None,
        ),
        'gazebase': datasets.GazeBase(
            resources=ResourceDefinitions.from_dicts([{
                'content': 'gaze',
                'filename_pattern': 'gazebase_example.csv',
            }]),
            trial_columns=None,
        ),
        'gazebase_vr': datasets.GazeBaseVR(
            resources=ResourceDefinitions.from_dicts([{
                'content': 'gaze',
                'filename_pattern': 'gazebase_vr_example.csv',
            }]),
            trial_columns=None,
        ),
        'gazegraph': datasets.GazeGraph(
            resources=ResourceDefinitions.from_dicts([{
                'content': 'gaze',
                'filename_pattern': 'gazegraph_example.csv',
            }]),
            trial_columns=None,
        ),
        'judo1000': datasets.JuDo1000(
            resources=ResourceDefinitions.from_dicts([{
                'content': 'gaze',
                'filename_pattern': 'judo1000_example.csv',
            }]),
            trial_columns=['trial_id'],
        ),
        'potec': datasets.PoTeC(
            resources=ResourceDefinitions.from_dicts([{
                'content': 'gaze',
                'filename_pattern': 'potec_example.tsv',
            }]),
            trial_columns=None,
        ),
        'potsdam_binge_remote_pvt': datasets.PotsdamBingeRemotePVT(
            resources=ResourceDefinitions.from_dicts([{
                'content': 'gaze',
                'filename_pattern': 'potsdam_binge_pvt_example.csv',
            }]),
            trial_columns=None,
        ),
        'potsdam_binge_wearable_pvt': datasets.PotsdamBingeWearablePVT(
            resources=ResourceDefinitions.from_dicts([{
                'content': 'gaze',
                'filename_pattern': 'potsdam_binge_pvt_example.csv',
            }]),
        ),
    }
    yield Dataset(
        definition=init_param_dict[request.param],
        path=DatasetPaths(
            root='tests',
            dataset='.',
            raw='files',
            precomputed_events='files',
        ),
    )


def test_dataset_save_load_preprocessed(dataset):
    dataset.load()

    if 'pixel' in dataset.gaze[0].samples.columns:
        dataset.pix2deg()

    dataset.pos2vel()
    dataset.resample(resampling_rate=2000)
    dataset.save()
    dataset.load(preprocessed=True)<|MERGE_RESOLUTION|>--- conflicted
+++ resolved
@@ -52,10 +52,7 @@
 def fixture_dataset_init_kwargs(request):
     init_param_dict = {
         'csv_monocular': DatasetDefinition(
-<<<<<<< HEAD
             resources=[{'content': 'gaze', 'filename_pattern': 'monocular_example.csv'}],
-=======
->>>>>>> 84e7fade
             time_column='time',
             time_unit='ms',
             pixel_columns=['x_left_pix', 'y_left_pix'],
@@ -63,11 +60,7 @@
             custom_read_kwargs={'gaze': {}},
         ),
         'csv_binocular': DatasetDefinition(
-<<<<<<< HEAD
             resources=[{'content': 'gaze', 'filename_pattern': 'binocular_example.csv'}],
-=======
-            filename_format={'gaze': 'binocular_example.csv'},
->>>>>>> 84e7fade
             time_column='time',
             time_unit='ms',
             pixel_columns=['x_left_pix', 'y_left_pix', 'x_right_pix', 'y_right_pix'],
@@ -76,20 +69,12 @@
             custom_read_kwargs={'gaze': {}},
         ),
         'ipc_monocular': DatasetDefinition(
-<<<<<<< HEAD
             resources=[{'content': 'gaze', 'filename_pattern': 'monocular_example.feather'}],
-=======
-            filename_format={'gaze': 'monocular_example.feather'},
->>>>>>> 84e7fade
             experiment=Experiment(1024, 768, 38, 30, 60, 'center', 1000),
             custom_read_kwargs={'gaze': {}},
         ),
         'ipc_binocular': DatasetDefinition(
-<<<<<<< HEAD
             resources=[{'content': 'gaze', 'filename_pattern': 'binocular_example.feather'}],
-=======
-            filename_format={'gaze': 'binocular_example.feather'},
->>>>>>> 84e7fade
             experiment=Experiment(1024, 768, 38, 30, 60, 'center', 1000),
             custom_read_kwargs={'gaze': {}},
         ),
