# Copyright (c) 2023-2024 The pymovements Project Authors
#
# Permission is hereby granted, free of charge, to any person obtaining a copy
# of this software and associated documentation files (the "Software"), to deal
# in the Software without restriction, including without limitation the rights
# to use, copy, modify, merge, publish, distribute, sublicense, and/or sell
# copies of the Software, and to permit persons to whom the Software is
# furnished to do so, subject to the following conditions:
#
# The above copyright notice and this permission notice shall be included in all
# copies or substantial portions of the Software.
#
# THE SOFTWARE IS PROVIDED "AS IS", WITHOUT WARRANTY OF ANY KIND, EXPRESS OR
# IMPLIED, INCLUDING BUT NOT LIMITED TO THE WARRANTIES OF MERCHANTABILITY,
# FITNESS FOR A PARTICULAR PURPOSE AND NONINFRINGEMENT. IN NO EVENT SHALL THE
# AUTHORS OR COPYRIGHT HOLDERS BE LIABLE FOR ANY CLAIM, DAMAGES OR OTHER
# LIABILITY, WHETHER IN AN ACTION OF CONTRACT, TORT OR OTHERWISE, ARISING FROM,
# OUT OF OR IN CONNECTION WITH THE SOFTWARE OR THE USE OR OTHER DEALINGS IN THE
# SOFTWARE.
"""Test basic preprocessing on various gaze files."""
import os.path

import pytest

import pymovements as pm


@pytest.fixture(
    name='gaze_from_kwargs',
    params=[
        'csv_monocular',
        'csv_binocular',
        'ipc_monocular',
        'ipc_binocular',
        'eyelink_monocular',
<<<<<<< HEAD
        'emtec',
=======
        'didec',
>>>>>>> aadc8489
        'hbn',
        'sbsat',
        'gaze_on_faces',
        'gazebase',
        'gazebase_vr',
        'judo1000',
        'potec',
    ],
)
def fixture_gaze_init_kwargs(request):
    init_param_dict = {
        'csv_monocular': {
            'file': 'tests/files/monocular_example.csv',
            'time_column': 'time',
            'time_unit': 'ms',
            'pixel_columns': ['x_left_pix', 'y_left_pix'],
            'experiment': pm.Experiment(1024, 768, 38, 30, 60, 'center', 1000),
        },
        'csv_binocular': {
            'file': 'tests/files/binocular_example.csv',
            'time_column': 'time',
            'time_unit': 'ms',
            'pixel_columns': ['x_left_pix', 'y_left_pix', 'x_right_pix', 'y_right_pix'],
            'position_columns': ['x_left_pos', 'y_left_pos', 'x_right_pos', 'y_right_pos'],
            'experiment': pm.Experiment(1024, 768, 38, 30, 60, 'center', 1000),
        },
        'ipc_monocular': {
            'file': 'tests/files/monocular_example.feather',
            'experiment': pm.Experiment(1024, 768, 38, 30, 60, 'center', 1000),
        },
        'ipc_binocular': {
            'file': 'tests/files/binocular_example.feather',
            'experiment': pm.Experiment(1024, 768, 38, 30, 60, 'center', 1000),
        },
        'eyelink_monocular': {
            'file': 'tests/files/eyelink_monocular_example.asc',
            'experiment': pm.datasets.ToyDatasetEyeLink().experiment,
        },
<<<<<<< HEAD
        'emtec': {
            'file': 'tests/files/emtec_example.csv',
            'time_column': pm.datasets.EMTeC().time_column,
            'time_unit': pm.datasets.EMTeC().time_unit,
            'pixel_columns': pm.datasets.EMTeC().pixel_columns,
            'experiment': pm.datasets.EMTeC().experiment,
            **pm.datasets.EMTeC().custom_read_kwargs['gaze'],
=======
        'didec': {
            'file': 'tests/files/didec_example.txt',
            'time_column': pm.datasets.DIDEC().time_column,
            'time_unit': pm.datasets.DIDEC().time_unit,
            'pixel_columns': pm.datasets.DIDEC().pixel_columns,
            'experiment': pm.datasets.DIDEC().experiment,
            **pm.datasets.DIDEC().custom_read_kwargs['gaze'],
>>>>>>> aadc8489
        },
        'hbn': {
            'file': 'tests/files/hbn_example.csv',
            'time_column': pm.datasets.HBN().time_column,
            'time_unit': pm.datasets.HBN().time_unit,
            'pixel_columns': pm.datasets.HBN().pixel_columns,
            'experiment': pm.datasets.HBN().experiment,
        },
        'sbsat': {
            'file': 'tests/files/sbsat_example.csv',
            'time_column': pm.datasets.SBSAT().time_column,
            'time_unit': pm.datasets.SBSAT().time_unit,
            'pixel_columns': pm.datasets.SBSAT().pixel_columns,
            'experiment': pm.datasets.SBSAT().experiment,
            **pm.datasets.SBSAT().custom_read_kwargs['gaze'],
        },
        'gaze_on_faces': {
            'file': 'tests/files/gaze_on_faces_example.csv',
            'time_column': pm.datasets.GazeOnFaces().time_column,
            'time_unit': pm.datasets.GazeOnFaces().time_unit,
            'pixel_columns': pm.datasets.GazeOnFaces().pixel_columns,
            'experiment': pm.datasets.GazeOnFaces().experiment,
            **pm.datasets.GazeOnFaces().custom_read_kwargs['gaze'],
        },
        'gazebase': {
            'file': 'tests/files/gazebase_example.csv',
            'time_column': pm.datasets.GazeBase().time_column,
            'time_unit': pm.datasets.GazeBase().time_unit,
            'position_columns': pm.datasets.GazeBase().position_columns,
            'experiment': pm.datasets.GazeBase().experiment,
        },
        'gazebase_vr': {
            'file': 'tests/files/gazebase_vr_example.csv',
            'time_column': pm.datasets.GazeBaseVR().time_column,
            'time_unit': pm.datasets.GazeBaseVR().time_unit,
            'position_columns': pm.datasets.GazeBaseVR().position_columns,
            'experiment': pm.datasets.GazeBaseVR().experiment,
        },
        'judo1000': {
            'file': 'tests/files/judo1000_example.csv',
            'time_column': pm.datasets.JuDo1000().time_column,
            'time_unit': pm.datasets.JuDo1000().time_unit,
            'pixel_columns': pm.datasets.JuDo1000().pixel_columns,
            'experiment': pm.datasets.JuDo1000().experiment,
            **pm.datasets.JuDo1000().custom_read_kwargs['gaze'],
        },
        'potec': {
            'file': 'tests/files/potec_example.tsv',
            'time_column': pm.datasets.PoTeC().time_column,
            'time_unit': pm.datasets.PoTeC().time_unit,
            'pixel_columns': pm.datasets.PoTeC().pixel_columns,
            'experiment': pm.datasets.PoTeC().experiment,
            **pm.datasets.PoTeC().custom_read_kwargs['gaze'],
        },

    }
    yield init_param_dict[request.param]


def test_gaze_file_processing(gaze_from_kwargs):
    # Load in gaze file.
    file_extension = os.path.splitext(gaze_from_kwargs['file'])[1]
    gaze = None
    if file_extension in {'.txt', '.csv', '.tsv'}:
        gaze = pm.gaze.from_csv(**gaze_from_kwargs)
    elif file_extension in {'.feather', '.ipc'}:
        gaze = pm.gaze.from_ipc(**gaze_from_kwargs)
    elif file_extension == '.asc':
        gaze = pm.gaze.from_asc(**gaze_from_kwargs)

    assert gaze is not None

    # Do some basic transformations.
    if 'pixel' in gaze.columns:
        gaze.pix2deg()
    gaze.pos2vel()
    gaze.pos2acc()

    assert 'position' in gaze.columns
    assert 'velocity' in gaze.columns
    assert 'acceleration' in gaze.columns<|MERGE_RESOLUTION|>--- conflicted
+++ resolved
@@ -33,11 +33,8 @@
         'ipc_monocular',
         'ipc_binocular',
         'eyelink_monocular',
-<<<<<<< HEAD
+        'didec',
         'emtec',
-=======
-        'didec',
->>>>>>> aadc8489
         'hbn',
         'sbsat',
         'gaze_on_faces',
@@ -76,7 +73,14 @@
             'file': 'tests/files/eyelink_monocular_example.asc',
             'experiment': pm.datasets.ToyDatasetEyeLink().experiment,
         },
-<<<<<<< HEAD
+        'didec': {
+            'file': 'tests/files/didec_example.txt',
+            'time_column': pm.datasets.DIDEC().time_column,
+            'time_unit': pm.datasets.DIDEC().time_unit,
+            'pixel_columns': pm.datasets.DIDEC().pixel_columns,
+            'experiment': pm.datasets.DIDEC().experiment,
+            **pm.datasets.DIDEC().custom_read_kwargs['gaze'],
+        },
         'emtec': {
             'file': 'tests/files/emtec_example.csv',
             'time_column': pm.datasets.EMTeC().time_column,
@@ -84,15 +88,6 @@
             'pixel_columns': pm.datasets.EMTeC().pixel_columns,
             'experiment': pm.datasets.EMTeC().experiment,
             **pm.datasets.EMTeC().custom_read_kwargs['gaze'],
-=======
-        'didec': {
-            'file': 'tests/files/didec_example.txt',
-            'time_column': pm.datasets.DIDEC().time_column,
-            'time_unit': pm.datasets.DIDEC().time_unit,
-            'pixel_columns': pm.datasets.DIDEC().pixel_columns,
-            'experiment': pm.datasets.DIDEC().experiment,
-            **pm.datasets.DIDEC().custom_read_kwargs['gaze'],
->>>>>>> aadc8489
         },
         'hbn': {
             'file': 'tests/files/hbn_example.csv',
