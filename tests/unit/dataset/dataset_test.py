# Copyright (c) 2023-2025 The pymovements Project Authors
#
# Permission is hereby granted, free of charge, to any person obtaining a copy
# of this software and associated documentation files (the "Software"), to deal
# in the Software without restriction, including without limitation the rights
# to use, copy, modify, merge, publish, distribute, sublicense, and/or sell
# copies of the Software, and to permit persons to whom the Software is
# furnished to do so, subject to the following conditions:
#
# The above copyright notice and this permission notice shall be included in all
# copies or substantial portions of the Software.
#
# THE SOFTWARE IS PROVIDED "AS IS", WITHOUT WARRANTY OF ANY KIND, EXPRESS OR
# IMPLIED, INCLUDING BUT NOT LIMITED TO THE WARRANTIES OF MERCHANTABILITY,
# FITNESS FOR A PARTICULAR PURPOSE AND NONINFRINGEMENT. IN NO EVENT SHALL THE
# AUTHORS OR COPYRIGHT HOLDERS BE LIABLE FOR ANY CLAIM, DAMAGES OR OTHER
# LIABILITY, WHETHER IN AN ACTION OF CONTRACT, TORT OR OTHERWISE, ARISING FROM,
# OUT OF OR IN CONNECTION WITH THE SOFTWARE OR THE USE OR OTHER DEALINGS IN THE
# SOFTWARE.
"""Test all functionality in pymovements.dataset.dataset."""
import os
import shutil
from dataclasses import dataclass
from pathlib import Path
from unittest.mock import Mock

import numpy as np
import polars as pl
import pytest
from polars.testing import assert_frame_equal

from pymovements import Dataset
from pymovements import DatasetDefinition
from pymovements import DatasetLibrary
from pymovements import DatasetPaths
from pymovements import Events
from pymovements import Experiment
from pymovements import Gaze
from pymovements.events import fill
from pymovements.events import idt
from pymovements.events import ivt
from pymovements.events import microsaccades
from pymovements.exceptions import InvalidProperty


# pylint: disable=too-many-lines

class _UNSET:
    ...


def create_raw_gaze_files_from_fileinfo(gazes, fileinfo, rootpath):
    rootpath.mkdir(parents=True, exist_ok=True)

    for gaze, fileinfo_row in zip(gazes, fileinfo.to_dicts()):
        filepath = fileinfo_row['filepath']

        for key in fileinfo_row.keys():
            if key in gaze.columns:
                gaze = gaze.drop(key)

        gaze.write_csv(rootpath / filepath)


def create_preprocessed_gaze_files_from_fileinfo(gazes, fileinfo, rootpath):
    rootpath.mkdir(parents=True, exist_ok=True)

    for gaze, fileinfo_row in zip(gazes, fileinfo.to_dicts()):
        filepath = fileinfo_row['filepath']
        filepath = filepath.replace('csv', 'feather')

        for key in fileinfo_row.keys():
            if key in gaze.columns:
                gaze = gaze.samples.drop(key)

        gaze.write_ipc(rootpath / filepath)


def create_event_files_from_fileinfo(gazes, fileinfo, rootpath):
    rootpath.mkdir(parents=True, exist_ok=True)

    for gaze, fileinfo_row in zip(gazes, fileinfo.to_dicts()):
        filepath = fileinfo_row['filepath']
        filepath = filepath.replace('csv', 'feather')

        for key in fileinfo_row.keys():
            if key in gaze.columns:
                gaze = gaze.drop(key)

        gaze.write_ipc(rootpath / filepath)


def create_precomputed_files_from_fileinfo(precomputed_dfs, fileinfo, rootpath):
    rootpath.mkdir(parents=True, exist_ok=True)

    for precomputed_df, fileinfo_row in zip(precomputed_dfs, fileinfo.to_dicts()):
        filepath = fileinfo_row['filepath']

        for key in fileinfo_row.keys():
            if key in precomputed_df.columns:
                precomputed_df = precomputed_df.drop(key)

        precomputed_df.write_csv(rootpath / filepath)


def create_precomputed_rm_files_from_fileinfo(precomputed_rm_df, fileinfo, rootpath):
    rootpath.mkdir(parents=True, exist_ok=True)

    for _precomputed_rm_df, fileinfo_row in zip(precomputed_rm_df, fileinfo.to_dicts()):
        filepath = fileinfo_row['filepath']

        for key in fileinfo_row.keys():
            if key in _precomputed_rm_df.columns:
                _precomputed_rm_df = _precomputed_rm_df.drop(key)

        _precomputed_rm_df.write_csv(rootpath / filepath)


def mock_toy(
        rootpath,
        raw_fileformat,
        eyes,
        remote=False,
        extract=_UNSET,
        filename_format_schema_overrides=_UNSET,
):
    if extract is _UNSET:
        extract = None

    if filename_format_schema_overrides is _UNSET:
        filename_format_schema_overrides = {
            'gaze': {'subject_id': pl.Int64},
            'precomputed_events': {'subject_id': pl.Int64},
            'precomputed_reading_measures': {'subject_id': pl.Int64},
        }

    if filename_format_schema_overrides['precomputed_events']:
        subject_ids = list(range(1, 21))
        fileinfo = pl.DataFrame(
            data={'subject_id': subject_ids},
            schema={'subject_id': pl.Int64},
        )
    else:
        subject_ids = [str(idx) for idx in range(1, 21)]
        fileinfo = pl.DataFrame(
            data={'subject_id': subject_ids},
            schema={'subject_id': pl.Utf8},
        )

    fileinfo = fileinfo.with_columns([
        pl.format('{}.' + raw_fileformat, 'subject_id').alias('filepath'),
    ])

    fileinfo = fileinfo.sort(by='filepath')

    gazes = []
    for fileinfo_row in fileinfo.to_dicts():
        if eyes == 'both':
            gaze = pl.from_dict(
                {
                    'subject_id': fileinfo_row['subject_id'],
                    'time': np.arange(1000),
                    'x_left_pix': np.zeros(1000),
                    'y_left_pix': np.zeros(1000),
                    'x_right_pix': np.zeros(1000),
                    'y_right_pix': np.zeros(1000),
                    'trial_id_1': np.concatenate([np.zeros(500), np.ones(500)]),
                    'trial_id_2': ['a'] * 200 + ['b'] * 200 + ['c'] * 600,
                },
                schema={
                    'subject_id': pl.Int64,
                    'time': pl.Int64,
                    'x_left_pix': pl.Float64,
                    'y_left_pix': pl.Float64,
                    'x_right_pix': pl.Float64,
                    'y_right_pix': pl.Float64,
                    'trial_id_1': pl.Float64,
                    'trial_id_2': pl.Utf8,
                },
            )
            pixel_columns = ['x_left_pix', 'y_left_pix', 'x_right_pix', 'y_right_pix']

        elif eyes == 'both+avg':
            gaze = pl.from_dict(
                {
                    'subject_id': fileinfo_row['subject_id'],
                    'time': np.arange(1000),
                    'x_left_pix': np.zeros(1000),
                    'y_left_pix': np.zeros(1000),
                    'x_right_pix': np.zeros(1000),
                    'y_right_pix': np.zeros(1000),
                    'x_avg_pix': np.zeros(1000),
                    'y_avg_pix': np.zeros(1000),
                    'trial_id_1': np.concatenate([np.zeros(500), np.ones(500)]),
                    'trial_id_2': ['a'] * 200 + ['b'] * 200 + ['c'] * 600,
                },
                schema={
                    'subject_id': pl.Int64,
                    'time': pl.Int64,
                    'x_left_pix': pl.Float64,
                    'y_left_pix': pl.Float64,
                    'x_right_pix': pl.Float64,
                    'y_right_pix': pl.Float64,
                    'x_avg_pix': pl.Float64,
                    'y_avg_pix': pl.Float64,
                    'trial_id_1': pl.Float64,
                    'trial_id_2': pl.Utf8,
                },
            )
            pixel_columns = [
                'x_left_pix', 'y_left_pix', 'x_right_pix', 'y_right_pix', 'x_avg_pix', 'y_avg_pix',
            ]

        elif eyes == 'left':
            gaze = pl.from_dict(
                {
                    'subject_id': fileinfo_row['subject_id'],
                    'time': np.arange(1000),
                    'x_left_pix': np.zeros(1000),
                    'y_left_pix': np.zeros(1000),
                    'trial_id_1': np.concatenate([np.zeros(500), np.ones(500)]),
                    'trial_id_2': ['a'] * 200 + ['b'] * 200 + ['c'] * 600,
                },
                schema={
                    'subject_id': pl.Int64,
                    'time': pl.Int64,
                    'x_left_pix': pl.Float64,
                    'y_left_pix': pl.Float64,
                    'trial_id_1': pl.Float64,
                    'trial_id_2': pl.Utf8,
                },
            )
            pixel_columns = ['x_left_pix', 'y_left_pix']
        elif eyes == 'right':
            gaze = pl.from_dict(
                {
                    'subject_id': fileinfo_row['subject_id'],
                    'time': np.arange(1000),
                    'x_right_pix': np.zeros(1000),
                    'y_right_pix': np.zeros(1000),
                    'trial_id_1': np.concatenate([np.zeros(500), np.ones(500)]),
                    'trial_id_2': ['a'] * 200 + ['b'] * 200 + ['c'] * 600,
                },
                schema={
                    'subject_id': pl.Int64,
                    'time': pl.Int64,
                    'x_right_pix': pl.Float64,
                    'y_right_pix': pl.Float64,
                    'trial_id_1': pl.Float64,
                    'trial_id_2': pl.Utf8,
                },
            )
            pixel_columns = ['x_right_pix', 'y_right_pix']
        elif eyes == 'none':
            gaze = pl.from_dict(
                {
                    'subject_id': fileinfo_row['subject_id'],
                    'time': np.arange(1000),
                    'x_pix': np.zeros(1000),
                    'y_pix': np.zeros(1000),
                    'trial_id_1': np.concatenate([np.zeros(500), np.ones(500)]),
                    'trial_id_2': ['a'] * 200 + ['b'] * 200 + ['c'] * 600,
                },
                schema={
                    'subject_id': pl.Int64,
                    'time': pl.Int64,
                    'x_pix': pl.Float64,
                    'y_pix': pl.Float64,
                    'trial_id_1': pl.Float64,
                    'trial_id_2': pl.Utf8,
                },
            )
            pixel_columns = ['x_pix', 'y_pix']
        else:
            raise ValueError(f'invalid value for eyes: {eyes}')

        if remote:
            gaze = gaze.with_columns([
                pl.lit(680.).alias('distance'),
            ])

            distance_column = 'distance'
            distance_cm = None
        else:
            distance_column = None
            distance_cm = 68

        gazes.append(gaze)

    create_raw_gaze_files_from_fileinfo(gazes, fileinfo, rootpath / 'raw')

    # Create Gazes for passing as ground truth
    gazes = [
        Gaze(gaze, pixel_columns=pixel_columns)
        for gaze in gazes
    ]

    preprocessed_gazes = []
    for fileinfo_row in fileinfo.to_dicts():
        position_columns = [pixel_column.replace('pix', 'pos') for pixel_column in pixel_columns]
        velocity_columns = [pixel_column.replace('pix', 'vel') for pixel_column in pixel_columns]
        acceleration_columns = [
            pixel_column.replace('pix', 'acc') for pixel_column in pixel_columns
        ]

        gaze_data = {
            'subject_id': fileinfo_row['subject_id'],
            'time': np.arange(1000),
        }
        gaze_schema = {
            'subject_id': pl.Int64,
            'time': pl.Int64,
        }

        for column in pixel_columns + position_columns + velocity_columns + acceleration_columns:
            gaze_data[column] = np.zeros(1000)
            gaze_schema[column] = pl.Float64

        # Create Gazes for passing as ground truth
        gaze = Gaze(
            pl.from_dict(gaze_data, schema=gaze_schema),
            pixel_columns=pixel_columns,
            position_columns=position_columns,
            velocity_columns=velocity_columns,
            acceleration_columns=acceleration_columns,
        )

        preprocessed_gazes.append(gaze)

    create_preprocessed_gaze_files_from_fileinfo(
        preprocessed_gazes, fileinfo, rootpath / 'preprocessed',
    )

    events_list = []
    for fileinfo_row in fileinfo.to_dicts():
        events = pl.from_dict(
            {
                'subject_id': fileinfo_row['subject_id'],
                'name': ['saccade', 'fixation'] * 5,
                'onset': np.arange(0, 100, 10),
                'offset': np.arange(5, 105, 10),
                'duration': np.array([5] * 10),
            },
            schema={
                'subject_id': pl.Int64,
                'name': pl.Utf8,
                'onset': pl.Int64,
                'offset': pl.Int64,
                'duration': pl.Int64,
            },
        )
        events_list.append(events)

    create_event_files_from_fileinfo(events_list, fileinfo, rootpath / 'events')

    dataset_definition = DatasetDefinition(
        experiment=Experiment(
            screen_width_px=1280,
            screen_height_px=1024,
            screen_width_cm=38,
            screen_height_cm=30.2,
            distance_cm=distance_cm,
            origin='upper left',
            sampling_rate=1000,
        ),
        resources=[
            {
                'content': 'gaze',
                'filename_pattern': r'{subject_id:d}.' + raw_fileformat,
                'filename_pattern_schema_overrides': filename_format_schema_overrides.get(
                    'gaze', None,
                ),
            },
            {
                'content': 'precomputed_events',
                'filename_pattern': r'{subject_id:d}.' + raw_fileformat,
                'filename_pattern_schema_overrides': filename_format_schema_overrides.get(
                    'precomputed_events', None,
                ),
            },
            {
                'content': 'precomputed_reading_measures',
                'filename_pattern': r'{subject_id:d}.' + raw_fileformat,
                'filename_pattern_schema_overrides': filename_format_schema_overrides.get(
                    'precomputed_reading_measures', None,
                ),
            },
        ],
        time_column='time',
        time_unit='ms',
        distance_column=distance_column,
        pixel_columns=pixel_columns,
        extract=extract,
    )

    precomputed_dfs = []
    for fileinfo_row in fileinfo.to_dicts():
        precomputed_events = pl.from_dict(
            {
                'subject_id': fileinfo_row['subject_id'],
                'CURRENT_FIXATION_DURATION': np.arange(1000),
                'CURRENT_FIX_X': np.zeros(1000),
                'CURRENT_FIX_Y': np.zeros(1000),
                'trial_id_1': np.concatenate([np.zeros(500), np.ones(500)]),
                'trial_id_2': ['a'] * 200 + ['b'] * 200 + ['c'] * 600,
            },
            schema={
                'subject_id': pl.Int64,
                'CURRENT_FIXATION_DURATION': pl.Float64,
                'CURRENT_FIX_X': pl.Float64,
                'CURRENT_FIX_Y': pl.Float64,
                'trial_id_1': pl.Float64,
                'trial_id_2': pl.Utf8,
            },
        )
        precomputed_dfs.append(precomputed_events)

    create_precomputed_files_from_fileinfo(
        precomputed_dfs,
        fileinfo,
        rootpath / 'precomputed_events',
    )

    precomputed_rm_dfs = []
    for fileinfo_row in fileinfo.to_dicts():
        precomputed_rm_df = pl.from_dict(
            {
                'subject_id': fileinfo_row['subject_id'],
                'number_fix': np.arange(1000),
                'mean_fix_dur': np.zeros(1000),
            },
            schema={
                'subject_id': pl.Int64,
                'number_fix': pl.Float64,
                'mean_fix_dur': pl.Float64,
            },
        )
        precomputed_rm_dfs.append(precomputed_rm_df)

    create_precomputed_rm_files_from_fileinfo(
        precomputed_rm_dfs,
        fileinfo,
        rootpath / 'precomputed_reading_measures',
    )

    return {
        'init_kwargs': {
            'definition': dataset_definition,
            'path': DatasetPaths(root=rootpath, dataset='.'),
        },
        'fileinfo': {
            'gaze': fileinfo,
            'precomputed_events': fileinfo,
            'precomputed_reading_measures': fileinfo,
        },
        'raw_gazes': gazes,
        'preprocessed_gazes': preprocessed_gazes,
        'events_list': events_list,
        'precomputed_rm_dfs': precomputed_rm_dfs,
        'eyes': eyes,
        'trial_columns': ['subject_id'],
    }


@pytest.fixture(
    name='gaze_dataset_configuration',
    params=[
        'ToyMono',
        'ToyBino',
        'ToyLeft',
        'ToyRight',
        'ToyBino+Avg',
        'ToyRemote',
    ],
)
def gaze_fixture_dataset(request, tmp_path):
    rootpath = tmp_path

    dataset_type = request.param
    if dataset_type == 'ToyBino':
        dataset_dict = mock_toy(rootpath, raw_fileformat='csv', eyes='both')
    elif dataset_type == 'ToyBino+Avg':
        dataset_dict = mock_toy(rootpath, raw_fileformat='csv', eyes='both+avg')
    elif dataset_type == 'ToyMono':
        dataset_dict = mock_toy(rootpath, raw_fileformat='csv', eyes='none')
    elif dataset_type == 'ToyLeft':
        dataset_dict = mock_toy(rootpath, raw_fileformat='csv', eyes='left')
    elif dataset_type == 'ToyRight':
        dataset_dict = mock_toy(rootpath, raw_fileformat='csv', eyes='right')
    elif dataset_type == 'ToyMat':
        dataset_dict = mock_toy(rootpath, raw_fileformat='mat', eyes='both')
    elif dataset_type == 'ToyRemote':
        dataset_dict = mock_toy(rootpath, raw_fileformat='csv', eyes='both', remote=True)
    else:
        raise ValueError(f'{request.param} not supported as dataset mock')

    yield dataset_dict


def test_init_with_definition_class():
    @dataclass
    class CustomPublicDataset(DatasetDefinition):
        name: str = 'CustomPublicDataset'

    dataset = Dataset(CustomPublicDataset, path='.')

    assert dataset.definition == CustomPublicDataset()


def test_load_correct_fileinfo(gaze_dataset_configuration):
    dataset = Dataset(**gaze_dataset_configuration['init_kwargs'])
    dataset.load()

    expected_fileinfo = gaze_dataset_configuration['fileinfo']
    assert_frame_equal(dataset.fileinfo['gaze'], expected_fileinfo['gaze'])


def test_load_correct_raw_gazes(gaze_dataset_configuration):
    dataset = Dataset(**gaze_dataset_configuration['init_kwargs'])
    dataset.load()

    expected_gazes = gaze_dataset_configuration['raw_gazes']
    for result_gaze, expected_gaze in zip(dataset.gaze, expected_gazes):
        assert_frame_equal(
            result_gaze.samples,
            expected_gaze.samples,
            check_column_order=False,
        )


def test_loaded_gazes_do_not_share_experiment_with_definition(gaze_dataset_configuration):
    dataset = Dataset(**gaze_dataset_configuration['init_kwargs'])
    dataset.load()

    definition = gaze_dataset_configuration['init_kwargs']['definition']

    for gaze in dataset.gaze:
        assert gaze.experiment is not definition.experiment


def test_loaded_gazes_do_not_share_experiment_with_other(gaze_dataset_configuration):
    dataset = Dataset(**gaze_dataset_configuration['init_kwargs'])
    dataset.load()

    for gaze1 in dataset.gaze:
        for gaze2 in dataset.gaze:
            if gaze1 is gaze2:
                continue

            assert gaze1.experiment is not gaze2.experiment


def test_load_gaze_has_position_columns(gaze_dataset_configuration):
    dataset = Dataset(**gaze_dataset_configuration['init_kwargs'])
    dataset.load(preprocessed=True)

    for result_gaze in dataset.gaze:
        assert 'position' in result_gaze.columns


def test_load_correct_preprocessed_gazes(gaze_dataset_configuration):
    dataset = Dataset(**gaze_dataset_configuration['init_kwargs'])
    dataset.load(preprocessed=True)

    expected_gazes = gaze_dataset_configuration['preprocessed_gazes']
    for result_gaze, expected_gaze in zip(dataset.gaze, expected_gazes):
        assert_frame_equal(
            result_gaze.samples,
            expected_gaze.samples,
            check_column_order=False,
        )


def test_load_correct_trial_columns(gaze_dataset_configuration):
    dataset = Dataset(**gaze_dataset_configuration['init_kwargs'])
    dataset.load()

    expected_trial_columns = gaze_dataset_configuration['trial_columns']
    for result_gaze in dataset.gaze:
        assert result_gaze.trial_columns == expected_trial_columns


@pytest.mark.parametrize(
    'gaze_dataset_configuration',
    ['ToyMono'],
    indirect=['gaze_dataset_configuration'],
)
def test_load_fileinfo_column_in_trial_columns_warns(gaze_dataset_configuration):
    # add fileinfo column as trial column
    gaze_dataset_configuration['init_kwargs']['definition'].trial_columns = ['subject_id']

    dataset = Dataset(**gaze_dataset_configuration['init_kwargs'])

    with pytest.warns(UserWarning) as record:
        dataset.load()

    expected_msg = 'removed duplicated fileinfo columns from trial_columns: subject_id'
    assert record[0].message.args[0] == expected_msg


def test_load_correct_events_list(gaze_dataset_configuration):
    dataset = Dataset(**gaze_dataset_configuration['init_kwargs'])
    dataset.load(events=True)

    expected_events_list = gaze_dataset_configuration['events_list']
    for result_events, expected_events in zip(dataset.events, expected_events_list):
        assert_frame_equal(result_events.frame, expected_events)


@pytest.mark.parametrize(
    ('subset', 'fileinfo_idx'),
    [
        pytest.param(
            {'subject_id': 1},
            [0],
            id='subset_int',
        ),
        pytest.param(
            {'subject_id': [1, 11, 12]},
            [0, 2, 3],
            id='subset_list',
        ),
        pytest.param(
            {'subject_id': range(3)},
            [0, 11],
            id='subset_range',
        ),
    ],
)
def test_load_subset(subset, fileinfo_idx, gaze_dataset_configuration):
    dataset = Dataset(**gaze_dataset_configuration['init_kwargs'])
    dataset.load(subset=subset)

    expected_fileinfo = gaze_dataset_configuration['fileinfo']
    expected_fileinfo = expected_fileinfo['gaze'][fileinfo_idx]

    assert_frame_equal(dataset.fileinfo['gaze'], expected_fileinfo)


@pytest.mark.parametrize(
    ('init_kwargs', 'load_kwargs', 'exception'),
    [
        pytest.param(
            {},
            {'subset': 1},
            TypeError,
            id='subset_no_dict',
        ),
        pytest.param(
            {},
            {'subset': {1: 1}},
            TypeError,
            id='subset_no_str_key',
        ),
        pytest.param(
            {},
            {'subset': {'unknown': 1}},
            ValueError,
            id='subset_key_not_in_fileinfo',
        ),
        pytest.param(
            {},
            {'subset': {'subject_id': None}},
            TypeError,
            id='subset_value_invalid_type',
        ),
    ],
)
def test_load_exceptions(init_kwargs, load_kwargs, exception, gaze_dataset_configuration):
    init_kwargs = {**gaze_dataset_configuration['init_kwargs'], **init_kwargs}
    dataset = Dataset(**init_kwargs)

    with pytest.raises(exception):
        dataset.load(**load_kwargs)


@pytest.mark.parametrize(
    ('init_kwargs', 'save_kwargs', 'exception'),
    [
        pytest.param(
            {},
            {'extension': 'invalid'},
            ValueError,
            id='wrong_extension_save_gaze',
        ),
    ],
)
def test_save_gaze_exceptions(init_kwargs, save_kwargs, exception, gaze_dataset_configuration):
    init_kwargs = {**gaze_dataset_configuration['init_kwargs'], **init_kwargs}
    dataset = Dataset(**init_kwargs)

    with pytest.raises(exception):
        dataset.load()
        dataset.pix2deg()
        dataset.pos2vel()
        dataset.pos2acc()
        dataset.save_preprocessed(**save_kwargs)


@pytest.mark.parametrize(
    ('load_kwargs', 'exception'),
    [
        pytest.param(
            {'extension': 'invalid'},
            ValueError,
            id='wrong_extension_load_events',
        ),
    ],
)
def test_load_events_exceptions(
        load_kwargs,
        exception,
        gaze_dataset_configuration,
):
    init_kwargs = {**gaze_dataset_configuration['init_kwargs']}
    dataset = Dataset(**init_kwargs)

    with pytest.raises(exception) as excinfo:
        dataset.load()
        dataset.pix2deg()
        dataset.pos2vel()
        dataset.detect_events(
            method=ivt,
            velocity_threshold=45,
            minimum_duration=55,
        )
        dataset.save_events()
        dataset.load_event_files(**load_kwargs)

    msg, = excinfo.value.args
    assert msg == """\
unsupported file format "invalid".\
Supported formats are: [\'csv\', \'txt\', \'tsv\', \'feather\']"""


@pytest.mark.parametrize(
    ('init_kwargs', 'save_kwargs', 'exception'),
    [
        pytest.param(
            {},
            {'extension': 'invalid'},
            ValueError,
            id='wrong_extension_events',
        ),
    ],
)
def test_save_events_exceptions(init_kwargs, save_kwargs, exception, gaze_dataset_configuration):
    init_kwargs = {**gaze_dataset_configuration['init_kwargs'], **init_kwargs}
    dataset = Dataset(**init_kwargs)

    with pytest.raises(exception):
        dataset.load()
        dataset.pix2deg()
        dataset.pos2vel()
        dataset.detect_events(
            method=ivt,
            velocity_threshold=45,
            minimum_duration=55,
        )
        dataset.save_events(**save_kwargs)


def test_load_no_files_raises_exception(gaze_dataset_configuration):
    init_kwargs = {**gaze_dataset_configuration['init_kwargs']}
    dataset = Dataset(**init_kwargs)

    shutil.rmtree(dataset.paths.raw, ignore_errors=True)
    dataset.paths.raw.mkdir()

    with pytest.raises(RuntimeError):
        dataset.scan()


@pytest.mark.parametrize(
    'gaze_dataset_configuration',
    ['ToyMat'],
    indirect=['gaze_dataset_configuration'],
)
def test_load_mat_file_exception(gaze_dataset_configuration):
    dataset = Dataset(**gaze_dataset_configuration['init_kwargs'])

    with pytest.raises(ValueError):
        dataset.load()


def test_pix2deg(gaze_dataset_configuration):
    dataset = Dataset(**gaze_dataset_configuration['init_kwargs'])
    dataset.load()

    original_schema = dataset.gaze[0].schema

    dataset.pix2deg()

    expected_schema = {**original_schema, 'position': pl.List(pl.Float64)}
    for result_gaze in dataset.gaze:
        assert result_gaze.schema == expected_schema


def test_deg2pix(gaze_dataset_configuration):
    dataset = Dataset(**gaze_dataset_configuration['init_kwargs'])
    dataset.load()

    original_schema = dataset.gaze[0].schema

    dataset.pix2deg()
    dataset.deg2pix(pixel_column='new_pixel')

    expected_schema = {
        **original_schema, 'position': pl.List(pl.Float64),
        'new_pixel': pl.List(pl.Float64),
    }
    for result_gaze in dataset.gaze:
        assert result_gaze.schema == expected_schema


def test_pos2acc(gaze_dataset_configuration):
    dataset = Dataset(**gaze_dataset_configuration['init_kwargs'])
    dataset.load()
    dataset.pix2deg()

    original_schema = dataset.gaze[0].schema

    dataset.pos2acc()

    expected_schema = {**original_schema, 'acceleration': pl.List(pl.Float64)}
    for result_gaze in dataset.gaze:
        assert result_gaze.schema == expected_schema


def test_pos2vel(gaze_dataset_configuration):
    dataset = Dataset(**gaze_dataset_configuration['init_kwargs'])
    dataset.load()
    dataset.pix2deg()

    original_schema = dataset.gaze[0].schema

    dataset.pos2vel()

    expected_schema = {**original_schema, 'velocity': pl.List(pl.Float64)}
    for result_gaze in dataset.gaze:
        assert result_gaze.schema == expected_schema


def test_clip(gaze_dataset_configuration):
    dataset = Dataset(**gaze_dataset_configuration['init_kwargs'])
    dataset.load()
    dataset.pix2deg()

    original_schema = dataset.gaze[0].schema

    dataset.clip(-1000, 1000, input_column='pixel', output_column='pixel_clipped', n_components=2)

    expected_schema = {**original_schema, 'pixel_clipped': pl.List(pl.Float64)}
    for result_gaze in dataset.gaze:
        assert result_gaze.schema == expected_schema


@pytest.mark.parametrize(
    'detect_event_kwargs',
    [
        pytest.param(
            {
                'method': microsaccades,
                'threshold': 1,
                'eye': 'auto',
            },
            id='microsaccades_class',
        ),
        pytest.param(
            {
                'method': 'microsaccades',
                'threshold': 1,
                'eye': 'auto',
            },
            id='microsaccades_string',
        ),
        pytest.param(
            {
                'method': fill,
                'eye': 'auto',
            },
            id='fill_class',
        ),
        pytest.param(
            {
                'method': 'fill',
                'eye': 'auto',
            },
            id='fill_string',
        ),
        pytest.param(
            {
                'method': 'ivt',
                'velocity_threshold': 1,
                'minimum_duration': 1,
                'eye': 'auto',
            },
            id='ivt_string',
        ),
        pytest.param(
            {
                'method': ivt,
                'velocity_threshold': 1,
                'minimum_duration': 1,
                'eye': 'auto',
            },
            id='ivt_class',
        ),
        pytest.param(
            {
                'method': 'idt',
                'eye': 'auto',
            },
            id='idt_string',
        ),
        pytest.param(
            {
                'method': idt,
                'eye': 'auto',
            },
            id='idt_class',
        ),
    ],
)
def test_detect_events_auto_eye(detect_event_kwargs, gaze_dataset_configuration):
    dataset = Dataset(**gaze_dataset_configuration['init_kwargs'])
    dataset.load()
    dataset.pix2deg()
    dataset.pos2vel()
    dataset.detect_events(**detect_event_kwargs)

    expected_schema = {
        'subject_id': pl.Int64,
        'name': pl.Utf8,
        'onset': pl.Int64,
        'offset': pl.Int64,
        'duration': pl.Int64,
    }
    for result_events in dataset.events:
        assert result_events.schema == expected_schema


@pytest.mark.parametrize(
    'detect_event_kwargs',
    [
        pytest.param(
            {
                'method': microsaccades,
                'threshold': 1,
                'eye': 'left',
            },
            id='left',
        ),
        pytest.param(
            {
                'method': microsaccades,
                'threshold': 1,
                'eye': 'right',
            },
            id='right',
        ),
    ],
)
def test_detect_events_explicit_eye(detect_event_kwargs, gaze_dataset_configuration):
    dataset = Dataset(**gaze_dataset_configuration['init_kwargs'])
    dataset.load()
    dataset.pix2deg()
    dataset.pos2vel()

    dataset_eyes = gaze_dataset_configuration['eyes']

    exception = None
    if not dataset_eyes.startswith('both') and detect_event_kwargs['eye'] is not None:
        exception = AttributeError

    if exception is None:
        dataset.detect_events(**detect_event_kwargs)

        expected_schema = {
            'subject_id': pl.Int64,
            'name': pl.Utf8,
            'onset': pl.Int64,
            'offset': pl.Int64,
            'duration': pl.Int64,
        }

        for result_events in dataset.events:
            assert result_events.schema == expected_schema

    else:
        with pytest.raises(exception):
            dataset.detect_events(**detect_event_kwargs)


@pytest.mark.parametrize(
    ('detect_event_kwargs_1', 'detect_event_kwargs_2', 'expected_schema'),
    [
        pytest.param(
            {
                'method': microsaccades,
                'threshold': 1,
                'eye': 'auto',
            },
            {
                'method': microsaccades,
                'threshold': 1,
                'eye': 'auto',
            },
            {
                'subject_id': pl.Int64,
                'name': pl.Utf8,
                'onset': pl.Int64,
                'offset': pl.Int64,
                'duration': pl.Int64,
            },
            id='two-saccade-runs',
        ),
        pytest.param(
            {
                'method': microsaccades,
                'threshold': 1,
                'eye': 'auto',
            },
            {
                'method': ivt,
                'velocity_threshold': 1,
                'minimum_duration': 1,
            },
            {
                'subject_id': pl.Int64,
                'name': pl.Utf8,
                'onset': pl.Int64,
                'offset': pl.Int64,
                'duration': pl.Int64,
            },
            id='one-saccade-one-fixation-run',
        ),
    ],
)
def test_detect_events_multiple_calls(
        detect_event_kwargs_1,
        detect_event_kwargs_2,
        expected_schema,
        gaze_dataset_configuration,
):
    dataset = Dataset(**gaze_dataset_configuration['init_kwargs'])
    dataset.load()
    dataset.pix2deg()
    dataset.pos2vel()
    dataset.detect_events(**detect_event_kwargs_1)
    dataset.detect_events(**detect_event_kwargs_2)

    for result_events in dataset.events:
        assert result_events.schema == expected_schema


@pytest.mark.parametrize(
    'detect_kwargs',
    [
        pytest.param(
            {
                'method': 'microsaccades',
                'threshold': 1,
                'eye': 'auto',
                'clear': False,
                'verbose': True,
            },
            id='left',
        ),
    ],
)
def test_detect_events_alias(gaze_dataset_configuration, detect_kwargs, monkeypatch):
    dataset = Dataset(**gaze_dataset_configuration['init_kwargs'])
    dataset.load()
    dataset.pix2deg()
    dataset.pos2vel()

    mock = Mock()
    monkeypatch.setattr(dataset, 'detect', mock)

    dataset.detect(**detect_kwargs)
    mock.assert_called_with(**detect_kwargs)


@pytest.mark.parametrize(
    'gaze_dataset_configuration',
    ['ToyMono'],
    indirect=['gaze_dataset_configuration'],
)
def test_detect_events_attribute_error(gaze_dataset_configuration):
    dataset = Dataset(**gaze_dataset_configuration['init_kwargs'])
    dataset.load()
    dataset.pix2deg()
    dataset.pos2vel()

    detect_event_kwargs = {
        'method': microsaccades,
        'threshold': 1,
        'eye': 'right',
    }

    with pytest.raises(AttributeError):
        dataset.detect_events(**detect_event_kwargs)


@pytest.mark.parametrize(
    'gaze_dataset_configuration',
    ['ToyMono'],
    indirect=['gaze_dataset_configuration'],
)
@pytest.mark.parametrize(
    ('rename_arg', 'detect_event_kwargs', 'expected_message'),
    [
        pytest.param(
            {'position': 'custom_position'},
            {
                'method': idt,
                'threshold': 1,
            },
            (
                "Column 'position' not found. Available columns are: "
                "['time', 'trial_id_1', 'trial_id_2', 'subject_id', "
                "'pixel', 'custom_position', 'velocity']"
            ),
            id='no_position',
        ),
        pytest.param(
            {'velocity': 'custom_velocity'},
            {
                'method': microsaccades,
                'threshold': 1,
            },
            (
                "Column 'velocity' not found. Available columns are: "
                "['time', 'trial_id_1', 'trial_id_2', 'subject_id', "
                "'pixel', 'position', 'custom_velocity']"
            ),
            id='no_velocity',
        ),
    ],
)
def test_detect_events_raises_column_not_found_error(
        gaze_dataset_configuration,
        rename_arg,
        detect_event_kwargs,
        expected_message,
):
    dataset = Dataset(**gaze_dataset_configuration['init_kwargs'])
    dataset.load()
    dataset.pix2deg()
    dataset.pos2vel()

    for file_id, _ in enumerate(dataset.gaze):
        dataset.gaze[file_id].samples = dataset.gaze[file_id].samples.rename(rename_arg)

    with pytest.raises(pl.exceptions.ColumnNotFoundError) as excinfo:
        dataset.detect_events(**detect_event_kwargs)

    msg, = excinfo.value.args
    assert msg == expected_message


@pytest.mark.parametrize(
    ('events_init', 'events_expected'),
    [
        pytest.param(
            [],
            [],
            id='empty_list_stays_empty_list',
        ),
        pytest.param(
            [Events()],
            [Events()],
            id='empty_df_stays_empty_df',
        ),
        pytest.param(
            [Events(name='event', onsets=[0], offsets=[99])],
            [Events()],
            id='single_instance_filled_df_gets_cleared_to_empty_df',
        ),
        pytest.param(
            [
                Events(name='event', onsets=[0], offsets=[99]),
                Events(name='event', onsets=[0], offsets=[99]),
            ],
            [Events(), Events()],
            id='two_instance_filled_df_gets_cleared_to_two_empty_dfs',
        ),
    ],
)
def test_clear_events(events_init, events_expected, tmp_path):
    dataset = Dataset('ToyDataset', path=tmp_path)
    dataset.events = events_init
    dataset.clear_events()

    if isinstance(events_init, list) and not events_init:
        assert dataset.events == events_expected

    else:
        for events_df_result, events_df_expected in zip(dataset.events, events_expected):
            assert_frame_equal(events_df_result.frame, events_df_expected.frame)


@pytest.mark.parametrize(
    ('detect_event_kwargs', 'events_dirname', 'expected_save_dirpath', 'save_kwargs'),
    [
        pytest.param(
            {'method': microsaccades, 'threshold': 1, 'eye': 'auto'},
            None,
            'events',
            {},
            id='none_dirname',
        ),
        pytest.param(
            {'method': microsaccades, 'threshold': 1, 'eye': 'auto'},
            'events_test',
            'events_test',
            {},
            id='explicit_dirname',
        ),
        pytest.param(
            {'method': microsaccades, 'threshold': 1, 'eye': 'auto'},
            None,
            'events',
            {'extension': 'csv'},
            id='save_events_extension_csv',
        ),
    ],
)
def test_save_events(
        detect_event_kwargs,
        events_dirname,
        expected_save_dirpath,
        save_kwargs,
        gaze_dataset_configuration,
):
    dataset = Dataset(**gaze_dataset_configuration['init_kwargs'])
    dataset.load()
    dataset.pix2deg()
    dataset.pos2vel()
    dataset.detect_events(**detect_event_kwargs)

    if events_dirname is None:
        events_dirname = 'events'
    shutil.rmtree(dataset.path / Path(events_dirname), ignore_errors=True)
    shutil.rmtree(dataset.path / Path(expected_save_dirpath), ignore_errors=True)
    dataset.save_events(events_dirname, **save_kwargs)

    assert (dataset.path / expected_save_dirpath).is_dir(), (
        f'data was not written to {dataset.path / Path(expected_save_dirpath)}'
    )


@pytest.mark.parametrize(
    ('detect_event_kwargs', 'events_dirname', 'expected_save_dirpath', 'load_save_kwargs'),
    [
        pytest.param(
            {'method': microsaccades, 'threshold': 1, 'eye': 'auto'},
            None,
            'events',
            {},
            id='none_dirname',
        ),
        pytest.param(
            {'method': microsaccades, 'threshold': 1, 'eye': 'auto'},
            'events_test',
            'events_test',
            {},
            id='explicit_dirname',
        ),
        pytest.param(
            {'method': microsaccades, 'threshold': 1, 'eye': 'auto'},
            None,
            'events',
            {'extension': 'csv'},
            id='load_events_extension_csv',
        ),
    ],
)
def test_load_previously_saved_events_gaze(
        detect_event_kwargs,
        events_dirname,
        expected_save_dirpath,
        load_save_kwargs,
        gaze_dataset_configuration,
):
    dataset = Dataset(**gaze_dataset_configuration['init_kwargs'])
    dataset.load()
    dataset.pix2deg()
    dataset.pos2vel()
    dataset.pos2acc()
    dataset.detect_events(**detect_event_kwargs)

    # We must not overwrite the original variable as it's needed in the end.
    if events_dirname is None:
        events_dirname_ = 'events'
    else:
        events_dirname_ = events_dirname

    shutil.rmtree(dataset.path / Path(events_dirname_), ignore_errors=True)
    shutil.rmtree(dataset.path / Path(expected_save_dirpath), ignore_errors=True)
    dataset.save_events(events_dirname, **load_save_kwargs)
    dataset.save_preprocessed(**load_save_kwargs)

    dataset.events = []

    dataset.load(events=True, preprocessed=True, events_dirname=events_dirname, **load_save_kwargs)
    assert dataset.events


@pytest.mark.parametrize(
    ('preprocessed_dirname', 'expected_save_dirpath'),
    [
        pytest.param(
            None,
            'preprocessed',
            id='none_dirname',
        ),
        pytest.param(
            'preprocessed_test',
            'preprocessed_test',
            id='explicit_dirname',
        ),
    ],
)
def test_save_preprocessed_directory_exists(
        preprocessed_dirname,
        expected_save_dirpath,
        gaze_dataset_configuration,
):
    dataset = Dataset(**gaze_dataset_configuration['init_kwargs'])
    dataset.load()
    dataset.pix2deg()
    dataset.pos2vel()
    dataset.pos2acc()

    if preprocessed_dirname is None:
        preprocessed_dirname = 'preprocessed'
    shutil.rmtree(dataset.path / Path(preprocessed_dirname), ignore_errors=True)
    shutil.rmtree(dataset.path / Path(expected_save_dirpath), ignore_errors=True)
    dataset.save_preprocessed(preprocessed_dirname)

    assert (dataset.path / expected_save_dirpath).is_dir(), (
        f'data was not written to {dataset.path / Path(expected_save_dirpath)}'
    )


@pytest.mark.parametrize(
    'drop_column',
    [
        'time',
        'pixel',
        'position',
        'velocity',
        'acceleration',
    ],
)
def test_save_preprocessed(gaze_dataset_configuration, drop_column):
    dataset = Dataset(**gaze_dataset_configuration['init_kwargs'])
    dataset.load()
    dataset.pix2deg()
    dataset.pos2vel()
    dataset.pos2acc()

    dataset.gaze[0].samples = dataset.gaze[0].samples.drop(drop_column)

    preprocessed_dirname = 'preprocessed-test'
    shutil.rmtree(dataset.path / Path(preprocessed_dirname), ignore_errors=True)
    shutil.rmtree(dataset.path / Path(preprocessed_dirname), ignore_errors=True)
    dataset.save_preprocessed(preprocessed_dirname, extension='csv')
    dataset.load_gaze_files(True, preprocessed_dirname, extension='csv')

    assert (dataset.path / preprocessed_dirname).is_dir(), (
        f'data was not written to {dataset.path / Path(preprocessed_dirname)}'
    )


@pytest.mark.parametrize(
    'drop_column',
    [
        'time',
        'pixel',
        'position',
        'velocity',
        'acceleration',
    ],
)
def test_save_preprocessed_has_no_side_effect(gaze_dataset_configuration, drop_column):
    dataset = Dataset(**gaze_dataset_configuration['init_kwargs'])
    dataset.load()
    dataset.pix2deg()
    dataset.pos2vel()
    dataset.pos2acc()

    dataset.gaze[0].samples = dataset.gaze[0].samples.drop(drop_column)

    old_frame = dataset.gaze[0].samples.clone()

    preprocessed_dirname = 'preprocessed-test'
    shutil.rmtree(dataset.path / Path(preprocessed_dirname), ignore_errors=True)
    shutil.rmtree(dataset.path / Path(preprocessed_dirname), ignore_errors=True)
    dataset.save_preprocessed(preprocessed_dirname, extension='csv')

    new_frame = dataset.gaze[0].samples.clone()

    assert_frame_equal(old_frame, new_frame)


@pytest.mark.parametrize(
    ('expected_save_preprocessed_path', 'expected_save_events_path', 'save_kwargs'),
    [
        pytest.param(
            'preprocessed',
            'events',
            {},
            id='none_dirname',
        ),
        pytest.param(
            'preprocessed',
            'events',
            {'verbose': 2},
            id='verbose_equals_2',
        ),
        pytest.param(
            'preprocessed_test',
            'events',
            {'preprocessed_dirname': 'preprocessed_test'},
            id='explicit_prepocessed_dirname',
        ),
        pytest.param(
            'preprocessed',
            'events_test',
            {'events_dirname': 'events_test'},
            id='explicit_events_dirname',
        ),
        pytest.param(
            'preprocessed',
            'events',
            {'extension': 'csv'},
            id='extension_equals_csv',
        ),
    ],
)
def test_save_creates_correct_directory(
        expected_save_preprocessed_path,
        expected_save_events_path,
        save_kwargs,
        gaze_dataset_configuration,
):
    dataset = Dataset(**gaze_dataset_configuration['init_kwargs'])
    dataset.load()
    dataset.pix2deg()
    dataset.pos2vel()

    detect_events_kwargs = {'method': microsaccades, 'threshold': 1, 'eye': 'auto'}
    dataset.detect_events(**detect_events_kwargs)

    preprocessed_dirname = save_kwargs.get('preprocessed_dirname', 'preprocessed')
    events_dirname = save_kwargs.get('events_dirname', 'events')

    shutil.rmtree(dataset.path / Path(preprocessed_dirname), ignore_errors=True)
    shutil.rmtree(dataset.path / Path(expected_save_preprocessed_path), ignore_errors=True)
    shutil.rmtree(dataset.path / Path(events_dirname), ignore_errors=True)
    shutil.rmtree(dataset.path / Path(expected_save_events_path), ignore_errors=True)
    dataset.save(**save_kwargs)

    assert (dataset.path / Path(expected_save_preprocessed_path)).is_dir(), (
        f'data was not written to {dataset.path / Path(expected_save_preprocessed_path)}'
    )
    assert (dataset.path / Path(expected_save_events_path)).is_dir(), (
        f'data was not written to {dataset.path / Path(expected_save_events_path)}'
    )


@pytest.mark.parametrize(
    ('expected_save_preprocessed_path', 'expected_save_events_path', 'save_kwargs'),
    [
        pytest.param(
            'preprocessed',
            'events',
            {'extension': 'feather'},
            id='extension_equals_feather',
        ),
        pytest.param(
            'preprocessed',
            'events',
            {'extension': 'csv'},
            id='extension_equals_csv',
        ),
    ],
)
def test_save_files_have_correct_extension(
        expected_save_preprocessed_path,
        expected_save_events_path,
        save_kwargs,
        gaze_dataset_configuration,
):
    dataset = Dataset(**gaze_dataset_configuration['init_kwargs'])
    dataset.load()
    dataset.pix2deg()
    dataset.pos2vel()
    dataset.pos2acc()

    detect_events_kwargs = {'method': microsaccades, 'threshold': 1, 'eye': 'auto'}
    dataset.detect_events(**detect_events_kwargs)

    preprocessed_dirname = save_kwargs.get('preprocessed_dirname', 'preprocessed')
    events_dirname = save_kwargs.get('events_dirname', 'events')
    extension = save_kwargs.get('extension', 'feather')

    shutil.rmtree(dataset.path / Path(preprocessed_dirname), ignore_errors=True)
    shutil.rmtree(dataset.path / Path(expected_save_preprocessed_path), ignore_errors=True)
    shutil.rmtree(dataset.path / Path(events_dirname), ignore_errors=True)
    shutil.rmtree(dataset.path / Path(expected_save_events_path), ignore_errors=True)
    dataset.save(**save_kwargs)

    preprocessed_dir = dataset.path / Path(expected_save_preprocessed_path)
    preprocessed_file_list = os.listdir(preprocessed_dir)
    extension_list = [a.endswith(extension) for a in preprocessed_file_list]
    extension_sum = sum(extension_list)
    assert extension_sum == len(preprocessed_file_list), (
        f'not all preprocessed files created have correct extension {extension}'
    )

    events_dir = dataset.path / Path(expected_save_events_path)
    events_file_list = os.listdir(events_dir)
    extension_list = [a.endswith(extension) for a in events_file_list]
    extension_sum = sum(extension_list)
    assert extension_sum == len(events_file_list), (
        f'not all events files created have correct extension {extension}'
    )


@pytest.mark.parametrize(
    ('init_path', 'expected_paths'),
    [
        pytest.param(
            '/data/set/path',
            {
                'root': Path('/data/set/path/'),
                'dataset': Path('/data/set/path/'),
                'raw': Path('/data/set/path/raw'),
                'preprocessed': Path('/data/set/path/preprocessed'),
                'events': Path('/data/set/path/events'),
            },
        ),
        pytest.param(
            DatasetPaths(root='/data/set/path', dataset='.'),
            {
                'root': Path('/data/set/path/'),
                'dataset': Path('/data/set/path/'),
                'raw': Path('/data/set/path/raw'),
                'preprocessed': Path('/data/set/path/preprocessed'),
                'events': Path('/data/set/path/events'),
            },
        ),
        pytest.param(
            DatasetPaths(root='/data/set/path', dataset='dataset'),
            {
                'root': Path('/data/set/path/'),
                'dataset': Path('/data/set/path/dataset'),
                'raw': Path('/data/set/path/dataset/raw'),
                'preprocessed': Path('/data/set/path/dataset/preprocessed'),
                'events': Path('/data/set/path/dataset/events'),
            },
        ),
        pytest.param(
            DatasetPaths(root='/data/set/path', dataset='dataset', events='custom_events'),
            {
                'root': Path('/data/set/path/'),
                'dataset': Path('/data/set/path/dataset'),
                'raw': Path('/data/set/path/dataset/raw'),
                'preprocessed': Path('/data/set/path/dataset/preprocessed'),
                'events': Path('/data/set/path/dataset/custom_events'),
            },
        ),
        pytest.param(
            DatasetPaths(
                root='/data/set/path',
                dataset='dataset',
                preprocessed='custom_preprocessed',
            ),
            {
                'root': Path('/data/set/path/'),
                'dataset': Path('/data/set/path/dataset'),
                'raw': Path('/data/set/path/dataset/raw'),
                'preprocessed': Path('/data/set/path/dataset/custom_preprocessed'),
                'events': Path('/data/set/path/dataset/events'),
            },
        ),
        pytest.param(
            DatasetPaths(root='/data/set/path', dataset='dataset', raw='custom_raw'),
            {
                'root': Path('/data/set/path/'),
                'dataset': Path('/data/set/path/dataset'),
                'raw': Path('/data/set/path/dataset/custom_raw'),
                'preprocessed': Path('/data/set/path/dataset/preprocessed'),
                'events': Path('/data/set/path/dataset/events'),
            },
        ),
    ],
)
def test_paths(init_path, expected_paths):
    dataset = Dataset('ToyDataset', path=init_path)

    assert dataset.paths.root == expected_paths['root']
    assert dataset.paths.dataset == expected_paths['dataset']
    assert dataset.path == expected_paths['dataset']
    assert dataset.paths.raw == expected_paths['raw']
    assert dataset.paths.preprocessed == expected_paths['preprocessed']
    assert dataset.paths.events == expected_paths['events']


@pytest.mark.parametrize(
    ('new_fileinfo', 'exception'),
    [
        pytest.param(None, AttributeError),
        pytest.param([], AttributeError),
    ],
)
def test_check_fileinfo(new_fileinfo, exception, tmp_path):
    dataset = Dataset('ToyDataset', path=tmp_path)

    dataset.fileinfo = new_fileinfo

    with pytest.raises(exception):
        dataset._check_fileinfo()


@pytest.mark.parametrize(
    ('new_gaze', 'exception'),
    [
        pytest.param(None, AttributeError),
        pytest.param([], AttributeError),
    ],
)
def test_check_gaze(new_gaze, exception, tmp_path):
    dataset = Dataset('ToyDataset', path=tmp_path)

    dataset.gaze = new_gaze

    with pytest.raises(exception):
        dataset._check_gaze()


@pytest.mark.parametrize(
    'gaze_dataset_configuration',
    ['ToyBino'],
    indirect=['gaze_dataset_configuration'],
)
def test_check_experiment(gaze_dataset_configuration):
    gaze_dataset_configuration['init_kwargs']['definition'].experiment = None
    dataset = Dataset(**gaze_dataset_configuration['init_kwargs'])
    dataset.load()

    with pytest.raises(AttributeError):
        dataset.gaze[0]._check_experiment()


@pytest.mark.parametrize(
    'gaze_dataset_configuration',
    ['ToyBino'],
    indirect=['gaze_dataset_configuration'],
)
def test_velocity_columns(gaze_dataset_configuration):
    dataset = Dataset(**gaze_dataset_configuration['init_kwargs'])
    dataset.load(preprocessed=True)

    for gaze in dataset.gaze:
        assert 'velocity' in gaze.columns


@pytest.mark.parametrize(
    ('property_kwargs', 'exception', 'msg_substrings'),
    [
        pytest.param(
            {'event_properties': 'foo'},
            InvalidProperty,
            ('foo', 'invalid', 'valid', 'peak_velocity'),
            id='invalid_property',
        ),

        pytest.param(
            {'event_properties': 'duration'},
            ValueError,
            (
                'event properties already exist and cannot be recomputed',
                'duration', 'Please remove them first',
            ),
            id='existing_column',
        ),
    ],
)
def test_event_dataframe_add_property_raises_exceptions(
        gaze_dataset_configuration,
        property_kwargs,
        exception,
        msg_substrings,
):
    dataset = Dataset(**gaze_dataset_configuration['init_kwargs'])
    dataset.load(preprocessed=True, events=True)

    with pytest.raises(exception) as excinfo:
        dataset.compute_event_properties(**property_kwargs)

    msg, = excinfo.value.args
    for msg_substring in msg_substrings:
        assert msg_substring.lower() in msg.lower()


@pytest.mark.parametrize(
    'property_kwargs',
    [
        pytest.param({'event_properties': 'peak_velocity'}, id='peak_velocity'),
    ],
)
def test_event_dataframe_add_property_has_expected_height(
        gaze_dataset_configuration,
        property_kwargs,
):
    dataset = Dataset(**gaze_dataset_configuration['init_kwargs'])
    dataset.load(preprocessed=True, events=True)

    expected_heights = [len(events) for events in dataset.events]

    dataset.compute_event_properties(**property_kwargs)

    for events_df, expected_height in zip(dataset.events, expected_heights):
        assert events_df.frame.height == expected_height


@pytest.mark.parametrize(
    ('property_kwargs', 'expected_schema'),
    [
        pytest.param(
            {'event_properties': 'peak_velocity'},
            {
                'subject_id': pl.Int64,
                'name': pl.Utf8,
                'onset': pl.Int64,
                'offset': pl.Int64,
                'duration': pl.Int64,
                'peak_velocity': pl.Float64,
            },
            id='single_event_peak_velocity',
        ),
        pytest.param(
            {'event_properties': 'location'},
            {
                'subject_id': pl.Int64,
                'name': pl.Utf8,
                'onset': pl.Int64,
                'offset': pl.Int64,
                'duration': pl.Int64,
                'location': pl.List(pl.Float64),
            },
            id='single_event_position',
        ),
    ],
)
def test_event_dataframe_add_property_has_expected_schema(
        gaze_dataset_configuration,
        property_kwargs,
        expected_schema,
):
    dataset = Dataset(**gaze_dataset_configuration['init_kwargs'])
    dataset.load(preprocessed=True, events=True)

    dataset.compute_event_properties(**property_kwargs)

    for events_df in dataset.events:
        assert events_df.frame.schema == expected_schema


@pytest.mark.parametrize(
    ('property_kwargs', 'expected_property_columns'),
    [
        pytest.param(
            {'event_properties': 'peak_velocity'},
            ['peak_velocity'],
            id='single_event_peak_velocity',
        ),
        pytest.param(
            {'event_properties': 'location'},
            ['location'],
            id='single_event_location',
        ),
        pytest.param(
            {'event_properties': 'location', 'name': 'fixation'},
            ['location'],
            id='single_event_location_name_fixation',
        ),
        pytest.param(
            {'event_properties': 'peak_velocity', 'name': 'sacc.*'},
            ['peak_velocity'],
            id='single_event_peak_velocity_regex_name_sacc',
        ),
    ],
)
def test_event_dataframe_add_property_effect_property_columns(
        gaze_dataset_configuration,
        property_kwargs,
        expected_property_columns,
):
    dataset = Dataset(**gaze_dataset_configuration['init_kwargs'])
    dataset.load(preprocessed=True, events=True)

    dataset.compute_event_properties(**property_kwargs)

    for events_df in dataset.events:
        assert events_df.event_property_columns == expected_property_columns


@pytest.mark.parametrize(
    ('property_kwargs', 'exception', 'exception_msg'),
    [
        pytest.param(
            {'event_properties': 'peak_velocity', 'name': 'taccade'},
            RuntimeError, 'No events with name "taccade" found in data frame',
            id='name_missing',
        ),
    ],
)
def test_event_dataframe_add_property_raises_exception(
        gaze_dataset_configuration,
        property_kwargs,
        exception,
        exception_msg,
):
    dataset = Dataset(**gaze_dataset_configuration['init_kwargs'])
    dataset.load(preprocessed=True, events=True)

    with pytest.raises(exception) as excinfo:
        dataset.compute_event_properties(**property_kwargs)

    msg, = excinfo.value.args
    assert msg == exception_msg


@pytest.mark.parametrize(
    'property_kwargs',
    [
        pytest.param(
            {'event_properties': 'peak_velocity'},
            id='single_event_peak_velocity',
        ),
        pytest.param(
            {'event_properties': 'location'},
            id='single_event_position',
        ),
        pytest.param(
            {'event_properties': 'location', 'name': 'fixation'},
            id='single_event_position_name_fixation',
        ),
    ],
)
def test_event_dataframe_add_property_does_not_change_length(
        gaze_dataset_configuration,
        property_kwargs,
):
    dataset = Dataset(**gaze_dataset_configuration['init_kwargs'])
    dataset.load(preprocessed=True, events=True)

    lengths_pre = [len(events_df.frame) for events_df in dataset.events]
    dataset.compute_event_properties(**property_kwargs)
    lengths_post = [len(events_df.frame) for events_df in dataset.events]

    assert lengths_pre == lengths_post


@pytest.mark.parametrize(
    'property_kwargs',
    [
        pytest.param(
            {
                'event_properties': 'peak_velocity',
                'name': None,
                'verbose': True,
            },
            id='peak_velocity',
        ),
    ],
)
def test_compute_event_properties_alias(gaze_dataset_configuration, property_kwargs, monkeypatch):
    dataset = Dataset(**gaze_dataset_configuration['init_kwargs'])
    dataset.load(preprocessed=True, events=True)

    mock = Mock()
    monkeypatch.setattr(dataset, 'compute_event_properties', mock)

    dataset.compute_properties(**property_kwargs)
    mock.assert_called_with(**property_kwargs)


@pytest.fixture(
    name='precomputed_dataset_configuration',
    params=[
        'ToyRightPrecomputedEventAndGaze',
        'ToyPrecomputedEvent',
        'ToyPrecomputedEventNoExtract',
    ],
)
def precomputed_fixture_dataset(request, tmp_path):
    rootpath = tmp_path

    dataset_type = request.param
    if dataset_type == 'ToyRightPrecomputedEventAndGaze':
        dataset_dict = mock_toy(
            rootpath,
            raw_fileformat='csv',
            eyes='right',
        )
    elif dataset_type == 'ToyPrecomputedEvent':
        dataset_dict = mock_toy(
            rootpath,
            raw_fileformat='csv',
            eyes='right',
        )
        del dataset_dict['init_kwargs']['definition'].resources[0]  # remove gaze resources
    elif dataset_type == 'ToyPrecomputedEventNoExtract':
        dataset_dict = mock_toy(
            rootpath,
            raw_fileformat='csv',
            eyes='right',
            filename_format_schema_overrides={'precomputed_events': {}},
        )
    else:
        raise ValueError(f'{request.param} not supported as dataset mock')

    yield dataset_dict


def test_load_correct_fileinfo_precomputed(precomputed_dataset_configuration):
    dataset = Dataset(**precomputed_dataset_configuration['init_kwargs'])
    dataset.load()

    expected_fileinfo = precomputed_dataset_configuration['fileinfo']['precomputed_events']
    assert_frame_equal(dataset.fileinfo['precomputed_events'], expected_fileinfo)


def test_load_no_files_precomputed_raises_exception(precomputed_dataset_configuration):
    init_kwargs = {**precomputed_dataset_configuration['init_kwargs']}
    dataset = Dataset(**init_kwargs)

    shutil.rmtree(dataset.paths.precomputed_events, ignore_errors=True)
    dataset.paths.precomputed_events.mkdir()

    with pytest.raises(RuntimeError):
        dataset.scan()


@pytest.fixture(
    name='precomputed_rm_dataset_configuration',
    params=[
        'ToyRightPrecomputedEventAndGazeAndRM',
        'ToyPrecomputedRM',
        'ToyPrecomputedRMNoExtract',
    ],
)
def precomputed_rm_fixture_dataset(request, tmp_path):
    rootpath = tmp_path

    dataset_type = request.param
    if dataset_type == 'ToyRightPrecomputedEventAndGazeAndRM':
        dataset_dict = mock_toy(
            rootpath,
            raw_fileformat='csv',
            eyes='right',
        )
    elif dataset_type == 'ToyPrecomputedRM':
        dataset_dict = mock_toy(
            rootpath,
            raw_fileformat='csv',
            eyes='right',
        )
    elif dataset_type == 'ToyPrecomputedRMNoExtract':
        dataset_dict = mock_toy(
            rootpath,
            raw_fileformat='csv',
            eyes='right',
            filename_format_schema_overrides={
                'precomputed_events': {},
                'precomputed_reading_measures': {},
            },
        )
    else:
        raise ValueError(f'{request.param} not supported as dataset mock')

    yield dataset_dict


def test_load_correct_fileinfo_precomputed_rm(precomputed_rm_dataset_configuration):
    dataset = Dataset(**precomputed_rm_dataset_configuration['init_kwargs'])
    dataset.load()

    all_fileinfo = precomputed_rm_dataset_configuration['fileinfo']
    expected_fileinfo = all_fileinfo['precomputed_reading_measures']
    assert_frame_equal(dataset.fileinfo['precomputed_reading_measures'], expected_fileinfo)


def test_load_no_files_precomputed_rm_raises_exception(precomputed_rm_dataset_configuration):
    init_kwargs = {**precomputed_rm_dataset_configuration['init_kwargs']}
    dataset = Dataset(**init_kwargs)

    shutil.rmtree(dataset.paths.precomputed_reading_measures, ignore_errors=True)
    dataset.paths.precomputed_reading_measures.mkdir()

    with pytest.raises(RuntimeError):
        dataset.scan()


@pytest.mark.parametrize(
    ('by', 'expected_len'),
    [
        pytest.param(
            'trial_id_1',
            40,
            id='subset_int',
        ),
        pytest.param(
            'trial_id_2',
            60,
            id='subset_int',
        ),
        pytest.param(
            ['trial_id_1', 'trial_id_2'],
            80,
            id='subset_int',
        ),
    ],
)
def test_load_split_precomputed_events(precomputed_dataset_configuration, by, expected_len):
    dataset = Dataset(**precomputed_dataset_configuration['init_kwargs'])
    dataset.load()
    dataset.split_precomputed_events(by)
    assert len(dataset.precomputed_events) == expected_len


def test_dataset_definition_from_yaml(tmp_path):
    tmp_file = tmp_path / 'tmp.yaml'

    dataset_def = DatasetLibrary.get('ToyDataset')
    dataset_def.to_yaml(tmp_file)

    dataset_from_yaml = Dataset(tmp_file, '.')
    assert dataset_from_yaml.definition == dataset_def


@pytest.mark.parametrize(
    ('by', 'expected_len'),
    [
        pytest.param(
            'trial_id_1',
            40,
            id='subset_int',
        ),
        pytest.param(
            'trial_id_2',
            60,
            id='subset_int',
        ),
        pytest.param(
            ['trial_id_1', 'trial_id_2'],
            80,
            id='subset_int',
        ),
    ],
)
def test_load_split_gaze(gaze_dataset_configuration, by, expected_len):
    dataset = Dataset(**gaze_dataset_configuration['init_kwargs'])
    dataset.load()
    dataset.split_gaze_data(by)
    assert len(dataset.gaze) == expected_len


def test_two_resources_same_content_different_filename_pattern(tmp_path):
    dirpath = tmp_path / 'precomputed_events'
    dirpath.mkdir()

    # create empty files
    with open(dirpath / 'foo.csv', 'a', encoding='ascii') as f:
        f.close()
    with open(dirpath / 'bar.csv', 'a', encoding='ascii') as f:
        f.close()

    definition = DatasetDefinition(
        name='example',
        resources=[
            {'content': 'precomputed_events', 'filename_pattern': 'foo.csv'},
            {'content': 'precomputed_events', 'filename_pattern': 'bar.csv'},
        ],
    )

    dataset = Dataset(definition=definition, path=tmp_path)

    dataset.scan()

    assert dataset.fileinfo['precomputed_events']['filepath'].to_list() == ['foo.csv', 'bar.csv']


def test_unsupported_content_type(tmp_path):
    definition = DatasetDefinition(
        name='example',
        resources=[{'content': 'foobar'}],
    )
    dataset = Dataset(definition=definition, path=tmp_path)

    expected_msg = 'content type foobar is not supported'
    with pytest.warns(UserWarning, match=expected_msg):
        dataset.scan()


def test_remove_event_property(gaze_dataset_configuration):

    dataset = Dataset(**gaze_dataset_configuration['init_kwargs'])
    dataset.load()
    dataset.pix2deg()
    dataset.detect_events('idt', dispersion_threshold=2.7, name='fixation.idt')
    dataset.pos2vel()
    dataset.compute_event_properties('peak_velocity')

    with pytest.raises(ValueError) as exinfo:
<<<<<<< HEAD
        dataset.remove_event_properties("alamakota")
    assert str(exinfo.value).startswith("The property alamakota does not exist")
=======
        dataset.remove_event_properties('alamakota')
    assert str(exinfo.value).startswith(
        'The property alamakota does not exist and cannot be removed')
>>>>>>> 78399391

    # Nothing should be changed
    with pytest.raises(ValueError) as exinfo:
        dataset.remove_event_properties(['peak_velocity', 'alamakota'])
    assert 'peak_velocity' in dataset.gaze[0].events.columns

    # peak_velocity should be changed
    dd = dataset.remove_event_properties('peak_velocity')
    assert 'peak_velocity' not in dataset.gaze[0].events.columns
    assert isinstance(dd, Dataset)

    # Now error should be raised bacause peak_velocity does not exist
    with pytest.raises(ValueError) as exinfo:
<<<<<<< HEAD
        dataset.remove_event_properties("peak_velocity")
    assert str(exinfo.value).startswith("The property peak_velocity does not exist")

    # onset should not be removed
    with pytest.raises(ValueError) as exinfo:
        dataset.remove_event_properties("onset")
    assert str(exinfo.value).startswith("The property onset cannot be removed")
    assert "onset" in dataset.gaze[0].events.columns
=======
        dataset.remove_event_properties('peak_velocity')
    assert str(exinfo.value).startswith(
        'The property peak_velocity does not exist and cannot be removed')

    # onset should not be removed
    with pytest.raises(ValueError) as exinfo:
        dataset.remove_event_properties('onset')
    assert str(exinfo.value).startswith(
        'The property onset cannot be removed beacuse it belongs to minimal_schema')
    assert 'onset' in dataset.gaze[0].events.columns
>>>>>>> 78399391
<|MERGE_RESOLUTION|>--- conflicted
+++ resolved
@@ -2120,14 +2120,8 @@
     dataset.compute_event_properties('peak_velocity')
 
     with pytest.raises(ValueError) as exinfo:
-<<<<<<< HEAD
         dataset.remove_event_properties("alamakota")
     assert str(exinfo.value).startswith("The property alamakota does not exist")
-=======
-        dataset.remove_event_properties('alamakota')
-    assert str(exinfo.value).startswith(
-        'The property alamakota does not exist and cannot be removed')
->>>>>>> 78399391
 
     # Nothing should be changed
     with pytest.raises(ValueError) as exinfo:
@@ -2141,7 +2135,6 @@
 
     # Now error should be raised bacause peak_velocity does not exist
     with pytest.raises(ValueError) as exinfo:
-<<<<<<< HEAD
         dataset.remove_event_properties("peak_velocity")
     assert str(exinfo.value).startswith("The property peak_velocity does not exist")
 
@@ -2149,16 +2142,4 @@
     with pytest.raises(ValueError) as exinfo:
         dataset.remove_event_properties("onset")
     assert str(exinfo.value).startswith("The property onset cannot be removed")
-    assert "onset" in dataset.gaze[0].events.columns
-=======
-        dataset.remove_event_properties('peak_velocity')
-    assert str(exinfo.value).startswith(
-        'The property peak_velocity does not exist and cannot be removed')
-
-    # onset should not be removed
-    with pytest.raises(ValueError) as exinfo:
-        dataset.remove_event_properties('onset')
-    assert str(exinfo.value).startswith(
-        'The property onset cannot be removed beacuse it belongs to minimal_schema')
-    assert 'onset' in dataset.gaze[0].events.columns
->>>>>>> 78399391
+    assert "onset" in dataset.gaze[0].events.columns