# Copyright (c) 2023-2025 The pymovements Project Authors
#
# Permission is hereby granted, free of charge, to any person obtaining a copy
# of this software and associated documentation files (the "Software"), to deal
# in the Software without restriction, including without limitation the rights
# to use, copy, modify, merge, publish, distribute, sublicense, and/or sell
# copies of the Software, and to permit persons to whom the Software is
# furnished to do so, subject to the following conditions:
#
# The above copyright notice and this permission notice shall be included in all
# copies or substantial portions of the Software.
#
# THE SOFTWARE IS PROVIDED "AS IS", WITHOUT WARRANTY OF ANY KIND, EXPRESS OR
# IMPLIED, INCLUDING BUT NOT LIMITED TO THE WARRANTIES OF MERCHANTABILITY,
# FITNESS FOR A PARTICULAR PURPOSE AND NONINFRINGEMENT. IN NO EVENT SHALL THE
# AUTHORS OR COPYRIGHT HOLDERS BE LIABLE FOR ANY CLAIM, DAMAGES OR OTHER
# LIABILITY, WHETHER IN AN ACTION OF CONTRACT, TORT OR OTHERWISE, ARISING FROM,
# OUT OF OR IN CONNECTION WITH THE SOFTWARE OR THE USE OR OTHER DEALINGS IN THE
# SOFTWARE.
"""Test all functionality in pymovements.dataset.dataset."""
import os
import shutil
from dataclasses import dataclass
from pathlib import Path
from unittest.mock import Mock

import numpy as np
import polars as pl
import pytest
from polars.testing import assert_frame_equal

from pymovements import Dataset
from pymovements import DatasetDefinition
from pymovements import DatasetLibrary
from pymovements import DatasetPaths
from pymovements import Events
from pymovements import Experiment
from pymovements import Gaze
from pymovements.events import fill
from pymovements.events import idt
from pymovements.events import ivt
from pymovements.events import microsaccades
from pymovements.exceptions import InvalidProperty


# pylint: disable=too-many-lines

class _UNSET:
    ...


def create_raw_gaze_files_from_fileinfo(gazes, fileinfo, rootpath):
    rootpath.mkdir(parents=True, exist_ok=True)

    for gaze, fileinfo_row in zip(gazes, fileinfo.to_dicts()):
        filepath = fileinfo_row['filepath']

        for key in fileinfo_row.keys():
            if key in gaze.columns:
                gaze = gaze.drop(key)

        gaze.write_csv(rootpath / filepath)


def create_preprocessed_gaze_files_from_fileinfo(gazes, fileinfo, rootpath):
    rootpath.mkdir(parents=True, exist_ok=True)

    for gaze, fileinfo_row in zip(gazes, fileinfo.to_dicts()):
        filepath = fileinfo_row['filepath']
        filepath = filepath.replace('csv', 'feather')

        for key in fileinfo_row.keys():
            if key in gaze.columns:
                gaze = gaze.samples.drop(key)

        gaze.write_ipc(rootpath / filepath)


def create_event_files_from_fileinfo(gazes, fileinfo, rootpath):
    rootpath.mkdir(parents=True, exist_ok=True)

    for gaze, fileinfo_row in zip(gazes, fileinfo.to_dicts()):
        filepath = fileinfo_row['filepath']
        filepath = filepath.replace('csv', 'feather')

        for key in fileinfo_row.keys():
            if key in gaze.columns:
                gaze = gaze.drop(key)

        gaze.write_ipc(rootpath / filepath)


def create_precomputed_files_from_fileinfo(precomputed_dfs, fileinfo, rootpath):
    rootpath.mkdir(parents=True, exist_ok=True)

    for precomputed_df, fileinfo_row in zip(precomputed_dfs, fileinfo.to_dicts()):
        filepath = fileinfo_row['filepath']

        for key in fileinfo_row.keys():
            if key in precomputed_df.columns:
                precomputed_df = precomputed_df.drop(key)

        precomputed_df.write_csv(rootpath / filepath)


def create_precomputed_rm_files_from_fileinfo(precomputed_rm_df, fileinfo, rootpath):
    rootpath.mkdir(parents=True, exist_ok=True)

    for _precomputed_rm_df, fileinfo_row in zip(precomputed_rm_df, fileinfo.to_dicts()):
        filepath = fileinfo_row['filepath']

        for key in fileinfo_row.keys():
            if key in _precomputed_rm_df.columns:
                _precomputed_rm_df = _precomputed_rm_df.drop(key)

        _precomputed_rm_df.write_csv(rootpath / filepath)


def mock_toy(
        rootpath,
        raw_fileformat,
        eyes,
        remote=False,
        extract=_UNSET,
        filename_format_schema_overrides=_UNSET,
):
    if extract is _UNSET:
        extract = None

    if filename_format_schema_overrides is _UNSET:
        filename_format_schema_overrides = {
            'gaze': {'subject_id': pl.Int64},
            'precomputed_events': {'subject_id': pl.Int64},
            'precomputed_reading_measures': {'subject_id': pl.Int64},
        }

    if filename_format_schema_overrides['precomputed_events']:
        subject_ids = list(range(1, 21))
        fileinfo = pl.DataFrame(
            data={'subject_id': subject_ids},
            schema={'subject_id': pl.Int64},
        )
    else:
        subject_ids = [str(idx) for idx in range(1, 21)]
        fileinfo = pl.DataFrame(
            data={'subject_id': subject_ids},
            schema={'subject_id': pl.Utf8},
        )

    fileinfo = fileinfo.with_columns([
        pl.format('{}.' + raw_fileformat, 'subject_id').alias('filepath'),
    ])

    fileinfo = fileinfo.sort(by='filepath')

    gazes = []
    for fileinfo_row in fileinfo.to_dicts():
        if eyes == 'both':
            gaze = pl.from_dict(
                {
                    'subject_id': fileinfo_row['subject_id'],
                    'time': np.arange(1000),
                    'x_left_pix': np.zeros(1000),
                    'y_left_pix': np.zeros(1000),
                    'x_right_pix': np.zeros(1000),
                    'y_right_pix': np.zeros(1000),
                    'trial_id_1': np.concatenate([np.zeros(500), np.ones(500)]),
                    'trial_id_2': ['a'] * 200 + ['b'] * 200 + ['c'] * 600,
                },
                schema={
                    'subject_id': pl.Int64,
                    'time': pl.Int64,
                    'x_left_pix': pl.Float64,
                    'y_left_pix': pl.Float64,
                    'x_right_pix': pl.Float64,
                    'y_right_pix': pl.Float64,
                    'trial_id_1': pl.Float64,
                    'trial_id_2': pl.Utf8,
                },
            )
            pixel_columns = ['x_left_pix', 'y_left_pix', 'x_right_pix', 'y_right_pix']

        elif eyes == 'both+avg':
            gaze = pl.from_dict(
                {
                    'subject_id': fileinfo_row['subject_id'],
                    'time': np.arange(1000),
                    'x_left_pix': np.zeros(1000),
                    'y_left_pix': np.zeros(1000),
                    'x_right_pix': np.zeros(1000),
                    'y_right_pix': np.zeros(1000),
                    'x_avg_pix': np.zeros(1000),
                    'y_avg_pix': np.zeros(1000),
                    'trial_id_1': np.concatenate([np.zeros(500), np.ones(500)]),
                    'trial_id_2': ['a'] * 200 + ['b'] * 200 + ['c'] * 600,
                },
                schema={
                    'subject_id': pl.Int64,
                    'time': pl.Int64,
                    'x_left_pix': pl.Float64,
                    'y_left_pix': pl.Float64,
                    'x_right_pix': pl.Float64,
                    'y_right_pix': pl.Float64,
                    'x_avg_pix': pl.Float64,
                    'y_avg_pix': pl.Float64,
                    'trial_id_1': pl.Float64,
                    'trial_id_2': pl.Utf8,
                },
            )
            pixel_columns = [
                'x_left_pix', 'y_left_pix', 'x_right_pix', 'y_right_pix', 'x_avg_pix', 'y_avg_pix',
            ]

        elif eyes == 'left':
            gaze = pl.from_dict(
                {
                    'subject_id': fileinfo_row['subject_id'],
                    'time': np.arange(1000),
                    'x_left_pix': np.zeros(1000),
                    'y_left_pix': np.zeros(1000),
                    'trial_id_1': np.concatenate([np.zeros(500), np.ones(500)]),
                    'trial_id_2': ['a'] * 200 + ['b'] * 200 + ['c'] * 600,
                },
                schema={
                    'subject_id': pl.Int64,
                    'time': pl.Int64,
                    'x_left_pix': pl.Float64,
                    'y_left_pix': pl.Float64,
                    'trial_id_1': pl.Float64,
                    'trial_id_2': pl.Utf8,
                },
            )
            pixel_columns = ['x_left_pix', 'y_left_pix']
        elif eyes == 'right':
            gaze = pl.from_dict(
                {
                    'subject_id': fileinfo_row['subject_id'],
                    'time': np.arange(1000),
                    'x_right_pix': np.zeros(1000),
                    'y_right_pix': np.zeros(1000),
                    'trial_id_1': np.concatenate([np.zeros(500), np.ones(500)]),
                    'trial_id_2': ['a'] * 200 + ['b'] * 200 + ['c'] * 600,
                },
                schema={
                    'subject_id': pl.Int64,
                    'time': pl.Int64,
                    'x_right_pix': pl.Float64,
                    'y_right_pix': pl.Float64,
                    'trial_id_1': pl.Float64,
                    'trial_id_2': pl.Utf8,
                },
            )
            pixel_columns = ['x_right_pix', 'y_right_pix']
        elif eyes == 'none':
            gaze = pl.from_dict(
                {
                    'subject_id': fileinfo_row['subject_id'],
                    'time': np.arange(1000),
                    'x_pix': np.zeros(1000),
                    'y_pix': np.zeros(1000),
                    'trial_id_1': np.concatenate([np.zeros(500), np.ones(500)]),
                    'trial_id_2': ['a'] * 200 + ['b'] * 200 + ['c'] * 600,
                },
                schema={
                    'subject_id': pl.Int64,
                    'time': pl.Int64,
                    'x_pix': pl.Float64,
                    'y_pix': pl.Float64,
                    'trial_id_1': pl.Float64,
                    'trial_id_2': pl.Utf8,
                },
            )
            pixel_columns = ['x_pix', 'y_pix']
        else:
            raise ValueError(f'invalid value for eyes: {eyes}')

        if remote:
            gaze = gaze.with_columns([
                pl.lit(680.).alias('distance'),
            ])

            distance_column = 'distance'
            distance_cm = None
        else:
            distance_column = None
            distance_cm = 68

        gazes.append(gaze)

    create_raw_gaze_files_from_fileinfo(gazes, fileinfo, rootpath / 'raw')

    # Create Gazes for passing as ground truth
    gazes = [
        Gaze(gaze, pixel_columns=pixel_columns)
        for gaze in gazes
    ]

    preprocessed_gazes = []
    for fileinfo_row in fileinfo.to_dicts():
        position_columns = [pixel_column.replace('pix', 'pos') for pixel_column in pixel_columns]
        velocity_columns = [pixel_column.replace('pix', 'vel') for pixel_column in pixel_columns]
        acceleration_columns = [
            pixel_column.replace('pix', 'acc') for pixel_column in pixel_columns
        ]

        gaze_data = {
            'subject_id': fileinfo_row['subject_id'],
            'time': np.arange(1000),
        }
        gaze_schema = {
            'subject_id': pl.Int64,
            'time': pl.Int64,
        }

        for column in pixel_columns + position_columns + velocity_columns + acceleration_columns:
            gaze_data[column] = np.zeros(1000)
            gaze_schema[column] = pl.Float64

        # Create Gazes for passing as ground truth
        gaze = Gaze(
            pl.from_dict(gaze_data, schema=gaze_schema),
            pixel_columns=pixel_columns,
            position_columns=position_columns,
            velocity_columns=velocity_columns,
            acceleration_columns=acceleration_columns,
        )

        preprocessed_gazes.append(gaze)

    create_preprocessed_gaze_files_from_fileinfo(
        preprocessed_gazes, fileinfo, rootpath / 'preprocessed',
    )

    events_list = []
    for fileinfo_row in fileinfo.to_dicts():
        events = pl.from_dict(
            {
                'subject_id': fileinfo_row['subject_id'],
                'name': ['saccade', 'fixation'] * 5,
                'onset': np.arange(0, 100, 10),
                'offset': np.arange(5, 105, 10),
                'duration': np.array([5] * 10),
            },
            schema={
                'subject_id': pl.Int64,
                'name': pl.Utf8,
                'onset': pl.Int64,
                'offset': pl.Int64,
                'duration': pl.Int64,
            },
        )
        events_list.append(events)

    create_event_files_from_fileinfo(events_list, fileinfo, rootpath / 'events')

    dataset_definition = DatasetDefinition(
        experiment=Experiment(
            screen_width_px=1280,
            screen_height_px=1024,
            screen_width_cm=38,
            screen_height_cm=30.2,
            distance_cm=distance_cm,
            origin='upper left',
            sampling_rate=1000,
        ),
        resources=[
            {
                'content': 'gaze',
                'filename_pattern': r'{subject_id:d}.' + raw_fileformat,
                'filename_pattern_schema_overrides': filename_format_schema_overrides.get(
                    'gaze', None,
                ),
            },
            {
                'content': 'precomputed_events',
                'filename_pattern': r'{subject_id:d}.' + raw_fileformat,
                'filename_pattern_schema_overrides': filename_format_schema_overrides.get(
                    'precomputed_events', None,
                ),
            },
            {
                'content': 'precomputed_reading_measures',
                'filename_pattern': r'{subject_id:d}.' + raw_fileformat,
                'filename_pattern_schema_overrides': filename_format_schema_overrides.get(
                    'precomputed_reading_measures', None,
                ),
            },
        ],
        time_column='time',
        time_unit='ms',
        distance_column=distance_column,
        pixel_columns=pixel_columns,
        extract=extract,
    )

    precomputed_dfs = []
    for fileinfo_row in fileinfo.to_dicts():
        precomputed_events = pl.from_dict(
            {
                'subject_id': fileinfo_row['subject_id'],
                'CURRENT_FIXATION_DURATION': np.arange(1000),
                'CURRENT_FIX_X': np.zeros(1000),
                'CURRENT_FIX_Y': np.zeros(1000),
                'trial_id_1': np.concatenate([np.zeros(500), np.ones(500)]),
                'trial_id_2': ['a'] * 200 + ['b'] * 200 + ['c'] * 600,
            },
            schema={
                'subject_id': pl.Int64,
                'CURRENT_FIXATION_DURATION': pl.Float64,
                'CURRENT_FIX_X': pl.Float64,
                'CURRENT_FIX_Y': pl.Float64,
                'trial_id_1': pl.Float64,
                'trial_id_2': pl.Utf8,
            },
        )
        precomputed_dfs.append(precomputed_events)

    create_precomputed_files_from_fileinfo(
        precomputed_dfs,
        fileinfo,
        rootpath / 'precomputed_events',
    )

    precomputed_rm_dfs = []
    for fileinfo_row in fileinfo.to_dicts():
        precomputed_rm_df = pl.from_dict(
            {
                'subject_id': fileinfo_row['subject_id'],
                'number_fix': np.arange(1000),
                'mean_fix_dur': np.zeros(1000),
            },
            schema={
                'subject_id': pl.Int64,
                'number_fix': pl.Float64,
                'mean_fix_dur': pl.Float64,
            },
        )
        precomputed_rm_dfs.append(precomputed_rm_df)

    create_precomputed_rm_files_from_fileinfo(
        precomputed_rm_dfs,
        fileinfo,
        rootpath / 'precomputed_reading_measures',
    )

    return {
        'init_kwargs': {
            'definition': dataset_definition,
            'path': DatasetPaths(root=rootpath, dataset='.'),
        },
        'fileinfo': {
            'gaze': fileinfo,
            'precomputed_events': fileinfo,
            'precomputed_reading_measures': fileinfo,
        },
        'raw_gazes': gazes,
        'preprocessed_gazes': preprocessed_gazes,
        'events_list': events_list,
        'precomputed_rm_dfs': precomputed_rm_dfs,
        'eyes': eyes,
        'trial_columns': ['subject_id'],
    }


@pytest.fixture(
    name='gaze_dataset_configuration',
    params=[
        'ToyMono',
        'ToyBino',
        'ToyLeft',
        'ToyRight',
        'ToyBino+Avg',
        'ToyRemote',
    ],
)
def gaze_fixture_dataset(request, tmp_path):
    rootpath = tmp_path

    dataset_type = request.param
    if dataset_type == 'ToyBino':
        dataset_dict = mock_toy(rootpath, raw_fileformat='csv', eyes='both')
    elif dataset_type == 'ToyBino+Avg':
        dataset_dict = mock_toy(rootpath, raw_fileformat='csv', eyes='both+avg')
    elif dataset_type == 'ToyMono':
        dataset_dict = mock_toy(rootpath, raw_fileformat='csv', eyes='none')
    elif dataset_type == 'ToyLeft':
        dataset_dict = mock_toy(rootpath, raw_fileformat='csv', eyes='left')
    elif dataset_type == 'ToyRight':
        dataset_dict = mock_toy(rootpath, raw_fileformat='csv', eyes='right')
    elif dataset_type == 'ToyMat':
        dataset_dict = mock_toy(rootpath, raw_fileformat='mat', eyes='both')
    elif dataset_type == 'ToyRemote':
        dataset_dict = mock_toy(rootpath, raw_fileformat='csv', eyes='both', remote=True)
    else:
        raise ValueError(f'{request.param} not supported as dataset mock')

    yield dataset_dict


def test_init_with_definition_class():
    @dataclass
    class CustomPublicDataset(DatasetDefinition):
        name: str = 'CustomPublicDataset'

    dataset = Dataset(CustomPublicDataset, path='.')

    assert dataset.definition == CustomPublicDataset()


def test_load_correct_fileinfo(gaze_dataset_configuration):
    dataset = Dataset(**gaze_dataset_configuration['init_kwargs'])
    dataset.load()

    expected_fileinfo = gaze_dataset_configuration['fileinfo']
    assert_frame_equal(dataset.fileinfo['gaze'], expected_fileinfo['gaze'])


def test_load_correct_raw_gazes(gaze_dataset_configuration):
    dataset = Dataset(**gaze_dataset_configuration['init_kwargs'])
    dataset.load()

    expected_gazes = gaze_dataset_configuration['raw_gazes']
    for result_gaze, expected_gaze in zip(dataset.gaze, expected_gazes):
        assert_frame_equal(
            result_gaze.samples,
            expected_gaze.samples,
            check_column_order=False,
        )


def test_loaded_gazes_do_not_share_experiment_with_definition(gaze_dataset_configuration):
    dataset = Dataset(**gaze_dataset_configuration['init_kwargs'])
    dataset.load()

    definition = gaze_dataset_configuration['init_kwargs']['definition']

    for gaze in dataset.gaze:
        assert gaze.experiment is not definition.experiment


def test_loaded_gazes_do_not_share_experiment_with_other(gaze_dataset_configuration):
    dataset = Dataset(**gaze_dataset_configuration['init_kwargs'])
    dataset.load()

    for gaze1 in dataset.gaze:
        for gaze2 in dataset.gaze:
            if gaze1 is gaze2:
                continue

            assert gaze1.experiment is not gaze2.experiment


def test_load_gaze_has_position_columns(gaze_dataset_configuration):
    dataset = Dataset(**gaze_dataset_configuration['init_kwargs'])
    dataset.load(preprocessed=True)

    for result_gaze in dataset.gaze:
        assert 'position' in result_gaze.columns


def test_load_correct_preprocessed_gazes(gaze_dataset_configuration):
    dataset = Dataset(**gaze_dataset_configuration['init_kwargs'])
    dataset.load(preprocessed=True)

    expected_gazes = gaze_dataset_configuration['preprocessed_gazes']
    for result_gaze, expected_gaze in zip(dataset.gaze, expected_gazes):
        assert_frame_equal(
            result_gaze.samples,
            expected_gaze.samples,
            check_column_order=False,
        )


def test_load_correct_trial_columns(gaze_dataset_configuration):
    dataset = Dataset(**gaze_dataset_configuration['init_kwargs'])
    dataset.load()

    expected_trial_columns = gaze_dataset_configuration['trial_columns']
    for result_gaze in dataset.gaze:
        assert result_gaze.trial_columns == expected_trial_columns


@pytest.mark.parametrize(
    'gaze_dataset_configuration',
    ['ToyMono'],
    indirect=['gaze_dataset_configuration'],
)
def test_load_fileinfo_column_in_trial_columns_warns(gaze_dataset_configuration):
    # add fileinfo column as trial column
    gaze_dataset_configuration['init_kwargs']['definition'].trial_columns = ['subject_id']

    dataset = Dataset(**gaze_dataset_configuration['init_kwargs'])

    with pytest.warns(UserWarning) as record:
        dataset.load()

    expected_msg = 'removed duplicated fileinfo columns from trial_columns: subject_id'
    assert record[0].message.args[0] == expected_msg


def test_load_correct_events_list(gaze_dataset_configuration):
    dataset = Dataset(**gaze_dataset_configuration['init_kwargs'])
    dataset.load(events=True)

    expected_events_list = gaze_dataset_configuration['events_list']
    for result_events, expected_events in zip(dataset.events, expected_events_list):
        assert_frame_equal(result_events.frame, expected_events)


@pytest.mark.parametrize(
    ('subset', 'fileinfo_idx'),
    [
        pytest.param(
            {'subject_id': 1},
            [0],
            id='subset_int',
        ),
        pytest.param(
            {'subject_id': [1, 11, 12]},
            [0, 2, 3],
            id='subset_list',
        ),
        pytest.param(
            {'subject_id': range(3)},
            [0, 11],
            id='subset_range',
        ),
    ],
)
def test_load_subset(subset, fileinfo_idx, gaze_dataset_configuration):
    dataset = Dataset(**gaze_dataset_configuration['init_kwargs'])
    dataset.load(subset=subset)

    expected_fileinfo = gaze_dataset_configuration['fileinfo']
    expected_fileinfo = expected_fileinfo['gaze'][fileinfo_idx]

    assert_frame_equal(dataset.fileinfo['gaze'], expected_fileinfo)


@pytest.mark.parametrize(
    ('init_kwargs', 'load_kwargs', 'exception'),
    [
        pytest.param(
            {},
            {'subset': 1},
            TypeError,
            id='subset_no_dict',
        ),
        pytest.param(
            {},
            {'subset': {1: 1}},
            TypeError,
            id='subset_no_str_key',
        ),
        pytest.param(
            {},
            {'subset': {'unknown': 1}},
            ValueError,
            id='subset_key_not_in_fileinfo',
        ),
        pytest.param(
            {},
            {'subset': {'subject_id': None}},
            TypeError,
            id='subset_value_invalid_type',
        ),
    ],
)
def test_load_exceptions(init_kwargs, load_kwargs, exception, gaze_dataset_configuration):
    init_kwargs = {**gaze_dataset_configuration['init_kwargs'], **init_kwargs}
    dataset = Dataset(**init_kwargs)

    with pytest.raises(exception):
        dataset.load(**load_kwargs)


@pytest.mark.parametrize(
    ('init_kwargs', 'save_kwargs', 'exception'),
    [
        pytest.param(
            {},
            {'extension': 'invalid'},
            ValueError,
            id='wrong_extension_save_gaze',
        ),
    ],
)
def test_save_gaze_exceptions(init_kwargs, save_kwargs, exception, gaze_dataset_configuration):
    init_kwargs = {**gaze_dataset_configuration['init_kwargs'], **init_kwargs}
    dataset = Dataset(**init_kwargs)

    with pytest.raises(exception):
        dataset.load()
        dataset.pix2deg()
        dataset.pos2vel()
        dataset.pos2acc()
        dataset.save_preprocessed(**save_kwargs)


@pytest.mark.parametrize(
    ('load_kwargs', 'exception'),
    [
        pytest.param(
            {'extension': 'invalid'},
            ValueError,
            id='wrong_extension_load_events',
        ),
    ],
)
def test_load_events_exceptions(
        load_kwargs,
        exception,
        gaze_dataset_configuration,
):
    init_kwargs = {**gaze_dataset_configuration['init_kwargs']}
    dataset = Dataset(**init_kwargs)

    with pytest.raises(exception) as excinfo:
        dataset.load()
        dataset.pix2deg()
        dataset.pos2vel()
        dataset.detect_events(
            method=ivt,
            velocity_threshold=45,
            minimum_duration=55,
        )
        dataset.save_events()
        dataset.load_event_files(**load_kwargs)

    msg, = excinfo.value.args
    assert msg == """\
unsupported file format "invalid".\
Supported formats are: [\'csv\', \'txt\', \'tsv\', \'feather\']"""


@pytest.mark.parametrize(
    ('init_kwargs', 'save_kwargs', 'exception'),
    [
        pytest.param(
            {},
            {'extension': 'invalid'},
            ValueError,
            id='wrong_extension_events',
        ),
    ],
)
def test_save_events_exceptions(init_kwargs, save_kwargs, exception, gaze_dataset_configuration):
    init_kwargs = {**gaze_dataset_configuration['init_kwargs'], **init_kwargs}
    dataset = Dataset(**init_kwargs)

    with pytest.raises(exception):
        dataset.load()
        dataset.pix2deg()
        dataset.pos2vel()
        dataset.detect_events(
            method=ivt,
            velocity_threshold=45,
            minimum_duration=55,
        )
        dataset.save_events(**save_kwargs)


def test_load_no_files_raises_exception(gaze_dataset_configuration):
    init_kwargs = {**gaze_dataset_configuration['init_kwargs']}
    dataset = Dataset(**init_kwargs)

    shutil.rmtree(dataset.paths.raw, ignore_errors=True)
    dataset.paths.raw.mkdir()

    with pytest.raises(RuntimeError):
        dataset.scan()


@pytest.mark.parametrize(
    'gaze_dataset_configuration',
    ['ToyMat'],
    indirect=['gaze_dataset_configuration'],
)
def test_load_mat_file_exception(gaze_dataset_configuration):
    dataset = Dataset(**gaze_dataset_configuration['init_kwargs'])

    with pytest.raises(ValueError):
        dataset.load()


def test_pix2deg(gaze_dataset_configuration):
    dataset = Dataset(**gaze_dataset_configuration['init_kwargs'])
    dataset.load()

    original_schema = dataset.gaze[0].schema

    dataset.pix2deg()

    expected_schema = {**original_schema, 'position': pl.List(pl.Float64)}
    for result_gaze in dataset.gaze:
        assert result_gaze.schema == expected_schema


def test_deg2pix(gaze_dataset_configuration):
    dataset = Dataset(**gaze_dataset_configuration['init_kwargs'])
    dataset.load()

    original_schema = dataset.gaze[0].schema

    dataset.pix2deg()
    dataset.deg2pix(pixel_column='new_pixel')

    expected_schema = {
        **original_schema, 'position': pl.List(pl.Float64),
        'new_pixel': pl.List(pl.Float64),
    }
    for result_gaze in dataset.gaze:
        assert result_gaze.schema == expected_schema


def test_pos2acc(gaze_dataset_configuration):
    dataset = Dataset(**gaze_dataset_configuration['init_kwargs'])
    dataset.load()
    dataset.pix2deg()

    original_schema = dataset.gaze[0].schema

    dataset.pos2acc()

    expected_schema = {**original_schema, 'acceleration': pl.List(pl.Float64)}
    for result_gaze in dataset.gaze:
        assert result_gaze.schema == expected_schema


def test_pos2vel(gaze_dataset_configuration):
    dataset = Dataset(**gaze_dataset_configuration['init_kwargs'])
    dataset.load()
    dataset.pix2deg()

    original_schema = dataset.gaze[0].schema

    dataset.pos2vel()

    expected_schema = {**original_schema, 'velocity': pl.List(pl.Float64)}
    for result_gaze in dataset.gaze:
        assert result_gaze.schema == expected_schema


def test_clip(gaze_dataset_configuration):
    dataset = Dataset(**gaze_dataset_configuration['init_kwargs'])
    dataset.load()
    dataset.pix2deg()

    original_schema = dataset.gaze[0].schema

    dataset.clip(-1000, 1000, input_column='pixel', output_column='pixel_clipped', n_components=2)

    expected_schema = {**original_schema, 'pixel_clipped': pl.List(pl.Float64)}
    for result_gaze in dataset.gaze:
        assert result_gaze.schema == expected_schema


@pytest.mark.parametrize(
    'detect_event_kwargs',
    [
        pytest.param(
            {
                'method': microsaccades,
                'threshold': 1,
                'eye': 'auto',
            },
            id='microsaccades_class',
        ),
        pytest.param(
            {
                'method': 'microsaccades',
                'threshold': 1,
                'eye': 'auto',
            },
            id='microsaccades_string',
        ),
        pytest.param(
            {
                'method': fill,
                'eye': 'auto',
            },
            id='fill_class',
        ),
        pytest.param(
            {
                'method': 'fill',
                'eye': 'auto',
            },
            id='fill_string',
        ),
        pytest.param(
            {
                'method': 'ivt',
                'velocity_threshold': 1,
                'minimum_duration': 1,
                'eye': 'auto',
            },
            id='ivt_string',
        ),
        pytest.param(
            {
                'method': ivt,
                'velocity_threshold': 1,
                'minimum_duration': 1,
                'eye': 'auto',
            },
            id='ivt_class',
        ),
        pytest.param(
            {
                'method': 'idt',
                'eye': 'auto',
            },
            id='idt_string',
        ),
        pytest.param(
            {
                'method': idt,
                'eye': 'auto',
            },
            id='idt_class',
        ),
    ],
)
def test_detect_events_auto_eye(detect_event_kwargs, gaze_dataset_configuration):
    dataset = Dataset(**gaze_dataset_configuration['init_kwargs'])
    dataset.load()
    dataset.pix2deg()
    dataset.pos2vel()
    dataset.detect_events(**detect_event_kwargs)

    expected_schema = {
        'subject_id': pl.Int64,
        'name': pl.Utf8,
        'onset': pl.Int64,
        'offset': pl.Int64,
        'duration': pl.Int64,
    }
    for result_events in dataset.events:
        assert result_events.schema == expected_schema


@pytest.mark.parametrize(
    'detect_event_kwargs',
    [
        pytest.param(
            {
                'method': microsaccades,
                'threshold': 1,
                'eye': 'left',
            },
            id='left',
        ),
        pytest.param(
            {
                'method': microsaccades,
                'threshold': 1,
                'eye': 'right',
            },
            id='right',
        ),
    ],
)
def test_detect_events_explicit_eye(detect_event_kwargs, gaze_dataset_configuration):
    dataset = Dataset(**gaze_dataset_configuration['init_kwargs'])
    dataset.load()
    dataset.pix2deg()
    dataset.pos2vel()

    dataset_eyes = gaze_dataset_configuration['eyes']

    exception = None
    if not dataset_eyes.startswith('both') and detect_event_kwargs['eye'] is not None:
        exception = AttributeError

    if exception is None:
        dataset.detect_events(**detect_event_kwargs)

        expected_schema = {
            'subject_id': pl.Int64,
            'name': pl.Utf8,
            'onset': pl.Int64,
            'offset': pl.Int64,
            'duration': pl.Int64,
        }

        for result_events in dataset.events:
            assert result_events.schema == expected_schema

    else:
        with pytest.raises(exception):
            dataset.detect_events(**detect_event_kwargs)


@pytest.mark.parametrize(
    ('detect_event_kwargs_1', 'detect_event_kwargs_2', 'expected_schema'),
    [
        pytest.param(
            {
                'method': microsaccades,
                'threshold': 1,
                'eye': 'auto',
            },
            {
                'method': microsaccades,
                'threshold': 1,
                'eye': 'auto',
            },
            {
                'subject_id': pl.Int64,
                'name': pl.Utf8,
                'onset': pl.Int64,
                'offset': pl.Int64,
                'duration': pl.Int64,
            },
            id='two-saccade-runs',
        ),
        pytest.param(
            {
                'method': microsaccades,
                'threshold': 1,
                'eye': 'auto',
            },
            {
                'method': ivt,
                'velocity_threshold': 1,
                'minimum_duration': 1,
            },
            {
                'subject_id': pl.Int64,
                'name': pl.Utf8,
                'onset': pl.Int64,
                'offset': pl.Int64,
                'duration': pl.Int64,
            },
            id='one-saccade-one-fixation-run',
        ),
    ],
)
def test_detect_events_multiple_calls(
        detect_event_kwargs_1,
        detect_event_kwargs_2,
        expected_schema,
        gaze_dataset_configuration,
):
    dataset = Dataset(**gaze_dataset_configuration['init_kwargs'])
    dataset.load()
    dataset.pix2deg()
    dataset.pos2vel()
    dataset.detect_events(**detect_event_kwargs_1)
    dataset.detect_events(**detect_event_kwargs_2)

    for result_events in dataset.events:
        assert result_events.schema == expected_schema


@pytest.mark.parametrize(
    'detect_kwargs',
    [
        pytest.param(
            {
                'method': 'microsaccades',
                'threshold': 1,
                'eye': 'auto',
                'clear': False,
                'verbose': True,
            },
            id='left',
        ),
    ],
)
def test_detect_events_alias(gaze_dataset_configuration, detect_kwargs, monkeypatch):
    dataset = Dataset(**gaze_dataset_configuration['init_kwargs'])
    dataset.load()
    dataset.pix2deg()
    dataset.pos2vel()

    mock = Mock()
    monkeypatch.setattr(dataset, 'detect', mock)

    dataset.detect(**detect_kwargs)
    mock.assert_called_with(**detect_kwargs)


@pytest.mark.parametrize(
    'gaze_dataset_configuration',
    ['ToyMono'],
    indirect=['gaze_dataset_configuration'],
)
def test_detect_events_attribute_error(gaze_dataset_configuration):
    dataset = Dataset(**gaze_dataset_configuration['init_kwargs'])
    dataset.load()
    dataset.pix2deg()
    dataset.pos2vel()

    detect_event_kwargs = {
        'method': microsaccades,
        'threshold': 1,
        'eye': 'right',
    }

    with pytest.raises(AttributeError):
        dataset.detect_events(**detect_event_kwargs)


@pytest.mark.parametrize(
    'gaze_dataset_configuration',
    ['ToyMono'],
    indirect=['gaze_dataset_configuration'],
)
@pytest.mark.parametrize(
    ('rename_arg', 'detect_event_kwargs', 'expected_message'),
    [
        pytest.param(
            {'position': 'custom_position'},
            {
                'method': idt,
                'threshold': 1,
            },
            (
                "Column 'position' not found. Available columns are: "
                "['time', 'trial_id_1', 'trial_id_2', 'subject_id', "
                "'pixel', 'custom_position', 'velocity']"
            ),
            id='no_position',
        ),
        pytest.param(
            {'velocity': 'custom_velocity'},
            {
                'method': microsaccades,
                'threshold': 1,
            },
            (
                "Column 'velocity' not found. Available columns are: "
                "['time', 'trial_id_1', 'trial_id_2', 'subject_id', "
                "'pixel', 'position', 'custom_velocity']"
            ),
            id='no_velocity',
        ),
    ],
)
def test_detect_events_raises_column_not_found_error(
        gaze_dataset_configuration,
        rename_arg,
        detect_event_kwargs,
        expected_message,
):
    dataset = Dataset(**gaze_dataset_configuration['init_kwargs'])
    dataset.load()
    dataset.pix2deg()
    dataset.pos2vel()

    for file_id, _ in enumerate(dataset.gaze):
        dataset.gaze[file_id].samples = dataset.gaze[file_id].samples.rename(rename_arg)

    with pytest.raises(pl.exceptions.ColumnNotFoundError) as excinfo:
        dataset.detect_events(**detect_event_kwargs)

    msg, = excinfo.value.args
    assert msg == expected_message


@pytest.mark.parametrize(
    ('events_init', 'events_expected'),
    [
        pytest.param(
            [],
            [],
            id='empty_list_stays_empty_list',
        ),
        pytest.param(
            [Events()],
            [Events()],
            id='empty_df_stays_empty_df',
        ),
        pytest.param(
            [Events(name='event', onsets=[0], offsets=[99])],
            [Events()],
            id='single_instance_filled_df_gets_cleared_to_empty_df',
        ),
        pytest.param(
            [
                Events(name='event', onsets=[0], offsets=[99]),
                Events(name='event', onsets=[0], offsets=[99]),
            ],
            [Events(), Events()],
            id='two_instance_filled_df_gets_cleared_to_two_empty_dfs',
        ),
    ],
)
def test_clear_events(events_init, events_expected, tmp_path):
    dataset = Dataset('ToyDataset', path=tmp_path)
    dataset.events = events_init
    dataset.clear_events()

    if isinstance(events_init, list) and not events_init:
        assert dataset.events == events_expected

    else:
        for events_df_result, events_df_expected in zip(dataset.events, events_expected):
            assert_frame_equal(events_df_result.frame, events_df_expected.frame)


@pytest.mark.parametrize(
    ('detect_event_kwargs', 'events_dirname', 'expected_save_dirpath', 'save_kwargs'),
    [
        pytest.param(
            {'method': microsaccades, 'threshold': 1, 'eye': 'auto'},
            None,
            'events',
            {},
            id='none_dirname',
        ),
        pytest.param(
            {'method': microsaccades, 'threshold': 1, 'eye': 'auto'},
            'events_test',
            'events_test',
            {},
            id='explicit_dirname',
        ),
        pytest.param(
            {'method': microsaccades, 'threshold': 1, 'eye': 'auto'},
            None,
            'events',
            {'extension': 'csv'},
            id='save_events_extension_csv',
        ),
    ],
)
def test_save_events(
        detect_event_kwargs,
        events_dirname,
        expected_save_dirpath,
        save_kwargs,
        gaze_dataset_configuration,
):
    dataset = Dataset(**gaze_dataset_configuration['init_kwargs'])
    dataset.load()
    dataset.pix2deg()
    dataset.pos2vel()
    dataset.detect_events(**detect_event_kwargs)

    if events_dirname is None:
        events_dirname = 'events'
    shutil.rmtree(dataset.path / Path(events_dirname), ignore_errors=True)
    shutil.rmtree(dataset.path / Path(expected_save_dirpath), ignore_errors=True)
    dataset.save_events(events_dirname, **save_kwargs)

    assert (dataset.path / expected_save_dirpath).is_dir(), (
        f'data was not written to {dataset.path / Path(expected_save_dirpath)}'
    )


@pytest.mark.parametrize(
    ('detect_event_kwargs', 'events_dirname', 'expected_save_dirpath', 'load_save_kwargs'),
    [
        pytest.param(
            {'method': microsaccades, 'threshold': 1, 'eye': 'auto'},
            None,
            'events',
            {},
            id='none_dirname',
        ),
        pytest.param(
            {'method': microsaccades, 'threshold': 1, 'eye': 'auto'},
            'events_test',
            'events_test',
            {},
            id='explicit_dirname',
        ),
        pytest.param(
            {'method': microsaccades, 'threshold': 1, 'eye': 'auto'},
            None,
            'events',
            {'extension': 'csv'},
            id='load_events_extension_csv',
        ),
    ],
)
def test_load_previously_saved_events_gaze(
        detect_event_kwargs,
        events_dirname,
        expected_save_dirpath,
        load_save_kwargs,
        gaze_dataset_configuration,
):
    dataset = Dataset(**gaze_dataset_configuration['init_kwargs'])
    dataset.load()
    dataset.pix2deg()
    dataset.pos2vel()
    dataset.pos2acc()
    dataset.detect_events(**detect_event_kwargs)

    # We must not overwrite the original variable as it's needed in the end.
    if events_dirname is None:
        events_dirname_ = 'events'
    else:
        events_dirname_ = events_dirname

    shutil.rmtree(dataset.path / Path(events_dirname_), ignore_errors=True)
    shutil.rmtree(dataset.path / Path(expected_save_dirpath), ignore_errors=True)
    dataset.save_events(events_dirname, **load_save_kwargs)
    dataset.save_preprocessed(**load_save_kwargs)

    dataset.events = []

    dataset.load(events=True, preprocessed=True, events_dirname=events_dirname, **load_save_kwargs)
    assert dataset.events


@pytest.mark.parametrize(
    ('preprocessed_dirname', 'expected_save_dirpath'),
    [
        pytest.param(
            None,
            'preprocessed',
            id='none_dirname',
        ),
        pytest.param(
            'preprocessed_test',
            'preprocessed_test',
            id='explicit_dirname',
        ),
    ],
)
def test_save_preprocessed_directory_exists(
        preprocessed_dirname,
        expected_save_dirpath,
        gaze_dataset_configuration,
):
    dataset = Dataset(**gaze_dataset_configuration['init_kwargs'])
    dataset.load()
    dataset.pix2deg()
    dataset.pos2vel()
    dataset.pos2acc()

    if preprocessed_dirname is None:
        preprocessed_dirname = 'preprocessed'
    shutil.rmtree(dataset.path / Path(preprocessed_dirname), ignore_errors=True)
    shutil.rmtree(dataset.path / Path(expected_save_dirpath), ignore_errors=True)
    dataset.save_preprocessed(preprocessed_dirname)

    assert (dataset.path / expected_save_dirpath).is_dir(), (
        f'data was not written to {dataset.path / Path(expected_save_dirpath)}'
    )


@pytest.mark.parametrize(
    'drop_column',
    [
        'time',
        'pixel',
        'position',
        'velocity',
        'acceleration',
    ],
)
def test_save_preprocessed(gaze_dataset_configuration, drop_column):
    dataset = Dataset(**gaze_dataset_configuration['init_kwargs'])
    dataset.load()
    dataset.pix2deg()
    dataset.pos2vel()
    dataset.pos2acc()

    dataset.gaze[0].samples = dataset.gaze[0].samples.drop(drop_column)

    preprocessed_dirname = 'preprocessed-test'
    shutil.rmtree(dataset.path / Path(preprocessed_dirname), ignore_errors=True)
    shutil.rmtree(dataset.path / Path(preprocessed_dirname), ignore_errors=True)
    dataset.save_preprocessed(preprocessed_dirname, extension='csv')
    dataset.load_gaze_files(True, preprocessed_dirname, extension='csv')

    assert (dataset.path / preprocessed_dirname).is_dir(), (
        f'data was not written to {dataset.path / Path(preprocessed_dirname)}'
    )


@pytest.mark.parametrize(
    'drop_column',
    [
        'time',
        'pixel',
        'position',
        'velocity',
        'acceleration',
    ],
)
def test_save_preprocessed_has_no_side_effect(gaze_dataset_configuration, drop_column):
    dataset = Dataset(**gaze_dataset_configuration['init_kwargs'])
    dataset.load()
    dataset.pix2deg()
    dataset.pos2vel()
    dataset.pos2acc()

    dataset.gaze[0].samples = dataset.gaze[0].samples.drop(drop_column)

    old_frame = dataset.gaze[0].samples.clone()

    preprocessed_dirname = 'preprocessed-test'
    shutil.rmtree(dataset.path / Path(preprocessed_dirname), ignore_errors=True)
    shutil.rmtree(dataset.path / Path(preprocessed_dirname), ignore_errors=True)
    dataset.save_preprocessed(preprocessed_dirname, extension='csv')

    new_frame = dataset.gaze[0].samples.clone()

    assert_frame_equal(old_frame, new_frame)


@pytest.mark.parametrize(
    ('expected_save_preprocessed_path', 'expected_save_events_path', 'save_kwargs'),
    [
        pytest.param(
            'preprocessed',
            'events',
            {},
            id='none_dirname',
        ),
        pytest.param(
            'preprocessed',
            'events',
            {'verbose': 2},
            id='verbose_equals_2',
        ),
        pytest.param(
            'preprocessed_test',
            'events',
            {'preprocessed_dirname': 'preprocessed_test'},
            id='explicit_prepocessed_dirname',
        ),
        pytest.param(
            'preprocessed',
            'events_test',
            {'events_dirname': 'events_test'},
            id='explicit_events_dirname',
        ),
        pytest.param(
            'preprocessed',
            'events',
            {'extension': 'csv'},
            id='extension_equals_csv',
        ),
    ],
)
def test_save_creates_correct_directory(
        expected_save_preprocessed_path,
        expected_save_events_path,
        save_kwargs,
        gaze_dataset_configuration,
):
    dataset = Dataset(**gaze_dataset_configuration['init_kwargs'])
    dataset.load()
    dataset.pix2deg()
    dataset.pos2vel()

    detect_events_kwargs = {'method': microsaccades, 'threshold': 1, 'eye': 'auto'}
    dataset.detect_events(**detect_events_kwargs)

    preprocessed_dirname = save_kwargs.get('preprocessed_dirname', 'preprocessed')
    events_dirname = save_kwargs.get('events_dirname', 'events')

    shutil.rmtree(dataset.path / Path(preprocessed_dirname), ignore_errors=True)
    shutil.rmtree(dataset.path / Path(expected_save_preprocessed_path), ignore_errors=True)
    shutil.rmtree(dataset.path / Path(events_dirname), ignore_errors=True)
    shutil.rmtree(dataset.path / Path(expected_save_events_path), ignore_errors=True)
    dataset.save(**save_kwargs)

    assert (dataset.path / Path(expected_save_preprocessed_path)).is_dir(), (
        f'data was not written to {dataset.path / Path(expected_save_preprocessed_path)}'
    )
    assert (dataset.path / Path(expected_save_events_path)).is_dir(), (
        f'data was not written to {dataset.path / Path(expected_save_events_path)}'
    )


@pytest.mark.parametrize(
    ('expected_save_preprocessed_path', 'expected_save_events_path', 'save_kwargs'),
    [
        pytest.param(
            'preprocessed',
            'events',
            {'extension': 'feather'},
            id='extension_equals_feather',
        ),
        pytest.param(
            'preprocessed',
            'events',
            {'extension': 'csv'},
            id='extension_equals_csv',
        ),
    ],
)
def test_save_files_have_correct_extension(
        expected_save_preprocessed_path,
        expected_save_events_path,
        save_kwargs,
        gaze_dataset_configuration,
):
    dataset = Dataset(**gaze_dataset_configuration['init_kwargs'])
    dataset.load()
    dataset.pix2deg()
    dataset.pos2vel()
    dataset.pos2acc()

    detect_events_kwargs = {'method': microsaccades, 'threshold': 1, 'eye': 'auto'}
    dataset.detect_events(**detect_events_kwargs)

    preprocessed_dirname = save_kwargs.get('preprocessed_dirname', 'preprocessed')
    events_dirname = save_kwargs.get('events_dirname', 'events')
    extension = save_kwargs.get('extension', 'feather')

    shutil.rmtree(dataset.path / Path(preprocessed_dirname), ignore_errors=True)
    shutil.rmtree(dataset.path / Path(expected_save_preprocessed_path), ignore_errors=True)
    shutil.rmtree(dataset.path / Path(events_dirname), ignore_errors=True)
    shutil.rmtree(dataset.path / Path(expected_save_events_path), ignore_errors=True)
    dataset.save(**save_kwargs)

    preprocessed_dir = dataset.path / Path(expected_save_preprocessed_path)
    preprocessed_file_list = os.listdir(preprocessed_dir)
    extension_list = [a.endswith(extension) for a in preprocessed_file_list]
    extension_sum = sum(extension_list)
    assert extension_sum == len(preprocessed_file_list), (
        f'not all preprocessed files created have correct extension {extension}'
    )

    events_dir = dataset.path / Path(expected_save_events_path)
    events_file_list = os.listdir(events_dir)
    extension_list = [a.endswith(extension) for a in events_file_list]
    extension_sum = sum(extension_list)
    assert extension_sum == len(events_file_list), (
        f'not all events files created have correct extension {extension}'
    )


@pytest.mark.parametrize(
    ('init_path', 'expected_paths'),
    [
        pytest.param(
            '/data/set/path',
            {
                'root': Path('/data/set/path/'),
                'dataset': Path('/data/set/path/'),
                'raw': Path('/data/set/path/raw'),
                'preprocessed': Path('/data/set/path/preprocessed'),
                'events': Path('/data/set/path/events'),
            },
        ),
        pytest.param(
            DatasetPaths(root='/data/set/path', dataset='.'),
            {
                'root': Path('/data/set/path/'),
                'dataset': Path('/data/set/path/'),
                'raw': Path('/data/set/path/raw'),
                'preprocessed': Path('/data/set/path/preprocessed'),
                'events': Path('/data/set/path/events'),
            },
        ),
        pytest.param(
            DatasetPaths(root='/data/set/path', dataset='dataset'),
            {
                'root': Path('/data/set/path/'),
                'dataset': Path('/data/set/path/dataset'),
                'raw': Path('/data/set/path/dataset/raw'),
                'preprocessed': Path('/data/set/path/dataset/preprocessed'),
                'events': Path('/data/set/path/dataset/events'),
            },
        ),
        pytest.param(
            DatasetPaths(root='/data/set/path', dataset='dataset', events='custom_events'),
            {
                'root': Path('/data/set/path/'),
                'dataset': Path('/data/set/path/dataset'),
                'raw': Path('/data/set/path/dataset/raw'),
                'preprocessed': Path('/data/set/path/dataset/preprocessed'),
                'events': Path('/data/set/path/dataset/custom_events'),
            },
        ),
        pytest.param(
            DatasetPaths(
                root='/data/set/path',
                dataset='dataset',
                preprocessed='custom_preprocessed',
            ),
            {
                'root': Path('/data/set/path/'),
                'dataset': Path('/data/set/path/dataset'),
                'raw': Path('/data/set/path/dataset/raw'),
                'preprocessed': Path('/data/set/path/dataset/custom_preprocessed'),
                'events': Path('/data/set/path/dataset/events'),
            },
        ),
        pytest.param(
            DatasetPaths(root='/data/set/path', dataset='dataset', raw='custom_raw'),
            {
                'root': Path('/data/set/path/'),
                'dataset': Path('/data/set/path/dataset'),
                'raw': Path('/data/set/path/dataset/custom_raw'),
                'preprocessed': Path('/data/set/path/dataset/preprocessed'),
                'events': Path('/data/set/path/dataset/events'),
            },
        ),
    ],
)
def test_paths(init_path, expected_paths):
    dataset = Dataset('ToyDataset', path=init_path)

    assert dataset.paths.root == expected_paths['root']
    assert dataset.paths.dataset == expected_paths['dataset']
    assert dataset.path == expected_paths['dataset']
    assert dataset.paths.raw == expected_paths['raw']
    assert dataset.paths.preprocessed == expected_paths['preprocessed']
    assert dataset.paths.events == expected_paths['events']


@pytest.mark.parametrize(
    ('new_fileinfo', 'exception'),
    [
        pytest.param(None, AttributeError),
        pytest.param([], AttributeError),
    ],
)
def test_check_fileinfo(new_fileinfo, exception, tmp_path):
    dataset = Dataset('ToyDataset', path=tmp_path)

    dataset.fileinfo = new_fileinfo

    with pytest.raises(exception):
        dataset._check_fileinfo()


@pytest.mark.parametrize(
    ('new_gaze', 'exception'),
    [
        pytest.param(None, AttributeError),
        pytest.param([], AttributeError),
    ],
)
def test_check_gaze(new_gaze, exception, tmp_path):
    dataset = Dataset('ToyDataset', path=tmp_path)

    dataset.gaze = new_gaze

    with pytest.raises(exception):
        dataset._check_gaze()


@pytest.mark.parametrize(
    'gaze_dataset_configuration',
    ['ToyBino'],
    indirect=['gaze_dataset_configuration'],
)
def test_check_experiment(gaze_dataset_configuration):
    gaze_dataset_configuration['init_kwargs']['definition'].experiment = None
    dataset = Dataset(**gaze_dataset_configuration['init_kwargs'])
    dataset.load()

    with pytest.raises(AttributeError):
        dataset.gaze[0]._check_experiment()


@pytest.mark.parametrize(
    'gaze_dataset_configuration',
    ['ToyBino'],
    indirect=['gaze_dataset_configuration'],
)
def test_velocity_columns(gaze_dataset_configuration):
    dataset = Dataset(**gaze_dataset_configuration['init_kwargs'])
    dataset.load(preprocessed=True)

    for gaze in dataset.gaze:
        assert 'velocity' in gaze.columns


@pytest.mark.parametrize(
    ('property_kwargs', 'exception', 'msg_substrings'),
    [
        pytest.param(
            {'event_properties': 'foo'},
            InvalidProperty,
            ('foo', 'invalid', 'valid', 'peak_velocity'),
            id='invalid_property',
        ),

        pytest.param(
            {'event_properties': 'duration'},
            ValueError,
            (
                'event properties already exist and cannot be recomputed',
                'duration', 'Please remove them first',
            ),
            id='existing_column',
        ),
    ],
)
def test_event_dataframe_add_property_raises_exceptions(
        gaze_dataset_configuration,
        property_kwargs,
        exception,
        msg_substrings,
):
    dataset = Dataset(**gaze_dataset_configuration['init_kwargs'])
    dataset.load(preprocessed=True, events=True)

    with pytest.raises(exception) as excinfo:
        dataset.compute_event_properties(**property_kwargs)

    msg, = excinfo.value.args
    for msg_substring in msg_substrings:
        assert msg_substring.lower() in msg.lower()


@pytest.mark.parametrize(
    'property_kwargs',
    [
        pytest.param({'event_properties': 'peak_velocity'}, id='peak_velocity'),
    ],
)
def test_event_dataframe_add_property_has_expected_height(
        gaze_dataset_configuration,
        property_kwargs,
):
    dataset = Dataset(**gaze_dataset_configuration['init_kwargs'])
    dataset.load(preprocessed=True, events=True)

    expected_heights = [len(events) for events in dataset.events]

    dataset.compute_event_properties(**property_kwargs)

    for events_df, expected_height in zip(dataset.events, expected_heights):
        assert events_df.frame.height == expected_height


@pytest.mark.parametrize(
    ('property_kwargs', 'expected_schema'),
    [
        pytest.param(
            {'event_properties': 'peak_velocity'},
            {
                'subject_id': pl.Int64,
                'name': pl.Utf8,
                'onset': pl.Int64,
                'offset': pl.Int64,
                'duration': pl.Int64,
                'peak_velocity': pl.Float64,
            },
            id='single_event_peak_velocity',
        ),
        pytest.param(
            {'event_properties': 'location'},
            {
                'subject_id': pl.Int64,
                'name': pl.Utf8,
                'onset': pl.Int64,
                'offset': pl.Int64,
                'duration': pl.Int64,
                'location': pl.List(pl.Float64),
            },
            id='single_event_position',
        ),
    ],
)
def test_event_dataframe_add_property_has_expected_schema(
        gaze_dataset_configuration,
        property_kwargs,
        expected_schema,
):
    dataset = Dataset(**gaze_dataset_configuration['init_kwargs'])
    dataset.load(preprocessed=True, events=True)

    dataset.compute_event_properties(**property_kwargs)

    for events_df in dataset.events:
        assert events_df.frame.schema == expected_schema


@pytest.mark.parametrize(
    ('property_kwargs', 'expected_property_columns'),
    [
        pytest.param(
            {'event_properties': 'peak_velocity'},
            ['peak_velocity'],
            id='single_event_peak_velocity',
        ),
        pytest.param(
            {'event_properties': 'location'},
            ['location'],
            id='single_event_location',
        ),
        pytest.param(
            {'event_properties': 'location', 'name': 'fixation'},
            ['location'],
            id='single_event_location_name_fixation',
        ),
        pytest.param(
            {'event_properties': 'peak_velocity', 'name': 'sacc.*'},
            ['peak_velocity'],
            id='single_event_peak_velocity_regex_name_sacc',
        ),
    ],
)
def test_event_dataframe_add_property_effect_property_columns(
        gaze_dataset_configuration,
        property_kwargs,
        expected_property_columns,
):
    dataset = Dataset(**gaze_dataset_configuration['init_kwargs'])
    dataset.load(preprocessed=True, events=True)

    dataset.compute_event_properties(**property_kwargs)

    for events_df in dataset.events:
        assert events_df.event_property_columns == expected_property_columns


@pytest.mark.parametrize(
    ('property_kwargs', 'exception', 'exception_msg'),
    [
        pytest.param(
            {'event_properties': 'peak_velocity', 'name': 'taccade'},
            RuntimeError, 'No events with name "taccade" found in data frame',
            id='name_missing',
        ),
    ],
)
def test_event_dataframe_add_property_raises_exception(
        gaze_dataset_configuration,
        property_kwargs,
        exception,
        exception_msg,
):
    dataset = Dataset(**gaze_dataset_configuration['init_kwargs'])
    dataset.load(preprocessed=True, events=True)

    with pytest.raises(exception) as excinfo:
        dataset.compute_event_properties(**property_kwargs)

    msg, = excinfo.value.args
    assert msg == exception_msg


@pytest.mark.parametrize(
    'property_kwargs',
    [
        pytest.param(
            {'event_properties': 'peak_velocity'},
            id='single_event_peak_velocity',
        ),
        pytest.param(
            {'event_properties': 'location'},
            id='single_event_position',
        ),
        pytest.param(
            {'event_properties': 'location', 'name': 'fixation'},
            id='single_event_position_name_fixation',
        ),
    ],
)
def test_event_dataframe_add_property_does_not_change_length(
        gaze_dataset_configuration,
        property_kwargs,
):
    dataset = Dataset(**gaze_dataset_configuration['init_kwargs'])
    dataset.load(preprocessed=True, events=True)

    lengths_pre = [len(events_df.frame) for events_df in dataset.events]
    dataset.compute_event_properties(**property_kwargs)
    lengths_post = [len(events_df.frame) for events_df in dataset.events]

    assert lengths_pre == lengths_post


@pytest.mark.parametrize(
    'property_kwargs',
    [
        pytest.param(
            {
                'event_properties': 'peak_velocity',
                'name': None,
                'verbose': True,
            },
            id='peak_velocity',
        ),
    ],
)
def test_compute_event_properties_alias(gaze_dataset_configuration, property_kwargs, monkeypatch):
    dataset = Dataset(**gaze_dataset_configuration['init_kwargs'])
    dataset.load(preprocessed=True, events=True)

    mock = Mock()
    monkeypatch.setattr(dataset, 'compute_event_properties', mock)

    dataset.compute_properties(**property_kwargs)
    mock.assert_called_with(**property_kwargs)


@pytest.fixture(
    name='precomputed_dataset_configuration',
    params=[
        'ToyRightPrecomputedEventAndGaze',
        'ToyPrecomputedEvent',
        'ToyPrecomputedEventNoExtract',
    ],
)
def precomputed_fixture_dataset(request, tmp_path):
    rootpath = tmp_path

    dataset_type = request.param
    if dataset_type == 'ToyRightPrecomputedEventAndGaze':
        dataset_dict = mock_toy(
            rootpath,
            raw_fileformat='csv',
            eyes='right',
        )
    elif dataset_type == 'ToyPrecomputedEvent':
        dataset_dict = mock_toy(
            rootpath,
            raw_fileformat='csv',
            eyes='right',
        )
        del dataset_dict['init_kwargs']['definition'].resources[0]  # remove gaze resources
    elif dataset_type == 'ToyPrecomputedEventNoExtract':
        dataset_dict = mock_toy(
            rootpath,
            raw_fileformat='csv',
            eyes='right',
            filename_format_schema_overrides={'precomputed_events': {}},
        )
    else:
        raise ValueError(f'{request.param} not supported as dataset mock')

    yield dataset_dict


def test_load_correct_fileinfo_precomputed(precomputed_dataset_configuration):
    dataset = Dataset(**precomputed_dataset_configuration['init_kwargs'])
    dataset.load()

    expected_fileinfo = precomputed_dataset_configuration['fileinfo']['precomputed_events']
    assert_frame_equal(dataset.fileinfo['precomputed_events'], expected_fileinfo)


def test_load_no_files_precomputed_raises_exception(precomputed_dataset_configuration):
    init_kwargs = {**precomputed_dataset_configuration['init_kwargs']}
    dataset = Dataset(**init_kwargs)

    shutil.rmtree(dataset.paths.precomputed_events, ignore_errors=True)
    dataset.paths.precomputed_events.mkdir()

    with pytest.raises(RuntimeError):
        dataset.scan()


@pytest.fixture(
    name='precomputed_rm_dataset_configuration',
    params=[
        'ToyRightPrecomputedEventAndGazeAndRM',
        'ToyPrecomputedRM',
        'ToyPrecomputedRMNoExtract',
    ],
)
def precomputed_rm_fixture_dataset(request, tmp_path):
    rootpath = tmp_path

    dataset_type = request.param
    if dataset_type == 'ToyRightPrecomputedEventAndGazeAndRM':
        dataset_dict = mock_toy(
            rootpath,
            raw_fileformat='csv',
            eyes='right',
        )
    elif dataset_type == 'ToyPrecomputedRM':
        dataset_dict = mock_toy(
            rootpath,
            raw_fileformat='csv',
            eyes='right',
        )
    elif dataset_type == 'ToyPrecomputedRMNoExtract':
        dataset_dict = mock_toy(
            rootpath,
            raw_fileformat='csv',
            eyes='right',
            filename_format_schema_overrides={
                'precomputed_events': {},
                'precomputed_reading_measures': {},
            },
        )
    else:
        raise ValueError(f'{request.param} not supported as dataset mock')

    yield dataset_dict


def test_load_correct_fileinfo_precomputed_rm(precomputed_rm_dataset_configuration):
    dataset = Dataset(**precomputed_rm_dataset_configuration['init_kwargs'])
    dataset.load()

    all_fileinfo = precomputed_rm_dataset_configuration['fileinfo']
    expected_fileinfo = all_fileinfo['precomputed_reading_measures']
    assert_frame_equal(dataset.fileinfo['precomputed_reading_measures'], expected_fileinfo)


def test_load_no_files_precomputed_rm_raises_exception(precomputed_rm_dataset_configuration):
    init_kwargs = {**precomputed_rm_dataset_configuration['init_kwargs']}
    dataset = Dataset(**init_kwargs)

    shutil.rmtree(dataset.paths.precomputed_reading_measures, ignore_errors=True)
    dataset.paths.precomputed_reading_measures.mkdir()

    with pytest.raises(RuntimeError):
        dataset.scan()


@pytest.mark.parametrize(
    ('by', 'expected_len'),
    [
        pytest.param(
            'trial_id_1',
            40,
            id='subset_int',
        ),
        pytest.param(
            'trial_id_2',
            60,
            id='subset_int',
        ),
        pytest.param(
            ['trial_id_1', 'trial_id_2'],
            80,
            id='subset_int',
        ),
    ],
)
def test_load_split_precomputed_events(precomputed_dataset_configuration, by, expected_len):
    dataset = Dataset(**precomputed_dataset_configuration['init_kwargs'])
    dataset.load()
    dataset.split_precomputed_events(by)
    assert len(dataset.precomputed_events) == expected_len


def test_dataset_definition_from_yaml(tmp_path):
    tmp_file = tmp_path / 'tmp.yaml'

    dataset_def = DatasetLibrary.get('ToyDataset')
    dataset_def.to_yaml(tmp_file)

    dataset_from_yaml = Dataset(tmp_file, '.')
    assert dataset_from_yaml.definition == dataset_def


@pytest.mark.parametrize(
    ('by', 'expected_len'),
    [
        pytest.param(
            'trial_id_1',
            40,
            id='subset_int',
        ),
        pytest.param(
            'trial_id_2',
            60,
            id='subset_int',
        ),
        pytest.param(
            ['trial_id_1', 'trial_id_2'],
            80,
            id='subset_int',
        ),
    ],
)
def test_load_split_gaze(gaze_dataset_configuration, by, expected_len):
    dataset = Dataset(**gaze_dataset_configuration['init_kwargs'])
    dataset.load()
    dataset.split_gaze_data(by)
    assert len(dataset.gaze) == expected_len


def test_two_resources_same_content_different_filename_pattern(tmp_path):
    dirpath = tmp_path / 'precomputed_events'
    dirpath.mkdir()

    # create empty files
    with open(dirpath / 'foo.csv', 'a', encoding='ascii') as f:
        f.close()
    with open(dirpath / 'bar.csv', 'a', encoding='ascii') as f:
        f.close()

    definition = DatasetDefinition(
        name='example',
        resources=[
            {'content': 'precomputed_events', 'filename_pattern': 'foo.csv'},
            {'content': 'precomputed_events', 'filename_pattern': 'bar.csv'},
        ],
    )

    dataset = Dataset(definition=definition, path=tmp_path)

    dataset.scan()

    assert dataset.fileinfo['precomputed_events']['filepath'].to_list() == ['foo.csv', 'bar.csv']


def test_unsupported_content_type(tmp_path):
    definition = DatasetDefinition(
        name='example',
        resources=[{'content': 'foobar'}],
    )
    dataset = Dataset(definition=definition, path=tmp_path)

    expected_msg = 'content type foobar is not supported'
    with pytest.warns(UserWarning, match=expected_msg):
        dataset.scan()


def test_remove_event_property(gaze_dataset_configuration):
<<<<<<< HEAD
   
=======
    #     dataset = Dataset('ToyDataset', path='data/ToyDataset')
    #     dataset.download()
    #     #dataset.load()

>>>>>>> 6fa9e7f4
    dataset = Dataset(**gaze_dataset_configuration['init_kwargs'])
    dataset.load()
    dataset.pix2deg()
    dataset.detect_events('idt', dispersion_threshold=2.7, name='fixation.idt')
    dataset.pos2vel()
    dataset.compute_event_properties('peak_velocity')

    with pytest.raises(ValueError) as exinfo:
<<<<<<< HEAD
        dataset.remove_event_properties("alamakota")
    assert str(exinfo.value).startswith("The property alamakota does not exist and cannot be removed")
=======
        dataset.remove_event_properties('alamakota')
    print(exinfo.value)
    assert str(exinfo.value).startswith(
        'The property alamakota does not exist and cannot be removed')
>>>>>>> 6fa9e7f4

    # Nothing should be changed
    with pytest.raises(ValueError) as exinfo:
<<<<<<< HEAD
        dataset.remove_event_properties(["peak_velocity","alamakota"])
    assert "peak_velocity" in dataset.gaze[0].events.columns

    ## peak_velocity should be changed
    dd = dataset.remove_event_properties("peak_velocity")
    assert "peak_velocity" not in dataset.gaze[0].events.columns
    assert isinstance(dd,Dataset)
    
    ## Now error should be raised bacause peak_velocity does not exist
    with pytest.raises(ValueError) as exinfo:
        dataset.remove_event_properties("peak_velocity")
    assert str(exinfo.value).startswith("The property peak_velocity does not exist and cannot be removed")
=======
        dataset.remove_event_properties(['peak_velocity', 'alamakota'])
    print(exinfo.value)
    assert 'peak_velocity' in dataset.gaze[0].events.columns

    # peak_velocity should be changed
    dataset.remove_event_properties('peak_velocity')
    assert 'peak_velocity' not in dataset.gaze[0].events.columns

    # Now error should be raised bacause peak_velocity does not exist
    with pytest.raises(ValueError) as exinfo:
        dataset.remove_event_properties('peak_velocity')
    print(exinfo.value)
    assert str(exinfo.value).startswith(
        'The property peak_velocity does not exist and cannot be removed')
>>>>>>> 6fa9e7f4

    # onset should not be removed
    with pytest.raises(ValueError) as exinfo:
<<<<<<< HEAD
        dataset.remove_event_properties("onset")
    assert str(exinfo.value).startswith("The property onset cannot be removed beacuse it belongs to minimal_schema")
    assert "onset" in dataset.gaze[0].events.columns
=======
        dataset.remove_event_properties('onset')
    print(exinfo.value)
    assert str(exinfo.value).startswith(
        'The property onset cannot be removed beacuse it belongs to minimal_schema')
    assert 'onset' in dataset.gaze[0].events.columns
>>>>>>> 6fa9e7f4
<|MERGE_RESOLUTION|>--- conflicted
+++ resolved
@@ -2111,14 +2111,7 @@
 
 
 def test_remove_event_property(gaze_dataset_configuration):
-<<<<<<< HEAD
    
-=======
-    #     dataset = Dataset('ToyDataset', path='data/ToyDataset')
-    #     dataset.download()
-    #     #dataset.load()
-
->>>>>>> 6fa9e7f4
     dataset = Dataset(**gaze_dataset_configuration['init_kwargs'])
     dataset.load()
     dataset.pix2deg()
@@ -2127,19 +2120,11 @@
     dataset.compute_event_properties('peak_velocity')
 
     with pytest.raises(ValueError) as exinfo:
-<<<<<<< HEAD
         dataset.remove_event_properties("alamakota")
     assert str(exinfo.value).startswith("The property alamakota does not exist and cannot be removed")
-=======
-        dataset.remove_event_properties('alamakota')
-    print(exinfo.value)
-    assert str(exinfo.value).startswith(
-        'The property alamakota does not exist and cannot be removed')
->>>>>>> 6fa9e7f4
 
     # Nothing should be changed
     with pytest.raises(ValueError) as exinfo:
-<<<<<<< HEAD
         dataset.remove_event_properties(["peak_velocity","alamakota"])
     assert "peak_velocity" in dataset.gaze[0].events.columns
 
@@ -2152,33 +2137,9 @@
     with pytest.raises(ValueError) as exinfo:
         dataset.remove_event_properties("peak_velocity")
     assert str(exinfo.value).startswith("The property peak_velocity does not exist and cannot be removed")
-=======
-        dataset.remove_event_properties(['peak_velocity', 'alamakota'])
-    print(exinfo.value)
-    assert 'peak_velocity' in dataset.gaze[0].events.columns
-
-    # peak_velocity should be changed
-    dataset.remove_event_properties('peak_velocity')
-    assert 'peak_velocity' not in dataset.gaze[0].events.columns
-
-    # Now error should be raised bacause peak_velocity does not exist
-    with pytest.raises(ValueError) as exinfo:
-        dataset.remove_event_properties('peak_velocity')
-    print(exinfo.value)
-    assert str(exinfo.value).startswith(
-        'The property peak_velocity does not exist and cannot be removed')
->>>>>>> 6fa9e7f4
 
     # onset should not be removed
     with pytest.raises(ValueError) as exinfo:
-<<<<<<< HEAD
         dataset.remove_event_properties("onset")
     assert str(exinfo.value).startswith("The property onset cannot be removed beacuse it belongs to minimal_schema")
-    assert "onset" in dataset.gaze[0].events.columns
-=======
-        dataset.remove_event_properties('onset')
-    print(exinfo.value)
-    assert str(exinfo.value).startswith(
-        'The property onset cannot be removed beacuse it belongs to minimal_schema')
-    assert 'onset' in dataset.gaze[0].events.columns
->>>>>>> 6fa9e7f4
+    assert "onset" in dataset.gaze[0].events.columns