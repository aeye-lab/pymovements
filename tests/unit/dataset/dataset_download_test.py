--- conflicted
+++ resolved
@@ -1394,13 +1394,6 @@
     assert dataset.definition.mirrors == dataset_definition.mirrors
     assert dataset.definition.resources == dataset_definition.resources
     assert dataset.definition.experiment == dataset_definition.experiment
-<<<<<<< HEAD
-    assert dataset.definition.filename_format == dataset_definition.filename_format
-    assert dataset.definition.filename_format_schema_overrides \
-        == dataset_definition.filename_format_schema_overrides
-=======
-    assert dataset.definition.has_files == dataset_definition.has_files
->>>>>>> c533713b
 
 
 def test_extract_dataset_precomputed_move_single_file(tmp_path):
