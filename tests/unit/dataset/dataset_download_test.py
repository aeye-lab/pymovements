--- conflicted
+++ resolved
@@ -118,41 +118,6 @@
         )
 
     if request.param == 'CustomGazeOnly':
-<<<<<<< HEAD
-        @dataclass
-        @pm.register_dataset
-        class CustomPublicDataset(pm.DatasetDefinition):  # pylint: disable=function-redefined
-            name: str = 'CustomPublicDataset'
-
-            has_files: dict[str, bool] = field(
-                default_factory=lambda: {
-                    'gaze': True,
-                    'precomputed_events': False,
-                    'precomputed_reading_measures': False,
-                },
-            )
-            mirrors: dict[str, [tuple[str, ...]]] = field(
-                default_factory=lambda: {
-                    'gaze': (
-                        'https://example.com/',
-                        'https://another_example.com/',
-                    ),
-                },
-            )
-
-            resources: dict[str, tuple[dict[str, str], ...]] = field(
-                default_factory=lambda: {
-                    'gaze': (
-                        {
-                            'resource': 'test.gz.tar',
-                            'filename': 'test.gz.tar',
-                            'md5': '52bbf03a7c50ee7152ccb9d357c2bb30',
-                        },
-                    ),
-                },
-            )
-            extract: dict[str, bool] = field(default_factory=lambda: {'gaze': True})
-=======
         return DatasetDefinition(
             name='CustomPublicDataset',
             has_files={
@@ -201,44 +166,8 @@
                 'gaze': True,
             },
         )
->>>>>>> 913c372f
 
     if request.param == 'CustomPrecomputedOnly':
-<<<<<<< HEAD
-        @dataclass
-        @pm.register_dataset
-        class CustomPublicDataset(pm.DatasetDefinition):  # pylint: disable=function-redefined
-            name: str = 'CustomPublicDataset'
-
-            has_files: dict[str, bool] = field(
-                default_factory=lambda: {
-                    'gaze': False,
-                    'precomputed_events': True,
-                    'precomputed_reading_measures': False,
-                },
-            )
-            extract: dict[str, bool] = field(default_factory=lambda: {'precomputed_events': True})
-            mirrors: dict[str, [tuple[str, ...]]] = field(
-                default_factory=lambda: {
-                    'precomputed_events': (
-                        'https://example.com/',
-                        'https://another_example.com/',
-                    ),
-                },
-            )
-
-            resources: dict[str, tuple[dict[str, str], ...]] = field(
-                default_factory=lambda: {
-                    'precomputed_events': (
-                        {
-                            'resource': 'test_pc.gz.tar',
-                            'filename': 'test_pc.gz.tar',
-                            'md5': '52bbf03a7c50ee7152ccb9d357c2bb30',
-                        },
-                    ),
-                },
-            )
-=======
         return DatasetDefinition(
             name='CustomPublicDataset',
             has_files={
@@ -287,44 +216,8 @@
                 'precomputed_events': True,
             },
         )
->>>>>>> 913c372f
 
     if request.param == 'CustomPrecomputedOnlyNoExtract':
-<<<<<<< HEAD
-        @dataclass
-        @pm.register_dataset
-        class CustomPublicDataset(pm.DatasetDefinition):  # pylint: disable=function-redefined
-            name: str = 'CustomPublicDataset'
-
-            has_files: dict[str, bool] = field(
-                default_factory=lambda: {
-                    'gaze': False,
-                    'precomputed_events': True,
-                    'precomputed_reading_measures': False,
-                },
-            )
-            extract: dict[str, bool] = field(default_factory=lambda: {'precomputed_events': False})
-            mirrors: dict[str, [tuple[str, ...]]] = field(
-                default_factory=lambda: {
-                    'precomputed_events': (
-                        'https://example.com/',
-                        'https://another_example.com/',
-                    ),
-                },
-            )
-
-            resources: dict[str, tuple[dict[str, str], ...]] = field(
-                default_factory=lambda: {
-                    'precomputed_events': (
-                        {
-                            'resource': 'test_pc.gz.tar',
-                            'filename': 'test_pc.gz.tar',
-                            'md5': '52bbf03a7c50ee7152ccb9d357c2bb30',
-                        },
-                    ),
-                },
-            )
-=======
         return DatasetDefinition(
             name='CustomPublicDataset',
             has_files={
@@ -373,48 +266,8 @@
                 'precomputed_events': False,
             },
         )
->>>>>>> 913c372f
 
     if request.param == 'CustomPrecomputedRMOnly':
-<<<<<<< HEAD
-        @dataclass
-        @pm.register_dataset
-        class CustomPublicDataset(pm.DatasetDefinition):  # pylint: disable=function-redefined
-            name: str = 'CustomPublicDataset'
-
-            has_files: dict[str, bool] = field(
-                default_factory=lambda: {
-                    'gaze': False,
-                    'precomputed_events': False,
-                    'precomputed_reading_measures': True,
-                },
-            )
-            extract: dict[str, bool] = field(
-                default_factory=lambda: {
-                    'precomputed_reading_measures': True,
-                },
-            )
-            mirrors: dict[str, [tuple[str, ...]]] = field(
-                default_factory=lambda: {
-                    'precomputed_reading_measures': (
-                        'https://example.com/',
-                        'https://another_example.com/',
-                    ),
-                },
-            )
-
-            resources: dict[str, tuple[dict[str, str], ...]] = field(
-                default_factory=lambda: {
-                    'precomputed_reading_measures': (
-                        {
-                            'resource': 'test_rm.gz.tar',
-                            'filename': 'test_rm.gz.tar',
-                            'md5': '52bbf03a7c50ee7152ccb9d357c2bb30',
-                        },
-                    ),
-                },
-            )
-=======
         return DatasetDefinition(
             name='CustomPublicDataset',
             has_files={
@@ -463,7 +316,6 @@
                 'precomputed_reading_measures': True,
             },
         )
->>>>>>> 913c372f
 
     assert False, f'unknown dataset_definition fixture {request.param}'
 
@@ -1480,12 +1332,8 @@
     assert dataset.definition.resources == dataset_definition.resources
     assert dataset.definition.experiment == dataset_definition.experiment
     assert dataset.definition.filename_format == dataset_definition.filename_format
-<<<<<<< HEAD
     assert dataset.definition.filename_format_schema_overrides \
         == dataset_definition.filename_format_schema_overrides
-=======
-    assert dataset.definition.filename_format_schema_overrides == dataset_definition.filename_format_schema_overrides  # noqa: E501 # pylint: disable=line-too-long
->>>>>>> 913c372f
     assert dataset.definition.has_files == dataset_definition.has_files
 
 
