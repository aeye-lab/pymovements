# Copyright (c) 2023-2025 The pymovements Project Authors
#
# Permission is hereby granted, free of charge, to any person obtaining a copy
# of this software and associated documentation files (the "Software"), to deal
# in the Software without restriction, including without limitation the rights
# to use, copy, modify, merge, publish, distribute, sublicense, and/or sell
# copies of the Software, and to permit persons to whom the Software is
# furnished to do so, subject to the following conditions:
#
# The above copyright notice and this permission notice shall be included in all
# copies or substantial portions of the Software.
#
# THE SOFTWARE IS PROVIDED "AS IS", WITHOUT WARRANTY OF ANY KIND, EXPRESS OR
# IMPLIED, INCLUDING BUT NOT LIMITED TO THE WARRANTIES OF MERCHANTABILITY,
# FITNESS FOR A PARTICULAR PURPOSE AND NONINFRINGEMENT. IN NO EVENT SHALL THE
# AUTHORS OR COPYRIGHT HOLDERS BE LIABLE FOR ANY CLAIM, DAMAGES OR OTHER
# LIABILITY, WHETHER IN AN ACTION OF CONTRACT, TORT OR OTHERWISE, ARISING FROM,
# OUT OF OR IN CONNECTION WITH THE SOFTWARE OR THE USE OR OTHER DEALINGS IN THE
# SOFTWARE.
"""Test all download and extract functionality of pymovements.Dataset."""
from __future__ import annotations

import shutil
from pathlib import Path
from unittest import mock

import pytest

from pymovements import Dataset
from pymovements import DatasetDefinition
from pymovements import DatasetPaths


@pytest.fixture(
    name='dataset_definition',
    params=[
        'CustomGazeAndPrecomputedSingleMirror',
        'CustomGazeAndPrecomputedLegacyMirror',
        'CustomGazeAndPrecomputedNoMirror',
        'CustomGazeOnlySingleMirror',
        'CustomGazeOnlyTwoMirrors',
        'CustomGazeOnlyLegacyMirror',
        'CustomGazeOnlyNoMirror',
        'CustomPrecomputedOnlySingleMirror',
        'CustomPrecomputedOnlyLegacyMirror',
        'CustomPrecomputedOnlyNoMirror',
        'CustomPrecomputedOnlyNoExtractSingleMirror',
        'CustomPrecomputedOnlyNoExtractLegacyMirror',
        'CustomPrecomputedOnlyNoExtractNoMirror',
        'CustomPrecomputedRMOnlySingleMirror',
        'CustomPrecomputedRMOnlyLegacyMirror',
        'CustomPrecomputedRMOnlyNoMirror',
    ],
)
def dataset_definition_fixture(request):  # pylint: disable=too-many-return-statements
    if request.param == 'CustomGazeAndPrecomputedSingleMirror':
        return DatasetDefinition(
            name='CustomPublicDataset',
            resources=[
                {
                    'content': 'gaze',
                    'url': 'https://example.com/test.gz.tar',
                    'mirrors': ['https://another_example.com/test.gz.tar'],
                    'filename': 'test.gz.tar',
                    'md5': '52bbf03a7c50ee7152ccb9d357c2bb30',
                },
                {
                    'content': 'precomputed_events',
                    'url': 'https://example.com/test_pc.gz.tar',
                    'mirrors': ['https://another_example.com/test_pc.gz.tar'],
                    'filename': 'test_pc.gz.tar',
                    'md5': '52bbf03a7c50ee7152ccb9d357c2bb30',
                },
            ],
        )

    if request.param == 'CustomGazeAndPrecomputedLegacyMirror':
        return DatasetDefinition(
            name='CustomPublicDataset',
            mirrors={
                'gaze': (
                    'https://example.com/',
                    'https://another_example.com/',
                ),
                'precomputed_events': (
                    'https://example.com/',
                    'https://another_example.com/',
                ),
            },
            resources=[
                {
                    'content': 'gaze',
                    'url': 'test.gz.tar',
                    'filename': 'test.gz.tar',
                    'md5': '52bbf03a7c50ee7152ccb9d357c2bb30',
                },
                {
                    'content': 'precomputed_events',
                    'url': 'test_pc.gz.tar',
                    'filename': 'test_pc.gz.tar',
                    'md5': '52bbf03a7c50ee7152ccb9d357c2bb30',
                },
            ],
        )

    if request.param == 'CustomGazeAndPrecomputedNoMirror':
        return DatasetDefinition(
            name='CustomPublicDataset',
            resources=[
                {
                    'content': 'gaze',
                    'url': 'https://example.com/test.gz.tar',
                    'filename': 'test.gz.tar',
                    'md5': '52bbf03a7c50ee7152ccb9d357c2bb30',
                },
                {
                    'content': 'precomputed_events',
                    'url': 'https://example.com/test_pc.gz.tar',
                    'filename': 'test_pc.gz.tar',
                    'md5': '52bbf03a7c50ee7152ccb9d357c2bb30',
                },
            ],
        )

    if request.param == 'CustomGazeOnlySingleMirror':
        return DatasetDefinition(
            name='CustomPublicDataset',
            resources=[
                {
                    'content': 'gaze',
                    'url': 'https://example.com/test.gz.tar',
                    'mirrors': ['https://another_example.com/test.gz.tar'],
                    'filename': 'test.gz.tar',
                    'md5': '52bbf03a7c50ee7152ccb9d357c2bb30',
                },
            ],
        )

    if request.param == 'CustomGazeOnlyTwoMirrors':
        return DatasetDefinition(
            name='CustomPublicDataset',
            resources=[
                {
                    'content': 'gaze',
                    'url': 'https://example.com/test.gz.tar',
                    'mirrors': [
                        'https://mirror1.example.com/test.gz.tar',
                        'https://mirror2.example.com/test.gz.tar',
                    ],
                    'filename': 'test.gz.tar',
                    'md5': '52bbf03a7c50ee7152ccb9d357c2bb30',
                },
            ],
        )

    if request.param == 'CustomGazeOnlyLegacyMirror':
        return DatasetDefinition(
            name='CustomPublicDataset',
            mirrors={
                'gaze': (
                    'https://example.com/',
                    'https://another_example.com/',
                ),
            },
            resources=[
                {
                    'content': 'gaze',
                    'url': 'test.gz.tar',
                    'filename': 'test.gz.tar',
                    'md5': '52bbf03a7c50ee7152ccb9d357c2bb30',
                },
            ],
        )

    if request.param == 'CustomGazeOnlyNoMirror':
        return DatasetDefinition(
            name='CustomPublicDataset',
            resources=[
                {
                    'content': 'gaze',
                    'url': 'https://example.com/test.gz.tar',
                    'filename': 'test.gz.tar',
                    'md5': '52bbf03a7c50ee7152ccb9d357c2bb30',
                },
            ],
        )

    if request.param == 'CustomPrecomputedOnlySingleMirror':
        return DatasetDefinition(
            name='CustomPublicDataset',
            resources=[
                {
                    'content': 'precomputed_events',
                    'url': 'https://example.com/test_pc.gz.tar',
                    'mirrors': ['https://another_example.com/test_pc.gz.tar'],
                    'filename': 'test_pc.gz.tar',
                    'md5': '52bbf03a7c50ee7152ccb9d357c2bb30',
                },
            ],
        )

    if request.param == 'CustomPrecomputedOnlyLegacyMirror':
        return DatasetDefinition(
            name='CustomPublicDataset',
            mirrors={
                'precomputed_events': (
                    'https://example.com/',
                    'https://another_example.com/',
                ),
            },
            resources=[
                {
                    'content': 'precomputed_events',
                    'url': 'test_pc.gz.tar',
                    'filename': 'test_pc.gz.tar',
                    'md5': '52bbf03a7c50ee7152ccb9d357c2bb30',
                },
            ],
        )

    if request.param == 'CustomPrecomputedOnlyNoMirror':
        return DatasetDefinition(
            name='CustomPublicDataset',
            resources=[
                {
                    'content': 'precomputed_events',
                    'url': 'https://example.com/test_pc.gz.tar',
                    'filename': 'test_pc.gz.tar',
                    'md5': '52bbf03a7c50ee7152ccb9d357c2bb30',
                },
            ],
        )

    if request.param == 'CustomPrecomputedOnlyNoExtractSingleMirror':
        return DatasetDefinition(
            name='CustomPublicDataset',
            resources=[
                {
                    'content': 'precomputed_events',
                    'url': 'https://example.com/test_pc.gz.tar',
                    'mirrors': ['https://another_example.com/test_pc.gz.tar'],
                    'filename': 'test_pc.gz.tar',
                    'md5': '52bbf03a7c50ee7152ccb9d357c2bb30',
                },
            ],
        )

    if request.param == 'CustomPrecomputedOnlyNoExtractLegacyMirror':
        return DatasetDefinition(
            name='CustomPublicDataset',
            mirrors={
                'precomputed_events': (
                    'https://example.com/',
                    'https://another_example.com/',
                ),
            },
            resources=[
                {
                    'content': 'precomputed_events',
                    'url': 'test_pc.gz.tar',
                    'filename': 'test_pc.gz.tar',
                    'md5': '52bbf03a7c50ee7152ccb9d357c2bb30',
                },
            ],
        )

    if request.param == 'CustomPrecomputedOnlyNoExtractNoMirror':
        return DatasetDefinition(
            name='CustomPublicDataset',
            resources=[
                {
                    'content': 'precomputed_events',
                    'url': 'https://example.com/test_pc.gz.tar',
                    'filename': 'test_pc.gz.tar',
                    'md5': '52bbf03a7c50ee7152ccb9d357c2bb30',
                },
            ],
        )

    if request.param == 'CustomPrecomputedRMOnlySingleMirror':
        return DatasetDefinition(
            name='CustomPublicDataset',
            resources=[
                {
                    'content': 'precomputed_reading_measures',
                    'url': 'https://example.com/test_rm.gz.tar',
                    'mirrors': ['https://another_example.com/test_rm.gz.tar'],
                    'filename': 'test_rm.gz.tar',
                    'md5': '52bbf03a7c50ee7152ccb9d357c2bb30',
                },
            ],
        )

    if request.param == 'CustomPrecomputedRMOnlyLegacyMirror':
        return DatasetDefinition(
            name='CustomPublicDataset',
            mirrors={
                'precomputed_reading_measures': (
                    'https://example.com/',
                    'https://another_example.com/',
                ),
            },
            resources=[
                {
                    'content': 'precomputed_reading_measures',
                    'url': 'test_rm.gz.tar',
                    'filename': 'test_rm.gz.tar',
                    'md5': '52bbf03a7c50ee7152ccb9d357c2bb30',
                },
            ],
        )

    if request.param == 'CustomPrecomputedRMOnlyNoMirror':
        return DatasetDefinition(
            name='CustomPublicDataset',
            resources=[
                {
                    'content': 'precomputed_reading_measures',
                    'url': 'https://example.com/test_rm.gz.tar',
                    'filename': 'test_rm.gz.tar',
                    'md5': '52bbf03a7c50ee7152ccb9d357c2bb30',
                },
            ],
        )

    assert False, f'unknown dataset_definition fixture {request.param}'


@pytest.mark.filterwarnings('ignore:DatasetDefinition.mirrors is deprecated.*:DeprecationWarning')
@pytest.mark.parametrize(
    ('init_path', 'expected_paths'),
    [
        pytest.param(
            '/data/set/path',
            {
                'root': Path('/data/set/path'),
                'dataset': Path('/data/set/path'),
                'downloads': Path('/data/set/path/downloads'),
            },
            id='no_paths',
        ),
        pytest.param(
            DatasetPaths(root='/data/set/path'),
            {
                'root': Path('/data/set/path/'),
                'dataset': Path('/data/set/path/CustomPublicDataset'),
                'downloads': Path('/data/set/path/CustomPublicDataset/downloads'),
            },
            id='no_paths',
        ),
        pytest.param(
            DatasetPaths(root='/data/set/path', dataset='.'),
            {
                'root': Path('/data/set/path/'),
                'dataset': Path('/data/set/path/'),
                'downloads': Path('/data/set/path/downloads'),
            },
            id='dataset_dot',
        ),
        pytest.param(
            DatasetPaths(root='/data/set/path', dataset='dataset'),
            {
                'root': Path('/data/set/path/'),
                'dataset': Path('/data/set/path/dataset'),
                'downloads': Path('/data/set/path/dataset/downloads'),
            },
            id='explicit_dataset_dirname',
        ),
        pytest.param(
            DatasetPaths(root='/data/set/path', downloads='custom_downloads'),
            {
                'root': Path('/data/set/path/'),
                'dataset': Path('/data/set/path/CustomPublicDataset'),
                'downloads': Path('/data/set/path/CustomPublicDataset/custom_downloads'),
            },
            id='explicit_download_dirname',
        ),
    ],
)
def test_paths(init_path, expected_paths, dataset_definition):
    dataset = Dataset(dataset_definition, path=init_path)

    assert dataset.paths.root == expected_paths['root']
    assert dataset.paths.dataset == expected_paths['dataset']
    assert dataset.paths.downloads == expected_paths['downloads']


@mock.patch('pymovements.dataset.dataset_download.download_file')
@pytest.mark.filterwarnings('ignore:DatasetDefinition.mirrors is deprecated.*:DeprecationWarning')
@pytest.mark.filterwarnings('ignore:Downloading resource .* failed.*:UserWarning')
@pytest.mark.parametrize(
    'dataset_definition',
    ['CustomGazeOnlyLegacyMirror', 'CustomGazeOnlySingleMirror'],
    indirect=['dataset_definition'],
)
def test_dataset_download_both_mirrors_fail_gaze_only(
        mock_download_file,
        tmp_path,
        dataset_definition,
):
    paths = DatasetPaths(root=tmp_path, dataset='.')
    dataset = Dataset(dataset_definition, path=paths)

    mock_download_file.side_effect = OSError

    with pytest.raises(
        RuntimeError,
        match='Downloading resource test.gz.tar failed for all mirrors',
    ):
        dataset.download()

    mock_download_file.assert_has_calls([
        mock.call(
            url='https://example.com/test.gz.tar',
            dirpath=tmp_path / 'downloads',
            filename='test.gz.tar',
            md5='52bbf03a7c50ee7152ccb9d357c2bb30',
            verbose=True,
        ),
        mock.call(
            url='https://another_example.com/test.gz.tar',
            dirpath=tmp_path / 'downloads',
            filename='test.gz.tar',
            md5='52bbf03a7c50ee7152ccb9d357c2bb30',
            verbose=True,
        ),
    ])


@mock.patch('pymovements.dataset.dataset_download.download_file')
@pytest.mark.filterwarnings('ignore:DatasetDefinition.mirrors is deprecated.*:DeprecationWarning')
@pytest.mark.filterwarnings('ignore:Downloading resource .* failed.*:UserWarning')
@pytest.mark.parametrize(
    'dataset_definition', ['CustomGazeOnlyTwoMirrors'], indirect=['dataset_definition'],
)
def test_dataset_download_three_mirrors_fail_gaze_only(
        mock_download_file,
        tmp_path,
        dataset_definition,
):
    paths = DatasetPaths(root=tmp_path, dataset='.')
    dataset = Dataset(dataset_definition, path=paths)

    mock_download_file.side_effect = OSError

    with pytest.raises(
        RuntimeError,
        match='Downloading resource test.gz.tar failed for all mirrors',
    ):
        dataset.download()

    mock_download_file.assert_has_calls([
        mock.call(
            url='https://example.com/test.gz.tar',
            dirpath=tmp_path / 'downloads',
            filename='test.gz.tar',
            md5='52bbf03a7c50ee7152ccb9d357c2bb30',
            verbose=True,
        ),
        mock.call(
            url='https://mirror1.example.com/test.gz.tar',
            dirpath=tmp_path / 'downloads',
            filename='test.gz.tar',
            md5='52bbf03a7c50ee7152ccb9d357c2bb30',
            verbose=True,
        ),
        mock.call(
            url='https://mirror2.example.com/test.gz.tar',
            dirpath=tmp_path / 'downloads',
            filename='test.gz.tar',
            md5='52bbf03a7c50ee7152ccb9d357c2bb30',
            verbose=True,
        ),
    ])


@mock.patch('pymovements.dataset.dataset_download.download_file')
@pytest.mark.parametrize(
    'dataset_definition', ['CustomGazeOnlyNoMirror'], indirect=['dataset_definition'],
)
def test_dataset_download_without_mirrors_fail_gaze_only(
        mock_download_file,
        tmp_path,
        dataset_definition,
):
    paths = DatasetPaths(root=tmp_path, dataset='.')
    dataset = Dataset(dataset_definition, path=paths)

    mock_download_file.side_effect = OSError

    with pytest.raises(
        RuntimeError,
        match='Downloading resource https://example.com/test.gz.tar failed.',
    ):
        dataset.download()

    mock_download_file.assert_has_calls([
        mock.call(
            url='https://example.com/test.gz.tar',
            dirpath=tmp_path / 'downloads',
            filename='test.gz.tar',
            md5='52bbf03a7c50ee7152ccb9d357c2bb30',
            verbose=True,
        ),
    ])


@mock.patch('pymovements.dataset.dataset_download.download_file')
@pytest.mark.filterwarnings('ignore:DatasetDefinition.mirrors is deprecated.*:DeprecationWarning')
@pytest.mark.filterwarnings('ignore:Downloading resource .* failed.*:UserWarning')
@pytest.mark.parametrize(
    'dataset_definition',
    ['CustomPrecomputedOnlyLegacyMirror', 'CustomPrecomputedOnlySingleMirror'],
    indirect=['dataset_definition'],
)
def test_dataset_download_precomputed_events_both_mirrors_fail(
        mock_download_file,
        tmp_path,
        dataset_definition,
):
    mock_download_file.side_effect = OSError()

    paths = DatasetPaths(root=tmp_path, dataset='.')
    dataset = Dataset(dataset_definition, path=paths)

    with pytest.raises(
        RuntimeError,
        match='Downloading resource test_pc.gz.tar failed for all mirrors',
    ):
        dataset.download()

    mock_download_file.assert_has_calls([
        mock.call(
            url='https://example.com/test_pc.gz.tar',
            dirpath=tmp_path / 'downloads',
            filename='test_pc.gz.tar',
            md5='52bbf03a7c50ee7152ccb9d357c2bb30',
            verbose=True,
        ),
        mock.call(
            url='https://another_example.com/test_pc.gz.tar',
            dirpath=tmp_path / 'downloads',
            filename='test_pc.gz.tar',
            md5='52bbf03a7c50ee7152ccb9d357c2bb30',
            verbose=True,
        ),
    ])


@mock.patch('pymovements.dataset.dataset_download.download_file')
@pytest.mark.parametrize(
    'dataset_definition', ['CustomPrecomputedOnlyNoMirror'], indirect=['dataset_definition'],
)
def test_dataset_download_precomputed_events_without_mirrors_fail(
        mock_download_file,
        tmp_path,
        dataset_definition,
):
    mock_download_file.side_effect = OSError()

    paths = DatasetPaths(root=tmp_path, dataset='.')
    dataset = Dataset(dataset_definition, path=paths)

    with pytest.raises(
        RuntimeError,
        match='Downloading resource https://example.com/test_pc.gz.tar failed.',
    ):
        dataset.download()

    mock_download_file.assert_has_calls([
        mock.call(
            url='https://example.com/test_pc.gz.tar',
            dirpath=tmp_path / 'downloads',
            filename='test_pc.gz.tar',
            md5='52bbf03a7c50ee7152ccb9d357c2bb30',
            verbose=True,
        ),
    ])


@mock.patch('pymovements.dataset.dataset_download.download_file')
@pytest.mark.filterwarnings('ignore:DatasetDefinition.mirrors is deprecated.*:DeprecationWarning')
@pytest.mark.filterwarnings('ignore:Downloading resource .* failed.*:UserWarning')
@pytest.mark.parametrize(
    'dataset_definition',
    ['CustomPrecomputedRMOnlyLegacyMirror', 'CustomPrecomputedRMOnlySingleMirror'],
    indirect=['dataset_definition'],
)
def test_dataset_download_precomputed_reading_measures_both_mirrors_fail(
        mock_download_file,
        tmp_path,
        dataset_definition,
):
    mock_download_file.side_effect = OSError()

    paths = DatasetPaths(root=tmp_path, dataset='.')
    dataset = Dataset(dataset_definition, path=paths)

    with pytest.raises(
        RuntimeError,
        match='Downloading resource test_rm.gz.tar failed for all mirrors',
    ):
        dataset.download()

    mock_download_file.assert_has_calls([
        mock.call(
            url='https://example.com/test_rm.gz.tar',
            dirpath=tmp_path / 'downloads',
            filename='test_rm.gz.tar',
            md5='52bbf03a7c50ee7152ccb9d357c2bb30',
            verbose=True,
        ),
        mock.call(
            url='https://another_example.com/test_rm.gz.tar',
            dirpath=tmp_path / 'downloads',
            filename='test_rm.gz.tar',
            md5='52bbf03a7c50ee7152ccb9d357c2bb30',
            verbose=True,
        ),
    ])


@mock.patch('pymovements.dataset.dataset_download.download_file')
@pytest.mark.parametrize(
    'dataset_definition', ['CustomPrecomputedRMOnlyNoMirror'], indirect=['dataset_definition'],
)
def test_dataset_download_precomputed_reading_measures_without_mirrors_fail(
        mock_download_file,
        tmp_path,
        dataset_definition,
):
    mock_download_file.side_effect = OSError()

    paths = DatasetPaths(root=tmp_path, dataset='.')
    dataset = Dataset(dataset_definition, path=paths)

    with pytest.raises(
        RuntimeError,
        match='Downloading resource https://example.com/test_rm.gz.tar failed.',
    ):
        dataset.download()

    mock_download_file.assert_has_calls([
        mock.call(
            url='https://example.com/test_rm.gz.tar',
            dirpath=tmp_path / 'downloads',
            filename='test_rm.gz.tar',
            md5='52bbf03a7c50ee7152ccb9d357c2bb30',
            verbose=True,
        ),
    ])


@mock.patch('pymovements.dataset.dataset_download.download_file')
@pytest.mark.filterwarnings('ignore:DatasetDefinition.mirrors is deprecated.*:DeprecationWarning')
@pytest.mark.filterwarnings('ignore:Downloading resource .* failed.*:UserWarning')
@pytest.mark.parametrize(
    'dataset_definition',
    ['CustomGazeAndPrecomputedLegacyMirror', 'CustomGazeAndPrecomputedSingleMirror'],
    indirect=['dataset_definition'],
)
def test_dataset_download_precomputed_and_gaze_both_mirrors_fail(
        mock_download_file,
        tmp_path,
        dataset_definition,
):
    mock_download_file.side_effect = OSError()

    paths = DatasetPaths(root=tmp_path, dataset='.')
    dataset = Dataset(dataset_definition, path=paths)

    with pytest.raises(
        RuntimeError,
        match='Downloading resource test.gz.tar failed for all mirrors',
    ):
        dataset.download()
    mock_download_file.assert_has_calls([
        mock.call(
            url='https://example.com/test.gz.tar',
            dirpath=tmp_path / 'downloads',
            filename='test.gz.tar',
            md5='52bbf03a7c50ee7152ccb9d357c2bb30',
            verbose=True,
        ),
        mock.call(
            url='https://another_example.com/test.gz.tar',
            dirpath=tmp_path / 'downloads',
            filename='test.gz.tar',
            md5='52bbf03a7c50ee7152ccb9d357c2bb30',
            verbose=True,
        ),
    ])


@mock.patch('pymovements.dataset.dataset_download.download_file')
@pytest.mark.parametrize(
    'dataset_definition', ['CustomGazeAndPrecomputedNoMirror'], indirect=['dataset_definition'],
)
def test_dataset_download_precomputed_and_gaze_without_mirrors_fail(
        mock_download_file,
        tmp_path,
        dataset_definition,
):
    mock_download_file.side_effect = OSError()

    paths = DatasetPaths(root=tmp_path, dataset='.')
    dataset = Dataset(dataset_definition, path=paths)

    with pytest.raises(
        RuntimeError,
        match='Downloading resource https://example.com/test.gz.tar failed.',
    ):
        dataset.download()
    mock_download_file.assert_has_calls([
        mock.call(
            url='https://example.com/test.gz.tar',
            dirpath=tmp_path / 'downloads',
            filename='test.gz.tar',
            md5='52bbf03a7c50ee7152ccb9d357c2bb30',
            verbose=True,
        ),
    ])


@mock.patch('pymovements.dataset.dataset_download.download_file')
@pytest.mark.filterwarnings('ignore:DatasetDefinition.mirrors is deprecated.*:DeprecationWarning')
@pytest.mark.filterwarnings('ignore:Downloading resource .* failed.*:UserWarning')
@pytest.mark.parametrize(
    'dataset_definition',
    ['CustomGazeOnlyLegacyMirror', 'CustomGazeOnlySingleMirror'],
    indirect=['dataset_definition'],
)
def test_dataset_download_first_mirror_gaze_fails(mock_download_file, tmp_path, dataset_definition):
    mock_download_file.side_effect = [OSError(), None]

    paths = DatasetPaths(root=tmp_path, dataset='.')
    dataset = Dataset(dataset_definition, path=paths)
    dataset.download(extract=False)

    mock_download_file.assert_has_calls([
        mock.call(
            url='https://example.com/test.gz.tar',
            dirpath=tmp_path / 'downloads',
            filename='test.gz.tar',
            md5='52bbf03a7c50ee7152ccb9d357c2bb30',
            verbose=True,
        ),
        mock.call(
            url='https://another_example.com/test.gz.tar',
            dirpath=tmp_path / 'downloads',
            filename='test.gz.tar',
            md5='52bbf03a7c50ee7152ccb9d357c2bb30',
            verbose=True,
        ),
    ])


@mock.patch('pymovements.dataset.dataset_download.download_file')
@pytest.mark.filterwarnings('ignore:DatasetDefinition.mirrors is deprecated.*:DeprecationWarning')
@pytest.mark.filterwarnings('ignore:Downloading resource .* failed.*:UserWarning')
@pytest.mark.parametrize(
    'dataset_definition', ['CustomGazeOnlyTwoMirrors'], indirect=['dataset_definition'],
)
def test_dataset_download_first_of_two_mirrors_gaze_fails(
        mock_download_file, tmp_path, dataset_definition,
):
    mock_download_file.side_effect = [OSError(), OSError(), None]

    paths = DatasetPaths(root=tmp_path, dataset='.')
    dataset = Dataset(dataset_definition, path=paths)
    dataset.download(extract=False)

    mock_download_file.assert_has_calls([
        mock.call(
            url='https://example.com/test.gz.tar',
            dirpath=tmp_path / 'downloads',
            filename='test.gz.tar',
            md5='52bbf03a7c50ee7152ccb9d357c2bb30',
            verbose=True,
        ),
        mock.call(
            url='https://mirror1.example.com/test.gz.tar',
            dirpath=tmp_path / 'downloads',
            filename='test.gz.tar',
            md5='52bbf03a7c50ee7152ccb9d357c2bb30',
            verbose=True,
        ),
        mock.call(
            url='https://mirror2.example.com/test.gz.tar',
            dirpath=tmp_path / 'downloads',
            filename='test.gz.tar',
            md5='52bbf03a7c50ee7152ccb9d357c2bb30',
            verbose=True,
        ),
    ])


@mock.patch('pymovements.dataset.dataset_download.download_file')
@pytest.mark.filterwarnings('ignore:DatasetDefinition.mirrors is deprecated.*:DeprecationWarning')
@pytest.mark.filterwarnings('ignore:Downloading resource .* failed.*:UserWarning')
@pytest.mark.parametrize(
    'dataset_definition',
    ['CustomPrecomputedOnlyLegacyMirror', 'CustomPrecomputedOnlySingleMirror'],
    indirect=['dataset_definition'],
)
def test_dataset_download_first_mirror_precomputed_fails(
        mock_download_file, tmp_path, dataset_definition,
):
    mock_download_file.side_effect = [OSError(), None]

    paths = DatasetPaths(root=tmp_path, dataset='.')
    dataset = Dataset(dataset_definition, path=paths)
    dataset.download(extract=False)
    mock_download_file.assert_has_calls([
        mock.call(
            url='https://example.com/test_pc.gz.tar',
            dirpath=tmp_path / 'downloads',
            filename='test_pc.gz.tar',
            md5='52bbf03a7c50ee7152ccb9d357c2bb30',
            verbose=True,
        ),
        mock.call(
            url='https://another_example.com/test_pc.gz.tar',
            dirpath=tmp_path / 'downloads',
            filename='test_pc.gz.tar',
            md5='52bbf03a7c50ee7152ccb9d357c2bb30',
            verbose=True,
        ),
    ])


@mock.patch('pymovements.dataset.dataset_download.download_file')
@pytest.mark.filterwarnings('ignore:DatasetDefinition.mirrors is deprecated.*:DeprecationWarning')
@pytest.mark.filterwarnings('ignore:Downloading resource .* failed.*:UserWarning')
@pytest.mark.parametrize(
    'dataset_definition',
    ['CustomPrecomputedRMOnlyLegacyMirror', 'CustomPrecomputedRMOnlySingleMirror'],
    indirect=['dataset_definition'],
)
def test_dataset_download_first_mirror_precomputed_fails_rm(
        mock_download_file, tmp_path, dataset_definition,
):
    mock_download_file.side_effect = [OSError(), None]

    paths = DatasetPaths(root=tmp_path, dataset='.')
    dataset = Dataset(dataset_definition, path=paths)
    dataset.download(extract=False)
    mock_download_file.assert_has_calls([
        mock.call(
            url='https://example.com/test_rm.gz.tar',
            dirpath=tmp_path / 'downloads',
            filename='test_rm.gz.tar',
            md5='52bbf03a7c50ee7152ccb9d357c2bb30',
            verbose=True,
        ),
        mock.call(
            url='https://another_example.com/test_rm.gz.tar',
            dirpath=tmp_path / 'downloads',
            filename='test_rm.gz.tar',
            md5='52bbf03a7c50ee7152ccb9d357c2bb30',
            verbose=True,
        ),
    ])


@mock.patch('pymovements.dataset.dataset_download.download_file')
@pytest.mark.filterwarnings('ignore:DatasetDefinition.mirrors is deprecated.*:DeprecationWarning')
@pytest.mark.filterwarnings('ignore:Downloading resource .* failed.*:UserWarning')
@pytest.mark.parametrize(
    'dataset_definition',
    ['CustomGazeAndPrecomputedLegacyMirror', 'CustomGazeAndPrecomputedSingleMirror'],
    indirect=['dataset_definition'],
)
def test_dataset_download_first_mirror_fails(mock_download_file, tmp_path, dataset_definition):
    mock_download_file.side_effect = [OSError(), None, OSError(), None]

    paths = DatasetPaths(root=tmp_path, dataset='.')
    dataset = Dataset(dataset_definition, path=paths)
    dataset.download(extract=False)
    mock_download_file.assert_has_calls([
        mock.call(
            url='https://example.com/test.gz.tar',
            dirpath=tmp_path / 'downloads',
            filename='test.gz.tar',
            md5='52bbf03a7c50ee7152ccb9d357c2bb30',
            verbose=True,
        ),
        mock.call(
            url='https://another_example.com/test.gz.tar',
            dirpath=tmp_path / 'downloads',
            filename='test.gz.tar',
            md5='52bbf03a7c50ee7152ccb9d357c2bb30',
            verbose=True,
        ),
        mock.call(
            url='https://example.com/test_pc.gz.tar',
            dirpath=tmp_path / 'downloads',
            filename='test_pc.gz.tar',
            md5='52bbf03a7c50ee7152ccb9d357c2bb30',
            verbose=True,
        ),
        mock.call(
            url='https://another_example.com/test_pc.gz.tar',
            dirpath=tmp_path / 'downloads',
            filename='test_pc.gz.tar',
            md5='52bbf03a7c50ee7152ccb9d357c2bb30',
            verbose=True,
        ),
    ])


@mock.patch('pymovements.dataset.dataset_download.download_file')
@pytest.mark.filterwarnings('ignore:DatasetDefinition.mirrors is deprecated.*:DeprecationWarning')
@pytest.mark.filterwarnings('ignore:Downloading resource .* failed.*:UserWarning')
@pytest.mark.parametrize(
    'dataset_definition',
    [
        'CustomGazeOnlyLegacyMirror',
        'CustomGazeOnlySingleMirror',
        'CustomGazeOnlyTwoMirrors',
        'CustomGazeOnlyNoMirror',
        'CustomGazeAndPrecomputedLegacyMirror',
        'CustomGazeAndPrecomputedSingleMirror',
        'CustomGazeAndPrecomputedNoMirror',
    ],
    indirect=['dataset_definition'],
)
def test_dataset_download_file_not_found(mock_download_file, tmp_path, dataset_definition):
    mock_download_file.side_effect = RuntimeError()

    paths = DatasetPaths(root=tmp_path, dataset='.')
    dataset = Dataset(dataset_definition, path=paths)

    with pytest.raises(RuntimeError):
        dataset.download()

    mock_download_file.assert_has_calls([
        mock.call(
            url='https://example.com/test.gz.tar',
            dirpath=tmp_path / 'downloads',
            filename='test.gz.tar',
            md5='52bbf03a7c50ee7152ccb9d357c2bb30',
            verbose=True,
        ),
    ])


@mock.patch('pymovements.dataset.dataset_download.download_file')
@pytest.mark.filterwarnings('ignore:DatasetDefinition.mirrors is deprecated.*:DeprecationWarning')
@pytest.mark.filterwarnings('ignore:Downloading resource .* failed.*:UserWarning')
@pytest.mark.parametrize(
    'dataset_definition',
    [
        'CustomPrecomputedOnlyLegacyMirror',
        'CustomPrecomputedOnlySingleMirror',
        'CustomPrecomputedOnlyNoMirror',
    ],
    indirect=['dataset_definition'],
)
def test_dataset_download_file_precomputed_not_found(
        mock_download_file, tmp_path, dataset_definition,
):
    mock_download_file.side_effect = RuntimeError()

    paths = DatasetPaths(root=tmp_path, dataset='.')
    dataset = Dataset(dataset_definition, path=paths)

    with pytest.raises(RuntimeError):
        dataset.download()

    mock_download_file.assert_has_calls([
        mock.call(
            url='https://example.com/test_pc.gz.tar',
            dirpath=tmp_path / 'downloads',
            filename='test_pc.gz.tar',
            md5='52bbf03a7c50ee7152ccb9d357c2bb30',
            verbose=True,
        ),
    ])


@mock.patch('pymovements.dataset.dataset_download.download_file')
@pytest.mark.filterwarnings('ignore:DatasetDefinition.mirrors is deprecated.*:DeprecationWarning')
@pytest.mark.parametrize(
    'dataset_definition',
    [
        'CustomGazeOnlyLegacyMirror',
        'CustomGazeOnlySingleMirror',
        'CustomGazeOnlyTwoMirrors',
        'CustomGazeOnlyNoMirror',
        'CustomGazeAndPrecomputedLegacyMirror',
        'CustomGazeAndPrecomputedSingleMirror',
        'CustomGazeAndPrecomputedNoMirror',
    ],
    indirect=['dataset_definition'],
)
def test_dataset_download_no_extract(mock_download_file, tmp_path, dataset_definition):
    mock_download_file.return_value = 'path'

    paths = DatasetPaths(root=tmp_path, dataset='.')
    dataset = Dataset(dataset_definition, path=paths)
    dataset.download(extract=False)

    mock_download_file.assert_has_calls([
        mock.call(
            url='https://example.com/test.gz.tar',
            dirpath=tmp_path / 'downloads',
            filename='test.gz.tar',
            md5='52bbf03a7c50ee7152ccb9d357c2bb30',
            verbose=True,
        ),
    ])


@mock.patch('pymovements.dataset.dataset_download.download_file')
@pytest.mark.filterwarnings('ignore:DatasetDefinition.mirrors is deprecated.*:DeprecationWarning')
@pytest.mark.parametrize(
    'dataset_definition',
    [
        'CustomPrecomputedOnlyLegacyMirror',
        'CustomPrecomputedOnlySingleMirror',
        'CustomPrecomputedOnlyNoMirror',
    ],
    indirect=['dataset_definition'],
)
def test_dataset_download_precomputed_no_extract(mock_download_file, tmp_path, dataset_definition):
    mock_download_file.return_value = 'path'

    paths = DatasetPaths(root=tmp_path, dataset='.')
    dataset = Dataset(dataset_definition, path=paths)
    dataset.download(extract=False)

    mock_download_file.assert_has_calls([
        mock.call(
            url='https://example.com/test_pc.gz.tar',
            dirpath=tmp_path / 'downloads',
            filename='test_pc.gz.tar',
            md5='52bbf03a7c50ee7152ccb9d357c2bb30',
            verbose=True,
        ),
    ])


@mock.patch('pymovements.dataset.dataset_download.download_file')
@pytest.mark.filterwarnings('ignore:DatasetDefinition.mirrors is deprecated.*:DeprecationWarning')
@pytest.mark.parametrize(
    'dataset_definition',
    [
        'CustomPrecomputedRMOnlyLegacyMirror',
        'CustomPrecomputedRMOnlySingleMirror',
        'CustomPrecomputedRMOnlyNoMirror',
    ],
    indirect=['dataset_definition'],
)
def test_dataset_download_precomputed_no_extract_rm(
        mock_download_file, tmp_path, dataset_definition,
):
    mock_download_file.return_value = 'path'

    paths = DatasetPaths(root=tmp_path, dataset='.')
    dataset = Dataset(dataset_definition, path=paths)
    dataset.download(extract=False)

    mock_download_file.assert_has_calls([
        mock.call(
            url='https://example.com/test_rm.gz.tar',
            dirpath=tmp_path / 'downloads',
            filename='test_rm.gz.tar',
            md5='52bbf03a7c50ee7152ccb9d357c2bb30',
            verbose=True,
        ),
    ])


@mock.patch('pymovements.dataset.dataset_download.extract_archive')
@pytest.mark.filterwarnings('ignore:DatasetDefinition.mirrors is deprecated.*:DeprecationWarning')
@pytest.mark.parametrize(
    'dataset_definition',
    [
        'CustomGazeOnlyLegacyMirror',
        'CustomGazeOnlySingleMirror',
        'CustomGazeOnlyTwoMirrors',
        'CustomGazeOnlyNoMirror',
    ],
    indirect=['dataset_definition'],
)
def test_dataset_extract_remove_finished_true_gaze(
        mock_extract_archive,
        tmp_path,
        dataset_definition,
):
    mock_extract_archive.return_value = 'path'

    paths = DatasetPaths(root=tmp_path, dataset='.')
    dataset = Dataset(dataset_definition, path=paths)
    dataset.extract(remove_finished=True, remove_top_level=False, verbose=1)

    mock_extract_archive.assert_has_calls([
        mock.call(
            source_path=tmp_path / 'downloads' / 'test.gz.tar',
            destination_path=tmp_path / 'raw',
            recursive=True,
            remove_finished=True,
            remove_top_level=False,
            resume=True,
            verbose=1,
        ),
    ])


@mock.patch('pymovements.dataset.dataset_download.extract_archive')
@pytest.mark.filterwarnings('ignore:DatasetDefinition.mirrors is deprecated.*:DeprecationWarning')
@pytest.mark.parametrize(
    'dataset_definition',
    [
        'CustomPrecomputedRMOnlyLegacyMirror',
        'CustomPrecomputedRMOnlySingleMirror',
        'CustomPrecomputedRMOnlyNoMirror',
    ],
    indirect=['dataset_definition'],
)
def test_dataset_extract_rm(
        mock_extract_archive,
        tmp_path,
        dataset_definition,
):
    mock_extract_archive.return_value = 'path'

    paths = DatasetPaths(root=tmp_path, dataset='.')
    dataset = Dataset(dataset_definition, path=paths)
    dataset.extract(verbose=1)

    mock_extract_archive.assert_has_calls([
        mock.call(
            source_path=tmp_path / 'downloads' / 'test_rm.gz.tar',
            destination_path=tmp_path / 'precomputed_reading_measures',
            recursive=True,
            remove_finished=False,
            remove_top_level=True,
            resume=True,
            verbose=1,
        ),
    ])


@mock.patch('pymovements.dataset.dataset_download.extract_archive')
@pytest.mark.filterwarnings('ignore:DatasetDefinition.mirrors is deprecated.*:DeprecationWarning')
@pytest.mark.parametrize(
    'dataset_definition',
    [
        'CustomGazeAndPrecomputedLegacyMirror',
        'CustomGazeAndPrecomputedSingleMirror',
        'CustomGazeAndPrecomputedNoMirror',
    ],
    indirect=['dataset_definition'],
)
def test_dataset_extract_remove_finished_true_both(
        mock_extract_archive,
        tmp_path,
        dataset_definition,
):
    mock_extract_archive.return_value = 'path'

    paths = DatasetPaths(root=tmp_path, dataset='.')
    dataset = Dataset(dataset_definition, path=paths)
    dataset.extract(remove_finished=True, remove_top_level=False, verbose=1)

    mock_extract_archive.assert_has_calls([
        mock.call(
            source_path=tmp_path / 'downloads' / 'test.gz.tar',
            destination_path=tmp_path / 'raw',
            recursive=True,
            remove_finished=True,
            remove_top_level=False,
            resume=True,
            verbose=1,
        ),
        mock.call(
            source_path=tmp_path / 'downloads' / 'test_pc.gz.tar',
            destination_path=tmp_path / 'precomputed_events',
            recursive=True,
            remove_finished=True,
            remove_top_level=False,
            resume=True,
            verbose=1,
        ),
    ])


@mock.patch('pymovements.dataset.dataset_download.extract_archive')
@pytest.mark.filterwarnings('ignore:DatasetDefinition.mirrors is deprecated.*:DeprecationWarning')
@pytest.mark.parametrize(
    'dataset_definition',
    [
        'CustomPrecomputedOnlyLegacyMirror',
        'CustomPrecomputedOnlySingleMirror',
        'CustomPrecomputedOnlyNoMirror',
    ],
    indirect=['dataset_definition'],
)
def test_dataset_extract_remove_finished_true_precomputed(
        mock_extract_archive,
        tmp_path,
        dataset_definition,
):
    mock_extract_archive.return_value = 'path'

    paths = DatasetPaths(root=tmp_path, dataset='.')
    dataset = Dataset(dataset_definition, path=paths)
    dataset.extract(remove_finished=True, remove_top_level=False, verbose=1)

    mock_extract_archive.assert_has_calls([
        mock.call(
            source_path=tmp_path / 'downloads' / 'test_pc.gz.tar',
            destination_path=tmp_path / 'precomputed_events',
            recursive=True,
            remove_finished=True,
            remove_top_level=False,
            resume=True,
            verbose=1,
        ),
    ])


@mock.patch('pymovements.dataset.dataset_download.extract_archive')
@pytest.mark.filterwarnings('ignore:DatasetDefinition.mirrors is deprecated.*:DeprecationWarning')
@pytest.mark.parametrize(
    'dataset_definition',
    [
        'CustomGazeAndPrecomputedSingleMirror',
        'CustomGazeAndPrecomputedLegacyMirror',
        'CustomGazeAndPrecomputedNoMirror',
    ],
    indirect=['dataset_definition'],
)
def test_dataset_extract_remove_finished_false_both(
        mock_extract_archive,
        tmp_path,
        dataset_definition,
):
    mock_extract_archive.return_value = 'path'

    paths = DatasetPaths(root=tmp_path, dataset='.')
    dataset = Dataset(dataset_definition, path=paths)
    dataset.extract()

    mock_extract_archive.assert_has_calls([
        mock.call(
            source_path=tmp_path / 'downloads' / 'test.gz.tar',
            destination_path=tmp_path / 'raw',
            recursive=True,
            remove_finished=False,
            remove_top_level=True,
            resume=True,
            verbose=1,
        ),
        mock.call(
            source_path=tmp_path / 'downloads' / 'test_pc.gz.tar',
            destination_path=tmp_path / 'precomputed_events',
            recursive=True,
            remove_finished=False,
            remove_top_level=True,
            resume=True,
            verbose=1,
        ),
    ])


@mock.patch('pymovements.dataset.dataset_download.extract_archive')
@pytest.mark.filterwarnings('ignore:DatasetDefinition.mirrors is deprecated.*:DeprecationWarning')
@pytest.mark.parametrize(
    'dataset_definition',
    [
        'CustomGazeOnlyLegacyMirror',
        'CustomGazeOnlySingleMirror',
        'CustomGazeOnlyTwoMirrors',
        'CustomGazeOnlyNoMirror',
    ],
    indirect=['dataset_definition'],
)
def test_dataset_extract_remove_finished_false_gaze(
        mock_extract_archive,
        tmp_path,
        dataset_definition,
):
    mock_extract_archive.return_value = 'path'

    paths = DatasetPaths(root=tmp_path, dataset='.')
    dataset = Dataset(dataset_definition, path=paths)
    dataset.extract()

    mock_extract_archive.assert_has_calls([
        mock.call(
            source_path=tmp_path / 'downloads' / 'test.gz.tar',
            destination_path=tmp_path / 'raw',
            recursive=True,
            remove_finished=False,
            remove_top_level=True,
            resume=True,
            verbose=1,
        ),
    ])


@mock.patch('pymovements.dataset.dataset_download.extract_archive')
@pytest.mark.filterwarnings('ignore:DatasetDefinition.mirrors is deprecated.*:DeprecationWarning')
@pytest.mark.parametrize(
    'dataset_definition',
    [
        'CustomPrecomputedOnlyLegacyMirror',
        'CustomPrecomputedOnlySingleMirror',
        'CustomPrecomputedOnlyNoMirror',
    ],
    indirect=['dataset_definition'],
)
def test_dataset_extract_remove_finished_false_precomputed(
        mock_extract_archive,
        tmp_path,
        dataset_definition,
):
    mock_extract_archive.return_value = 'path'

    paths = DatasetPaths(root=tmp_path, dataset='.')
    dataset = Dataset(dataset_definition, path=paths)
    dataset.extract()

    mock_extract_archive.assert_has_calls([
        mock.call(
            source_path=tmp_path / 'downloads' / 'test_pc.gz.tar',
            destination_path=tmp_path / 'precomputed_events',
            recursive=True,
            remove_finished=False,
            remove_top_level=True,
            resume=True,
            verbose=1,
        ),
    ])


@mock.patch('pymovements.dataset.dataset_download.download_file')
@mock.patch('pymovements.dataset.dataset_download.extract_archive')
@pytest.mark.filterwarnings('ignore:DatasetDefinition.mirrors is deprecated.*:DeprecationWarning')
@pytest.mark.parametrize(
    'dataset_definition',
    [
        'CustomGazeAndPrecomputedLegacyMirror',
        'CustomGazeAndPrecomputedSingleMirror',
        'CustomGazeAndPrecomputedNoMirror',
    ],
    indirect=['dataset_definition'],
)
def test_dataset_download_default_extract_both(
        mock_extract, mock_download, tmp_path, dataset_definition,
):
    mock_extract.return_value = None
    mock_download.return_value = None

    Dataset(dataset_definition, path=tmp_path).download()


@mock.patch('pymovements.dataset.dataset_download.download_file')
@mock.patch('pymovements.dataset.dataset_download.extract_archive')
@pytest.mark.filterwarnings('ignore:DatasetDefinition.mirrors is deprecated.*:DeprecationWarning')
@pytest.mark.parametrize(
    'dataset_definition',
    [
        'CustomGazeOnlyLegacyMirror',
        'CustomGazeOnlySingleMirror',
        'CustomGazeOnlyNoMirror',
    ],
    indirect=['dataset_definition'],
)
def test_dataset_download_default_extract_gaze(
        mock_extract, mock_download, tmp_path, dataset_definition,
):
    mock_extract.return_value = None
    mock_download.return_value = None

    Dataset(dataset_definition, path=tmp_path).download()

    mock_download.assert_called_once()
    mock_extract.assert_called_once()


@mock.patch('pymovements.dataset.dataset_download.download_file')
@mock.patch('pymovements.dataset.dataset_download.extract_archive')
@pytest.mark.filterwarnings('ignore:DatasetDefinition.mirrors is deprecated.*:DeprecationWarning')
@pytest.mark.parametrize(
    'dataset_definition',
    [
        'CustomPrecomputedOnlySingleMirror',
        'CustomPrecomputedOnlyLegacyMirror',
        'CustomPrecomputedOnlyNoMirror',
    ],
    indirect=['dataset_definition'],
)
def test_dataset_download_default_extract_precomputed(
        mock_extract, mock_download, tmp_path, dataset_definition,
):
    mock_extract.return_value = None
    mock_download.return_value = None

    Dataset(dataset_definition, path=tmp_path).download()

    mock_download.assert_called_once()
    mock_extract.assert_called_once()


@pytest.mark.parametrize(
    ('dataset_definition', 'expected_exception', 'expected_msg'),
    [
        pytest.param(
            DatasetDefinition(name='CustomPublicDataset'),
            AttributeError,
            'resources must be specified to download a dataset.',
            id='no_resources',
        ),
        pytest.param(
            DatasetDefinition(
                name='CustomPublicDataset',
                resources=[{
                    'content': 'gaze',
                    'url': None,
                    'filename': 'test.gz.tar',
                    'md5': '52bbf03a7c50ee7152ccb9d357c2bb30',
                }],
            ),
            AttributeError,
            'Resource.url must not be None',
            id='url_none',
        ),
        pytest.param(
            DatasetDefinition(
                name='CustomPublicDataset',
                resources=[{
                    'content': 'gaze',
                    'url': 'https://example.com/test.gz.tar',
                    'filename': None,
                    'md5': '52bbf03a7c50ee7152ccb9d357c2bb30',
                }],
            ),
            AttributeError,
            'Resource.filename must not be None',
            id='filename_none',
        ),
        pytest.param(
            DatasetDefinition(
                name='CustomPublicDataset',
                resources=[{
                    'content': 'gaze',
                    'url': 'test.gz.tar',
                    'filename': 'test.gz.tar',
                    'md5': '52bbf03a7c50ee7152ccb9d357c2bb30',
                }],
            ),
            ValueError,
            'unknown url type: ',
            id='no_http_resource_gaze',
        ),
        pytest.param(
            DatasetDefinition(
                name='CustomPublicDataset',
                resources=[{
                    'content': 'gaze',
                    'url': 'test.gz.tar',
                    'filename': 'test.gz.tar',
                    'md5': '52bbf03a7c50ee7152ccb9d357c2bb30',
                }],
            ),
            ValueError,
            'unknown url type: ',
            id='no_http_resource_events',
        ),
        pytest.param(
            DatasetDefinition(
                name='CustomPublicDataset',
                resources=[{
                    'content': 'gaze',
                    'url': 'test.gz.tar',
                    'filename': 'test.gz.tar',
                    'md5': '52bbf03a7c50ee7152ccb9d357c2bb30',
                }],
            ),
            ValueError,
            'unknown url type: ',
            id='no_http_resource_measures',
        ),
    ],
)
def test_dataset_download_raises_exception(
        dataset_definition, expected_exception, expected_msg, tmp_path,
):
    with pytest.raises(expected_exception, match=expected_msg):
        Dataset(dataset_definition, path=tmp_path).download()


@pytest.mark.filterwarnings('ignore:DatasetDefinition.mirrors is deprecated.*:DeprecationWarning')
@pytest.mark.parametrize(
    ('init_kwargs', 'expected_exception', 'expected_msg'),
    [
        pytest.param(
            {
                'name': 'CustomPublicDataset',
                'mirrors': {'gaze': ['https://example.com/']},
                'resources': [
                    {
                        'content': 'gaze',
                        'url': None,
                        'filename': 'test.gz.tar',
                        'md5': '52bbf03a7c50ee7152ccb9d357c2bb30',
                    },
                ],
            },
            AttributeError,
            'Resource.url must not be None',
            id='url_none',
        ),
        pytest.param(
            {
                'name': 'CustomPublicDataset',
                'mirrors': {'gaze': ['https://example.com/']},
                'resources': [
                    {
                        'content': 'gaze',
                        'url': 'https://example.com/test.gz.tar',
                        'filename': None,
                        'md5': '52bbf03a7c50ee7152ccb9d357c2bb30',
                    },
                ],
            },
            AttributeError,
            'Resource.filename must not be None',
            id='filename_none',
        ),
    ],
)
def test_dataset_download_legacy_mirror_raises_exception(
        init_kwargs, expected_exception, expected_msg, tmp_path,
):
    dataset_definition = DatasetDefinition(**init_kwargs)
    with pytest.raises(expected_exception, match=expected_msg):
        Dataset(dataset_definition, path=tmp_path).download()


@pytest.mark.filterwarnings('ignore:DatasetDefinition.mirrors is deprecated.*:DeprecationWarning')
def test_public_dataset_registered_correct_attributes(tmp_path, dataset_definition):
    dataset = Dataset(dataset_definition, path=tmp_path)

    assert dataset.definition.mirrors == dataset_definition.mirrors
    assert dataset.definition.resources == dataset_definition.resources
    assert dataset.definition.experiment == dataset_definition.experiment


def test_extract_dataset_precomputed_move_single_file(tmp_path, testfiles_dirpath):
    definition = DatasetDefinition(
        name='CustomPublicDataset',
        resources=[
            {
                'content': 'precomputed_events',
<<<<<<< HEAD
                'url': 'https://example.com/tests/files/',
=======
>>>>>>> 022869ec
                'filename': '18sat_fixfinal.csv',
            },
        ],
    )

    # Create directory and copy test file.
    (tmp_path / 'downloads').mkdir(parents=True)
    shutil.copyfile(
        testfiles_dirpath / '18sat_fixfinal.csv',
        tmp_path / 'downloads' / '18sat_fixfinal.csv',
    )

    Dataset(definition, path=tmp_path).extract()


def test_extract_dataset_precomputed_rm_move_single_file(tmp_path, testfiles_dirpath):
    definition = DatasetDefinition(
        name='CustomPublicDataset',
        resources=[
            {
                'content': 'precomputed_reading_measures',
<<<<<<< HEAD
                'url': 'https://example.com/tests/files/',
=======
>>>>>>> 022869ec
                'filename': 'copco_rm_dummy.csv',
            },
        ],
    )

    # Create directory and copy test file.
    (tmp_path / 'downloads').mkdir(parents=True)

    shutil.copyfile(
        testfiles_dirpath / 'copco_rm_dummy.csv',
        tmp_path / 'downloads' / 'copco_rm_dummy.csv',
    )

    Dataset(definition, path=tmp_path).extract()<|MERGE_RESOLUTION|>--- conflicted
+++ resolved
@@ -1557,10 +1557,6 @@
         resources=[
             {
                 'content': 'precomputed_events',
-<<<<<<< HEAD
-                'url': 'https://example.com/tests/files/',
-=======
->>>>>>> 022869ec
                 'filename': '18sat_fixfinal.csv',
             },
         ],
@@ -1582,10 +1578,6 @@
         resources=[
             {
                 'content': 'precomputed_reading_measures',
-<<<<<<< HEAD
-                'url': 'https://example.com/tests/files/',
-=======
->>>>>>> 022869ec
                 'filename': 'copco_rm_dummy.csv',
             },
         ],
