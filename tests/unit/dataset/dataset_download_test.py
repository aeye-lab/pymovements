--- conflicted
+++ resolved
@@ -29,11 +29,7 @@
 from pymovements import Dataset
 from pymovements import DatasetDefinition
 from pymovements import DatasetPaths
-<<<<<<< HEAD
-from pymovements import Resources
-=======
 from pymovements import ResourceDefinitions
->>>>>>> fb3a19d0
 
 
 @pytest.fixture(
@@ -1183,52 +1179,6 @@
 @pytest.mark.parametrize(
     ('dataset_definition', 'expected_exception', 'expected_msg_prefix'),
     [
-<<<<<<< HEAD
-        DatasetDefinition(
-            name='CustomPublicDataset',
-            has_files={
-                'gaze': True,
-                'precomputed_events': False,
-                'precomputed_reading_measures': False,
-            },
-            resources=Resources.from_dict({
-                'gaze': [{
-                    'resource': 'test.gz.tar',
-                    'filename': 'test.gz.tar',
-                    'md5': '52bbf03a7c50ee7152ccb9d357c2bb30',
-                }],
-            }),
-        ),
-        DatasetDefinition(
-            name='CustomPublicDataset',
-            has_files={
-                'gaze': False,
-                'precomputed_events': True,
-                'precomputed_reading_measures': False,
-            },
-            resources=Resources.from_dict({
-                'precomputed_events': [{
-                    'resource': 'test.gz.tar',
-                    'filename': 'test.gz.tar',
-                    'md5': '52bbf03a7c50ee7152ccb9d357c2bb30',
-                }],
-            }),
-        ),
-        DatasetDefinition(
-            name='CustomPublicDataset',
-            has_files={
-                'gaze': False,
-                'precomputed_events': False,
-                'precomputed_reading_measures': True,
-            },
-            resources=Resources.from_dict({
-                'precomputed_reading_measures': [{
-                    'resource': 'test.gz.tar',
-                    'filename': 'test.gz.tar',
-                    'md5': '52bbf03a7c50ee7152ccb9d357c2bb30',
-                }],
-            }),
-=======
         pytest.param(
             DatasetDefinition(
                 name='CustomPublicDataset',
@@ -1370,7 +1320,6 @@
             ValueError,
             'unknown url type: ',
             id='no_mirrors_no_http_resource_measures',
->>>>>>> fb3a19d0
         ),
     ],
 )
