# Copyright (c) 2023-2025 The pymovements Project Authors
#
# Permission is hereby granted, free of charge, to any person obtaining a copy
# of this software and associated documentation files (the "Software"), to deal
# in the Software without restriction, including without limitation the rights
# to use, copy, modify, merge, publish, distribute, sublicense, and/or sell
# copies of the Software, and to permit persons to whom the Software is
# furnished to do so, subject to the following conditions:
#
# The above copyright notice and this permission notice shall be included in all
# copies or substantial portions of the Software.
#
# THE SOFTWARE IS PROVIDED "AS IS", WITHOUT WARRANTY OF ANY KIND, EXPRESS OR
# IMPLIED, INCLUDING BUT NOT LIMITED TO THE WARRANTIES OF MERCHANTABILITY,
# FITNESS FOR A PARTICULAR PURPOSE AND NONINFRINGEMENT. IN NO EVENT SHALL THE
# AUTHORS OR COPYRIGHT HOLDERS BE LIABLE FOR ANY CLAIM, DAMAGES OR OTHER
# LIABILITY, WHETHER IN AN ACTION OF CONTRACT, TORT OR OTHERWISE, ARISING FROM,
# OUT OF OR IN CONNECTION WITH THE SOFTWARE OR THE USE OR OTHER DEALINGS IN THE
# SOFTWARE.
"""Test all download and extract functionality of pymovements.Dataset."""
from __future__ import annotations

import shutil
from pathlib import Path
from unittest import mock

import pytest

from pymovements import Dataset
from pymovements import DatasetDefinition
from pymovements import DatasetPaths
from pymovements import ResourceDefinitions


@pytest.fixture(
    name='dataset_definition',
    params=[
        'CustomGazeAndPrecomputed',
        'CustomGazeAndPrecomputedNoMirror',
        'CustomGazeOnly',
        'CustomGazeOnlyNoMirror',
        'CustomPrecomputedOnly',
        'CustomPrecomputedOnlyNoMirror',
        'CustomPrecomputedOnlyNoExtract',
        'CustomPrecomputedOnlyNoExtractNoMirror',
        'CustomPrecomputedRMOnly',
        'CustomPrecomputedRMOnlyNoMirror',
    ],
)
def dataset_definition_fixture(request):
    if request.param == 'CustomGazeAndPrecomputed':
        return DatasetDefinition(
            name='CustomPublicDataset',
            mirrors={
                'gaze': (
                    'https://example.com/',
                    'https://another_example.com/',
                ),
                'precomputed_events': (
                    'https://example.com/',
                    'https://another_example.com/',
                ),
            },
            resources={
                'gaze': (
                    {
                        'resource': 'test.gz.tar',
                        'filename': 'test.gz.tar',
                        'md5': '52bbf03a7c50ee7152ccb9d357c2bb30',
                    },
                ),
                'precomputed_events': (
                    {
                        'resource': 'test_pc.gz.tar',
                        'filename': 'test_pc.gz.tar',
                        'md5': '52bbf03a7c50ee7152ccb9d357c2bb30',
                    },
                ),
            },
        )

    if request.param == 'CustomGazeAndPrecomputedNoMirror':
        return DatasetDefinition(
            name='CustomPublicDataset',
            resources={
                'gaze': (
                    {
                        'resource': 'https://example.com/test.gz.tar',
                        'filename': 'test.gz.tar',
                        'md5': '52bbf03a7c50ee7152ccb9d357c2bb30',
                    },
                ),
                'precomputed_events': (
                    {
                        'resource': 'https://example.com/test_pc.gz.tar',
                        'filename': 'test_pc.gz.tar',
                        'md5': '52bbf03a7c50ee7152ccb9d357c2bb30',
                    },
                ),
            },
        )

    if request.param == 'CustomGazeOnly':
        return DatasetDefinition(
            name='CustomPublicDataset',
            mirrors={
                'gaze': (
                    'https://example.com/',
                    'https://another_example.com/',
                ),
            },
            resources={
                'gaze': (
                    {
                        'resource': 'test.gz.tar',
                        'filename': 'test.gz.tar',
                        'md5': '52bbf03a7c50ee7152ccb9d357c2bb30',
                    },
                ),
            },
        )

    if request.param == 'CustomGazeOnlyNoMirror':
        return DatasetDefinition(
            name='CustomPublicDataset',
            resources={
                'gaze': (
                    {
                        'resource': 'https://example.com/test.gz.tar',
                        'filename': 'test.gz.tar',
                        'md5': '52bbf03a7c50ee7152ccb9d357c2bb30',
                    },
                ),
            },
        )

    if request.param == 'CustomPrecomputedOnly':
        return DatasetDefinition(
            name='CustomPublicDataset',
            mirrors={
                'precomputed_events': (
                    'https://example.com/',
                    'https://another_example.com/',
                ),
            },
            resources={
                'precomputed_events': (
                    {
                        'resource': 'test_pc.gz.tar',
                        'filename': 'test_pc.gz.tar',
                        'md5': '52bbf03a7c50ee7152ccb9d357c2bb30',
                    },
                ),
            },
        )

    if request.param == 'CustomPrecomputedOnlyNoMirror':
        return DatasetDefinition(
            name='CustomPublicDataset',
            resources={
                'precomputed_events': (
                    {
                        'resource': 'https://example.com/test_pc.gz.tar',
                        'filename': 'test_pc.gz.tar',
                        'md5': '52bbf03a7c50ee7152ccb9d357c2bb30',
                    },
                ),
            },
        )

    if request.param == 'CustomPrecomputedOnlyNoExtract':
        return DatasetDefinition(
            name='CustomPublicDataset',
            mirrors={
                'precomputed_events': (
                    'https://example.com/',
                    'https://another_example.com/',
                ),
            },
            resources={
                'precomputed_events': (
                    {
                        'resource': 'test_pc.gz.tar',
                        'filename': 'test_pc.gz.tar',
                        'md5': '52bbf03a7c50ee7152ccb9d357c2bb30',
                    },
                ),
            },
        )

    if request.param == 'CustomPrecomputedOnlyNoExtractNoMirror':
        return DatasetDefinition(
            name='CustomPublicDataset',
            resources={
                'precomputed_events': (
                    {
                        'resource': 'https://example.com/test_pc.gz.tar',
                        'filename': 'test_pc.gz.tar',
                        'md5': '52bbf03a7c50ee7152ccb9d357c2bb30',
                    },
                ),
            },
        )

    if request.param == 'CustomPrecomputedRMOnly':
        return DatasetDefinition(
            name='CustomPublicDataset',
            mirrors={
                'precomputed_reading_measures': (
                    'https://example.com/',
                    'https://another_example.com/',
                ),
            },
            resources={
                'precomputed_reading_measures': (
                    {
                        'resource': 'test_rm.gz.tar',
                        'filename': 'test_rm.gz.tar',
                        'md5': '52bbf03a7c50ee7152ccb9d357c2bb30',
                    },
                ),
            },
        )

    if request.param == 'CustomPrecomputedRMOnlyNoMirror':
        return DatasetDefinition(
            name='CustomPublicDataset',
            resources={
                'precomputed_reading_measures': (
                    {
                        'resource': 'https://example.com/test_rm.gz.tar',
                        'filename': 'test_rm.gz.tar',
                        'md5': '52bbf03a7c50ee7152ccb9d357c2bb30',
                    },
                ),
            },
        )

    assert False, f'unknown dataset_definition fixture {request.param}'


@pytest.mark.parametrize(
    ('init_path', 'expected_paths'),
    [
        pytest.param(
            '/data/set/path',
            {
                'root': Path('/data/set/path'),
                'dataset': Path('/data/set/path'),
                'downloads': Path('/data/set/path/downloads'),
            },
            id='no_paths',
        ),
        pytest.param(
            DatasetPaths(root='/data/set/path'),
            {
                'root': Path('/data/set/path/'),
                'dataset': Path('/data/set/path/CustomPublicDataset'),
                'downloads': Path('/data/set/path/CustomPublicDataset/downloads'),
            },
            id='no_paths',
        ),
        pytest.param(
            DatasetPaths(root='/data/set/path', dataset='.'),
            {
                'root': Path('/data/set/path/'),
                'dataset': Path('/data/set/path/'),
                'downloads': Path('/data/set/path/downloads'),
            },
            id='dataset_dot',
        ),
        pytest.param(
            DatasetPaths(root='/data/set/path', dataset='dataset'),
            {
                'root': Path('/data/set/path/'),
                'dataset': Path('/data/set/path/dataset'),
                'downloads': Path('/data/set/path/dataset/downloads'),
            },
            id='explicit_dataset_dirname',
        ),
        pytest.param(
            DatasetPaths(root='/data/set/path', downloads='custom_downloads'),
            {
                'root': Path('/data/set/path/'),
                'dataset': Path('/data/set/path/CustomPublicDataset'),
                'downloads': Path('/data/set/path/CustomPublicDataset/custom_downloads'),
            },
            id='explicit_download_dirname',
        ),
    ],
)
def test_paths(init_path, expected_paths, dataset_definition):
    dataset = Dataset(dataset_definition, path=init_path)

    assert dataset.paths.root == expected_paths['root']
    assert dataset.paths.dataset == expected_paths['dataset']
    assert dataset.paths.downloads == expected_paths['downloads']


@mock.patch('pymovements.dataset.dataset_download.download_file')
@pytest.mark.filterwarnings('ignore:Failed to download from mirror.*:UserWarning')
@pytest.mark.parametrize('dataset_definition', ['CustomGazeOnly'], indirect=['dataset_definition'])
def test_dataset_download_both_mirrors_fail_gaze_only(
        mock_download_file,
        tmp_path,
        dataset_definition,
):
    paths = DatasetPaths(root=tmp_path, dataset='.')
    dataset = Dataset(dataset_definition, path=paths)

    mock_download_file.side_effect = OSError

    with pytest.raises(
        RuntimeError,
        match='downloading resource test.gz.tar failed for all mirrors',
    ):
        dataset.download()

    mock_download_file.assert_has_calls([
        mock.call(
            url='https://example.com/test.gz.tar',
            dirpath=tmp_path / 'downloads',
            filename='test.gz.tar',
            md5='52bbf03a7c50ee7152ccb9d357c2bb30',
            verbose=True,
        ),
        mock.call(
            url='https://another_example.com/test.gz.tar',
            dirpath=tmp_path / 'downloads',
            filename='test.gz.tar',
            md5='52bbf03a7c50ee7152ccb9d357c2bb30',
            verbose=True,
        ),
    ])


@mock.patch('pymovements.dataset.dataset_download.download_file')
@pytest.mark.parametrize(
    'dataset_definition', ['CustomGazeOnlyNoMirror'], indirect=['dataset_definition'],
)
def test_dataset_download_without_mirrors_fail_gaze_only(
        mock_download_file,
        tmp_path,
        dataset_definition,
):
    paths = DatasetPaths(root=tmp_path, dataset='.')
    dataset = Dataset(dataset_definition, path=paths)

    mock_download_file.side_effect = OSError

    with pytest.raises(
        RuntimeError,
        match='downloading resource https://example.com/test.gz.tar failed.',
    ):
        dataset.download()

    mock_download_file.assert_has_calls([
        mock.call(
            url='https://example.com/test.gz.tar',
            dirpath=tmp_path / 'downloads',
            filename='test.gz.tar',
            md5='52bbf03a7c50ee7152ccb9d357c2bb30',
            verbose=True,
        ),
    ])


@mock.patch('pymovements.dataset.dataset_download.download_file')
@pytest.mark.filterwarnings('ignore:Failed to download from mirror.*:UserWarning')
@pytest.mark.parametrize(
    'dataset_definition', ['CustomPrecomputedOnly'], indirect=['dataset_definition'],
)
def test_dataset_download_precomputed_events_both_mirrors_fail(
        mock_download_file,
        tmp_path,
        dataset_definition,
):
    mock_download_file.side_effect = OSError()

    paths = DatasetPaths(root=tmp_path, dataset='.')
    dataset = Dataset(dataset_definition, path=paths)

    with pytest.raises(
        RuntimeError,
        match='downloading resource test_pc.gz.tar failed for all mirrors',
    ):
        dataset.download()

    mock_download_file.assert_has_calls([
        mock.call(
            url='https://example.com/test_pc.gz.tar',
            dirpath=tmp_path / 'downloads',
            filename='test_pc.gz.tar',
            md5='52bbf03a7c50ee7152ccb9d357c2bb30',
            verbose=True,
        ),
        mock.call(
            url='https://another_example.com/test_pc.gz.tar',
            dirpath=tmp_path / 'downloads',
            filename='test_pc.gz.tar',
            md5='52bbf03a7c50ee7152ccb9d357c2bb30',
            verbose=True,
        ),
    ])


@mock.patch('pymovements.dataset.dataset_download.download_file')
@pytest.mark.parametrize(
    'dataset_definition', ['CustomPrecomputedOnlyNoMirror'], indirect=['dataset_definition'],
)
def test_dataset_download_precomputed_events_without_mirrors_fail(
        mock_download_file,
        tmp_path,
        dataset_definition,
):
    mock_download_file.side_effect = OSError()

    paths = DatasetPaths(root=tmp_path, dataset='.')
    dataset = Dataset(dataset_definition, path=paths)

    with pytest.raises(
        RuntimeError,
        match='downloading resource https://example.com/test_pc.gz.tar failed.',
    ):
        dataset.download()

    mock_download_file.assert_has_calls([
        mock.call(
            url='https://example.com/test_pc.gz.tar',
            dirpath=tmp_path / 'downloads',
            filename='test_pc.gz.tar',
            md5='52bbf03a7c50ee7152ccb9d357c2bb30',
            verbose=True,
        ),
    ])


@mock.patch('pymovements.dataset.dataset_download.download_file')
@pytest.mark.filterwarnings('ignore:Failed to download from mirror.*:UserWarning')
@pytest.mark.parametrize(
    'dataset_definition', ['CustomPrecomputedRMOnly'], indirect=['dataset_definition'],
)
def test_dataset_download_precomputed_reading_measures_both_mirrors_fail(
        mock_download_file,
        tmp_path,
        dataset_definition,
):
    mock_download_file.side_effect = OSError()

    paths = DatasetPaths(root=tmp_path, dataset='.')
    dataset = Dataset(dataset_definition, path=paths)

    with pytest.raises(
        RuntimeError,
        match='downloading resource test_rm.gz.tar failed for all mirrors',
    ):
        dataset.download()

    mock_download_file.assert_has_calls([
        mock.call(
            url='https://example.com/test_rm.gz.tar',
            dirpath=tmp_path / 'downloads',
            filename='test_rm.gz.tar',
            md5='52bbf03a7c50ee7152ccb9d357c2bb30',
            verbose=True,
        ),
        mock.call(
            url='https://another_example.com/test_rm.gz.tar',
            dirpath=tmp_path / 'downloads',
            filename='test_rm.gz.tar',
            md5='52bbf03a7c50ee7152ccb9d357c2bb30',
            verbose=True,
        ),
    ])


@mock.patch('pymovements.dataset.dataset_download.download_file')
@pytest.mark.parametrize(
    'dataset_definition', ['CustomPrecomputedRMOnlyNoMirror'], indirect=['dataset_definition'],
)
def test_dataset_download_precomputed_reading_measures_without_mirrors_fail(
        mock_download_file,
        tmp_path,
        dataset_definition,
):
    mock_download_file.side_effect = OSError()

    paths = DatasetPaths(root=tmp_path, dataset='.')
    dataset = Dataset(dataset_definition, path=paths)

    with pytest.raises(
        RuntimeError,
        match='downloading resource https://example.com/test_rm.gz.tar failed.',
    ):
        dataset.download()

    mock_download_file.assert_has_calls([
        mock.call(
            url='https://example.com/test_rm.gz.tar',
            dirpath=tmp_path / 'downloads',
            filename='test_rm.gz.tar',
            md5='52bbf03a7c50ee7152ccb9d357c2bb30',
            verbose=True,
        ),
    ])


@mock.patch('pymovements.dataset.dataset_download.download_file')
@pytest.mark.filterwarnings('ignore:Failed to download from mirror.*:UserWarning')
@pytest.mark.parametrize(
    'dataset_definition', ['CustomGazeAndPrecomputed'], indirect=['dataset_definition'],
)
def test_dataset_download_precomputed_and_gaze_both_mirrors_fail(
        mock_download_file,
        tmp_path,
        dataset_definition,
):
    mock_download_file.side_effect = OSError()

    paths = DatasetPaths(root=tmp_path, dataset='.')
    dataset = Dataset(dataset_definition, path=paths)

    with pytest.raises(
        RuntimeError,
        match='downloading resource test.gz.tar failed for all mirrors',
    ):
        dataset.download()
    mock_download_file.assert_has_calls([
        mock.call(
            url='https://example.com/test.gz.tar',
            dirpath=tmp_path / 'downloads',
            filename='test.gz.tar',
            md5='52bbf03a7c50ee7152ccb9d357c2bb30',
            verbose=True,
        ),
        mock.call(
            url='https://another_example.com/test.gz.tar',
            dirpath=tmp_path / 'downloads',
            filename='test.gz.tar',
            md5='52bbf03a7c50ee7152ccb9d357c2bb30',
            verbose=True,
        ),
    ])


@mock.patch('pymovements.dataset.dataset_download.download_file')
@pytest.mark.parametrize(
    'dataset_definition', ['CustomGazeAndPrecomputedNoMirror'], indirect=['dataset_definition'],
)
def test_dataset_download_precomputed_and_gaze_without_mirrors_fail(
        mock_download_file,
        tmp_path,
        dataset_definition,
):
    mock_download_file.side_effect = OSError()

    paths = DatasetPaths(root=tmp_path, dataset='.')
    dataset = Dataset(dataset_definition, path=paths)

    with pytest.raises(
        RuntimeError,
        match='downloading resource https://example.com/test.gz.tar failed.',
    ):
        dataset.download()
    mock_download_file.assert_has_calls([
        mock.call(
            url='https://example.com/test.gz.tar',
            dirpath=tmp_path / 'downloads',
            filename='test.gz.tar',
            md5='52bbf03a7c50ee7152ccb9d357c2bb30',
            verbose=True,
        ),
    ])


@mock.patch('pymovements.dataset.dataset_download.download_file')
@pytest.mark.filterwarnings('ignore:Failed to download from mirror.*:UserWarning')
@pytest.mark.parametrize(
    'dataset_definition', ['CustomGazeOnly'], indirect=['dataset_definition'],
)
def test_dataset_download_first_mirror_gaze_fails(mock_download_file, tmp_path, dataset_definition):
    mock_download_file.side_effect = [OSError(), None]

    paths = DatasetPaths(root=tmp_path, dataset='.')
    dataset = Dataset(dataset_definition, path=paths)
    dataset.download(extract=False)

    mock_download_file.assert_has_calls([
        mock.call(
            url='https://example.com/test.gz.tar',
            dirpath=tmp_path / 'downloads',
            filename='test.gz.tar',
            md5='52bbf03a7c50ee7152ccb9d357c2bb30',
            verbose=True,
        ),
        mock.call(
            url='https://another_example.com/test.gz.tar',
            dirpath=tmp_path / 'downloads',
            filename='test.gz.tar',
            md5='52bbf03a7c50ee7152ccb9d357c2bb30',
            verbose=True,
        ),
    ])


@mock.patch('pymovements.dataset.dataset_download.download_file')
@pytest.mark.filterwarnings('ignore:Failed to download from mirror.*:UserWarning')
@pytest.mark.parametrize(
    'dataset_definition', ['CustomPrecomputedOnly'], indirect=['dataset_definition'],
)
def test_dataset_download_first_mirror_precomputed_fails(
        mock_download_file, tmp_path, dataset_definition,
):
    mock_download_file.side_effect = [OSError(), None]

    paths = DatasetPaths(root=tmp_path, dataset='.')
    dataset = Dataset(dataset_definition, path=paths)
    dataset.download(extract=False)
    mock_download_file.assert_has_calls([
        mock.call(
            url='https://example.com/test_pc.gz.tar',
            dirpath=tmp_path / 'downloads',
            filename='test_pc.gz.tar',
            md5='52bbf03a7c50ee7152ccb9d357c2bb30',
            verbose=True,
        ),
        mock.call(
            url='https://another_example.com/test_pc.gz.tar',
            dirpath=tmp_path / 'downloads',
            filename='test_pc.gz.tar',
            md5='52bbf03a7c50ee7152ccb9d357c2bb30',
            verbose=True,
        ),
    ])


@mock.patch('pymovements.dataset.dataset_download.download_file')
@pytest.mark.filterwarnings('ignore:Failed to download from mirror.*:UserWarning')
@pytest.mark.parametrize(
    'dataset_definition', ['CustomPrecomputedRMOnly'], indirect=['dataset_definition'],
)
def test_dataset_download_first_mirror_precomputed_fails_rm(
        mock_download_file, tmp_path, dataset_definition,
):
    mock_download_file.side_effect = [OSError(), None]

    paths = DatasetPaths(root=tmp_path, dataset='.')
    dataset = Dataset(dataset_definition, path=paths)
    dataset.download(extract=False)
    mock_download_file.assert_has_calls([
        mock.call(
            url='https://example.com/test_rm.gz.tar',
            dirpath=tmp_path / 'downloads',
            filename='test_rm.gz.tar',
            md5='52bbf03a7c50ee7152ccb9d357c2bb30',
            verbose=True,
        ),
        mock.call(
            url='https://another_example.com/test_rm.gz.tar',
            dirpath=tmp_path / 'downloads',
            filename='test_rm.gz.tar',
            md5='52bbf03a7c50ee7152ccb9d357c2bb30',
            verbose=True,
        ),
    ])


@mock.patch('pymovements.dataset.dataset_download.download_file')
@pytest.mark.filterwarnings('ignore:Failed to download from mirror.*:UserWarning')
@pytest.mark.parametrize(
    'dataset_definition', ['CustomGazeAndPrecomputed'], indirect=['dataset_definition'],
)
def test_dataset_download_first_mirror_fails(mock_download_file, tmp_path, dataset_definition):
    mock_download_file.side_effect = [OSError(), None, OSError(), None]

    paths = DatasetPaths(root=tmp_path, dataset='.')
    dataset = Dataset(dataset_definition, path=paths)
    dataset.download(extract=False)
    mock_download_file.assert_has_calls([
        mock.call(
            url='https://example.com/test.gz.tar',
            dirpath=tmp_path / 'downloads',
            filename='test.gz.tar',
            md5='52bbf03a7c50ee7152ccb9d357c2bb30',
            verbose=True,
        ),
        mock.call(
            url='https://another_example.com/test.gz.tar',
            dirpath=tmp_path / 'downloads',
            filename='test.gz.tar',
            md5='52bbf03a7c50ee7152ccb9d357c2bb30',
            verbose=True,
        ),
        mock.call(
            url='https://example.com/test_pc.gz.tar',
            dirpath=tmp_path / 'downloads',
            filename='test_pc.gz.tar',
            md5='52bbf03a7c50ee7152ccb9d357c2bb30',
            verbose=True,
        ),
        mock.call(
            url='https://another_example.com/test_pc.gz.tar',
            dirpath=tmp_path / 'downloads',
            filename='test_pc.gz.tar',
            md5='52bbf03a7c50ee7152ccb9d357c2bb30',
            verbose=True,
        ),
    ])


@mock.patch('pymovements.dataset.dataset_download.download_file')
@pytest.mark.filterwarnings('ignore:Failed to download from mirror.*:UserWarning')
@pytest.mark.parametrize(
    'dataset_definition',
    [
        'CustomGazeOnly', 'CustomGazeOnlyNoMirror',
        'CustomGazeAndPrecomputed', 'CustomGazeAndPrecomputedNoMirror',
    ],
    indirect=['dataset_definition'],
)
def test_dataset_download_file_not_found(mock_download_file, tmp_path, dataset_definition):
    mock_download_file.side_effect = RuntimeError()

    paths = DatasetPaths(root=tmp_path, dataset='.')
    dataset = Dataset(dataset_definition, path=paths)

    with pytest.raises(RuntimeError):
        dataset.download()

    mock_download_file.assert_has_calls([
        mock.call(
            url='https://example.com/test.gz.tar',
            dirpath=tmp_path / 'downloads',
            filename='test.gz.tar',
            md5='52bbf03a7c50ee7152ccb9d357c2bb30',
            verbose=True,
        ),
    ])


@mock.patch('pymovements.dataset.dataset_download.download_file')
@pytest.mark.filterwarnings('ignore:Failed to download from mirror.*:UserWarning')
@pytest.mark.parametrize(
    'dataset_definition',
    ['CustomPrecomputedOnly', 'CustomPrecomputedOnlyNoMirror'],
    indirect=['dataset_definition'],
)
def test_dataset_download_file_precomputed_not_found(
        mock_download_file, tmp_path, dataset_definition,
):
    mock_download_file.side_effect = RuntimeError()

    paths = DatasetPaths(root=tmp_path, dataset='.')
    dataset = Dataset(dataset_definition, path=paths)

    with pytest.raises(RuntimeError):
        dataset.download()

    mock_download_file.assert_has_calls([
        mock.call(
            url='https://example.com/test_pc.gz.tar',
            dirpath=tmp_path / 'downloads',
            filename='test_pc.gz.tar',
            md5='52bbf03a7c50ee7152ccb9d357c2bb30',
            verbose=True,
        ),
    ])


@mock.patch('pymovements.dataset.dataset_download.download_file')
@pytest.mark.parametrize(
    'dataset_definition',
    [
        'CustomGazeOnly', 'CustomGazeOnlyNoMirror',
        'CustomGazeAndPrecomputed', 'CustomGazeAndPrecomputedNoMirror',
    ],
    indirect=['dataset_definition'],
)
def test_dataset_download_no_extract(mock_download_file, tmp_path, dataset_definition):
    mock_download_file.return_value = 'path'

    paths = DatasetPaths(root=tmp_path, dataset='.')
    dataset = Dataset(dataset_definition, path=paths)
    dataset.download(extract=False)

    mock_download_file.assert_has_calls([
        mock.call(
            url='https://example.com/test.gz.tar',
            dirpath=tmp_path / 'downloads',
            filename='test.gz.tar',
            md5='52bbf03a7c50ee7152ccb9d357c2bb30',
            verbose=True,
        ),
    ])


@mock.patch('pymovements.dataset.dataset_download.download_file')
@pytest.mark.parametrize(
    'dataset_definition',
    ['CustomPrecomputedOnly', 'CustomPrecomputedOnlyNoMirror'],
    indirect=['dataset_definition'],
)
def test_dataset_download_precomputed_no_extract(mock_download_file, tmp_path, dataset_definition):
    mock_download_file.return_value = 'path'

    paths = DatasetPaths(root=tmp_path, dataset='.')
    dataset = Dataset(dataset_definition, path=paths)
    dataset.download(extract=False)

    mock_download_file.assert_has_calls([
        mock.call(
            url='https://example.com/test_pc.gz.tar',
            dirpath=tmp_path / 'downloads',
            filename='test_pc.gz.tar',
            md5='52bbf03a7c50ee7152ccb9d357c2bb30',
            verbose=True,
        ),
    ])


@mock.patch('pymovements.dataset.dataset_download.download_file')
@pytest.mark.parametrize(
    'dataset_definition',
    ['CustomPrecomputedRMOnly', 'CustomPrecomputedRMOnlyNoMirror'],
    indirect=['dataset_definition'],
)
def test_dataset_download_precomputed_no_extract_rm(
        mock_download_file, tmp_path, dataset_definition,
):
    mock_download_file.return_value = 'path'

    paths = DatasetPaths(root=tmp_path, dataset='.')
    dataset = Dataset(dataset_definition, path=paths)
    dataset.download(extract=False)

    mock_download_file.assert_has_calls([
        mock.call(
            url='https://example.com/test_rm.gz.tar',
            dirpath=tmp_path / 'downloads',
            filename='test_rm.gz.tar',
            md5='52bbf03a7c50ee7152ccb9d357c2bb30',
            verbose=True,
        ),
    ])


@mock.patch('pymovements.dataset.dataset_download.extract_archive')
@pytest.mark.parametrize(
    'dataset_definition',
    ['CustomGazeOnly', 'CustomGazeOnlyNoMirror'],
    indirect=['dataset_definition'],
)
def test_dataset_extract_remove_finished_true_gaze(
        mock_extract_archive,
        tmp_path,
        dataset_definition,
):
    mock_extract_archive.return_value = 'path'

    paths = DatasetPaths(root=tmp_path, dataset='.')
    dataset = Dataset(dataset_definition, path=paths)
    dataset.extract(remove_finished=True, remove_top_level=False, verbose=1)

    mock_extract_archive.assert_has_calls([
        mock.call(
            source_path=tmp_path / 'downloads' / 'test.gz.tar',
            destination_path=tmp_path / 'raw',
            recursive=True,
            remove_finished=True,
            remove_top_level=False,
            resume=True,
            verbose=1,
        ),
    ])


@mock.patch('pymovements.dataset.dataset_download.extract_archive')
@pytest.mark.parametrize(
    'dataset_definition',
    ['CustomPrecomputedRMOnly', 'CustomPrecomputedRMOnlyNoMirror'],
    indirect=['dataset_definition'],
)
def test_dataset_extract_rm(
        mock_extract_archive,
        tmp_path,
        dataset_definition,
):
    mock_extract_archive.return_value = 'path'

    paths = DatasetPaths(root=tmp_path, dataset='.')
    dataset = Dataset(dataset_definition, path=paths)
    dataset.extract(verbose=1)

    mock_extract_archive.assert_has_calls([
        mock.call(
            source_path=tmp_path / 'downloads' / 'test_rm.gz.tar',
            destination_path=tmp_path / 'precomputed_reading_measures',
            recursive=True,
            remove_finished=False,
            remove_top_level=True,
            resume=True,
            verbose=1,
        ),
    ])


@mock.patch('pymovements.dataset.dataset_download.extract_archive')
@pytest.mark.parametrize(
    'dataset_definition',
    ['CustomGazeAndPrecomputed', 'CustomGazeAndPrecomputedNoMirror'],
    indirect=['dataset_definition'],
)
def test_dataset_extract_remove_finished_true_both(
        mock_extract_archive,
        tmp_path,
        dataset_definition,
):
    mock_extract_archive.return_value = 'path'

    paths = DatasetPaths(root=tmp_path, dataset='.')
    dataset = Dataset(dataset_definition, path=paths)
    dataset.extract(remove_finished=True, remove_top_level=False, verbose=1)

    mock_extract_archive.assert_has_calls([
        mock.call(
            source_path=tmp_path / 'downloads' / 'test.gz.tar',
            destination_path=tmp_path / 'raw',
            recursive=True,
            remove_finished=True,
            remove_top_level=False,
            resume=True,
            verbose=1,
        ),
        mock.call(
            source_path=tmp_path / 'downloads' / 'test_pc.gz.tar',
            destination_path=tmp_path / 'precomputed_events',
            recursive=True,
            remove_finished=True,
            remove_top_level=False,
            resume=True,
            verbose=1,
        ),
    ])


@mock.patch('pymovements.dataset.dataset_download.extract_archive')
@pytest.mark.parametrize(
    'dataset_definition',
    ['CustomPrecomputedOnly', 'CustomPrecomputedOnlyNoMirror'],
    indirect=['dataset_definition'],
)
def test_dataset_extract_remove_finished_true_precomputed(
        mock_extract_archive,
        tmp_path,
        dataset_definition,
):
    mock_extract_archive.return_value = 'path'

    paths = DatasetPaths(root=tmp_path, dataset='.')
    dataset = Dataset(dataset_definition, path=paths)
    dataset.extract(remove_finished=True, remove_top_level=False, verbose=1)

    mock_extract_archive.assert_has_calls([
        mock.call(
            source_path=tmp_path / 'downloads' / 'test_pc.gz.tar',
            destination_path=tmp_path / 'precomputed_events',
            recursive=True,
            remove_finished=True,
            remove_top_level=False,
            resume=True,
            verbose=1,
        ),
    ])


@mock.patch('pymovements.dataset.dataset_download.extract_archive')
@pytest.mark.parametrize(
    'dataset_definition',
    ['CustomGazeAndPrecomputed', 'CustomGazeAndPrecomputedNoMirror'],
    indirect=['dataset_definition'],
)
def test_dataset_extract_remove_finished_false_both(
        mock_extract_archive,
        tmp_path,
        dataset_definition,
):
    mock_extract_archive.return_value = 'path'

    paths = DatasetPaths(root=tmp_path, dataset='.')
    dataset = Dataset(dataset_definition, path=paths)
    dataset.extract()

    mock_extract_archive.assert_has_calls([
        mock.call(
            source_path=tmp_path / 'downloads' / 'test.gz.tar',
            destination_path=tmp_path / 'raw',
            recursive=True,
            remove_finished=False,
            remove_top_level=True,
            resume=True,
            verbose=1,
        ),
        mock.call(
            source_path=tmp_path / 'downloads' / 'test_pc.gz.tar',
            destination_path=tmp_path / 'precomputed_events',
            recursive=True,
            remove_finished=False,
            remove_top_level=True,
            resume=True,
            verbose=1,
        ),
    ])


@mock.patch('pymovements.dataset.dataset_download.extract_archive')
@pytest.mark.parametrize(
    'dataset_definition',
    ['CustomGazeOnly', 'CustomGazeOnlyNoMirror'],
    indirect=['dataset_definition'],
)
def test_dataset_extract_remove_finished_false_gaze(
        mock_extract_archive,
        tmp_path,
        dataset_definition,
):
    mock_extract_archive.return_value = 'path'

    paths = DatasetPaths(root=tmp_path, dataset='.')
    dataset = Dataset(dataset_definition, path=paths)
    dataset.extract()

    mock_extract_archive.assert_has_calls([
        mock.call(
            source_path=tmp_path / 'downloads' / 'test.gz.tar',
            destination_path=tmp_path / 'raw',
            recursive=True,
            remove_finished=False,
            remove_top_level=True,
            resume=True,
            verbose=1,
        ),
    ])


@mock.patch('pymovements.dataset.dataset_download.extract_archive')
@pytest.mark.parametrize(
    'dataset_definition',
    ['CustomPrecomputedOnly', 'CustomPrecomputedOnlyNoMirror'],
    indirect=['dataset_definition'],
)
def test_dataset_extract_remove_finished_false_precomputed(
        mock_extract_archive,
        tmp_path,
        dataset_definition,
):
    mock_extract_archive.return_value = 'path'

    paths = DatasetPaths(root=tmp_path, dataset='.')
    dataset = Dataset(dataset_definition, path=paths)
    dataset.extract()

    mock_extract_archive.assert_has_calls([
        mock.call(
            source_path=tmp_path / 'downloads' / 'test_pc.gz.tar',
            destination_path=tmp_path / 'precomputed_events',
            recursive=True,
            remove_finished=False,
            remove_top_level=True,
            resume=True,
            verbose=1,
        ),
    ])


@mock.patch('pymovements.dataset.dataset_download.download_file')
@mock.patch('pymovements.dataset.dataset_download.extract_archive')
@pytest.mark.parametrize(
    'dataset_definition',
    ['CustomGazeAndPrecomputed', 'CustomGazeAndPrecomputedNoMirror'],
    indirect=['dataset_definition'],
)
def test_dataset_download_default_extract_both(
        mock_extract, mock_download, tmp_path, dataset_definition,
):
    mock_extract.return_value = None
    mock_download.return_value = None

    Dataset(dataset_definition, path=tmp_path).download()


@mock.patch('pymovements.dataset.dataset_download.download_file')
@mock.patch('pymovements.dataset.dataset_download.extract_archive')
@pytest.mark.parametrize(
    'dataset_definition',
    ['CustomGazeOnly', 'CustomGazeOnlyNoMirror'],
    indirect=['dataset_definition'],
)
def test_dataset_download_default_extract_gaze(
        mock_extract, mock_download, tmp_path, dataset_definition,
):
    mock_extract.return_value = None
    mock_download.return_value = None

    Dataset(dataset_definition, path=tmp_path).download()

    mock_download.assert_called_once()
    mock_extract.assert_called_once()


@mock.patch('pymovements.dataset.dataset_download.download_file')
@mock.patch('pymovements.dataset.dataset_download.extract_archive')
@pytest.mark.parametrize(
    'dataset_definition',
    ['CustomPrecomputedOnly', 'CustomPrecomputedOnlyNoMirror'],
    indirect=['dataset_definition'],
)
def test_dataset_download_default_extract_precomputed(
        mock_extract, mock_download, tmp_path, dataset_definition,
):
    mock_extract.return_value = None
    mock_download.return_value = None

    Dataset(dataset_definition, path=tmp_path).download()

    mock_download.assert_called_once()
    mock_extract.assert_called_once()


@pytest.mark.parametrize(
    ('dataset_definition', 'expected_exception', 'expected_msg_prefix'),
    [
        pytest.param(
            DatasetDefinition(
                name='CustomPublicDataset',
                mirrors={'gaze': ['https://example.com/']},
                resources=ResourceDefinitions.from_dict({
                    'gaze': [{
                        'resource': None,
                        'filename': 'test.gz.tar',
                        'md5': '52bbf03a7c50ee7152ccb9d357c2bb30',
                    }],
                }),
            ),
            AttributeError,
            'Resource.url must not be None',
            id='mirrors_url_none',
        ),
        pytest.param(
            DatasetDefinition(
                name='CustomPublicDataset',
                mirrors={'gaze': ['https://example.com/']},
                resources=ResourceDefinitions.from_dict({
                    'gaze': [{
                        'resource': 'https://example.com/test.gz.tar',
                        'filename': None,
                        'md5': '52bbf03a7c50ee7152ccb9d357c2bb30',
                    }],
                }),
            ),
            AttributeError,
            'Resource.filename must not be None',
            id='mirrors_filename_none',
        ),
        pytest.param(
            DatasetDefinition(
                name='CustomPublicDataset',
                resources=ResourceDefinitions.from_dict({
                    'gaze': [{
                        'resource': None,
                        'filename': 'test.gz.tar',
                        'md5': '52bbf03a7c50ee7152ccb9d357c2bb30',
                    }],
                }),
            ),
            AttributeError,
            'Resource.url must not be None',
            id='no_mirrors_url_none',
        ),
        pytest.param(
            DatasetDefinition(
                name='CustomPublicDataset',
                resources=ResourceDefinitions.from_dict({
                    'gaze': [{
                        'resource': 'https://example.com/test.gz.tar',
                        'filename': None,
                        'md5': '52bbf03a7c50ee7152ccb9d357c2bb30',
                    }],
                }),
            ),
            AttributeError,
            'Resource.filename must not be None',
            id='no_mirrors_filename_none',
        ),
        pytest.param(
            DatasetDefinition(
                name='CustomPublicDataset',
                resources=ResourceDefinitions.from_dict({
                    'gaze': [{
                        'resource': 'test.gz.tar',
                        'filename': 'test.gz.tar',
                        'md5': '52bbf03a7c50ee7152ccb9d357c2bb30',
                    }],
                }),
            ),
            ValueError,
            'unknown url type: ',
            id='no_mirrors_no_http_resource_gaze',
        ),
        pytest.param(
            DatasetDefinition(
                name='CustomPublicDataset',
                resources=ResourceDefinitions.from_dict({
                    'precomputed_events': [{
                        'resource': 'test.gz.tar',
                        'filename': 'test.gz.tar',
                        'md5': '52bbf03a7c50ee7152ccb9d357c2bb30',
                    }],
                }),
            ),
            ValueError,
            'unknown url type: ',
            id='no_mirrors_no_http_resource_events',
        ),
        pytest.param(
            DatasetDefinition(
                name='CustomPublicDataset',
                resources=ResourceDefinitions.from_dict({
                    'precomputed_reading_measures': [{
                        'resource': 'test.gz.tar',
                        'filename': 'test.gz.tar',
                        'md5': '52bbf03a7c50ee7152ccb9d357c2bb30',
                    }],
                }),
            ),
            ValueError,
            'unknown url type: ',
            id='no_mirrors_no_http_resource_measures',
        ),
    ],
)
def test_dataset_download_raises_exception(
        dataset_definition, expected_exception, expected_msg_prefix, tmp_path,
):
    with pytest.raises(expected_exception) as excinfo:
        Dataset(dataset_definition, path=tmp_path).download()
    msg, = excinfo.value.args
    assert msg.startswith(expected_msg_prefix)


@pytest.mark.parametrize(
    'definition',
    [
        pytest.param(
            DatasetDefinition(
                name='CustomPublicDataset',
                mirrors={
                    'gaze': (
                        'https://example.com/',
                        'https://another_example.com/',
                    ),
                },
                resources={
                    'gaze': (),
                },
            ),
            id='gaze',
        ),
        pytest.param(
            DatasetDefinition(
                name='CustomPublicDataset',
                mirrors={
                    'precomputed_events': (
                        'https://example.com/',
                        'https://another_example.com/',
                    ),
                },
                resources={
                    'precomputed_events': (),
                },
            ),
            id='precomputed_events',
        ),
        pytest.param(
            DatasetDefinition(
                name='CustomPublicDataset',
                mirrors={
                    'precomputed_reading_measures': (
                        'https://example.com/',
                        'https://another_example.com/',
                    ),
                },
            ),
            id='precomputed_reading_measures',
        ),
    ],
)
def test_dataset_download_no_resources_raises_exception(definition, tmp_path):
    with pytest.raises(AttributeError) as excinfo:
        Dataset(definition, path=tmp_path).download()

    msg, = excinfo.value.args

    expected_msg = 'resources must be specified to download a dataset.'
    assert msg == expected_msg


def test_public_dataset_registered_correct_attributes(tmp_path, dataset_definition):
    dataset = Dataset(dataset_definition, path=tmp_path)

    assert dataset.definition.mirrors == dataset_definition.mirrors
    assert dataset.definition.resources == dataset_definition.resources
    assert dataset.definition.experiment == dataset_definition.experiment
<<<<<<< HEAD
=======
    assert dataset.definition.has_files == dataset_definition.has_files
>>>>>>> 3e301de8


def test_extract_dataset_precomputed_move_single_file(tmp_path):
    definition = DatasetDefinition(
        name='CustomPublicDataset',
        mirrors={
            'precompued_events': (
                'https://example.com/',
                'https://another_example.com/',
            ),
        },
        resources={
            'precomputed_events': (
                {
                    'resource': 'tests/files/',
                    'filename': '18sat_fixfinal.csv',
                    'md5': '52bbf03a7c50ee7152ccb9d357c2bb30',
                },
            ),
        },
    )

    # Create directory and copy test file.
    (tmp_path / 'downloads').mkdir(parents=True)
    shutil.copyfile(
        'tests/files/18sat_fixfinal.csv',
        tmp_path / 'downloads' / '18sat_fixfinal.csv',
    )

    Dataset(definition, path=tmp_path).extract()


def test_extract_dataset_precomputed_rm_move_single_file(tmp_path):
    definition = DatasetDefinition(
        name='CustomPublicDataset',
        mirrors={
            'precomputed_reading_measures': (
                'https://example.com/',
                'https://another_example.com/',
            ),
        },
        resources={
            'precomputed_reading_measures': (
                {
                    'resource': 'tests/files/',
                    'filename': 'copco_rm_dummy.csv',
                    'md5': '52bbf03a7c50ee7152ccb9d357c2bb30',
                },
            ),
        },
    )

    # Create directory and copy test file.
    (tmp_path / 'downloads').mkdir(parents=True)

    shutil.copyfile(
        'tests/files/copco_rm_dummy.csv',
        tmp_path / 'downloads' / 'copco_rm_dummy.csv',
    )

    Dataset(definition, path=tmp_path).extract()<|MERGE_RESOLUTION|>--- conflicted
+++ resolved
@@ -1310,10 +1310,7 @@
     assert dataset.definition.mirrors == dataset_definition.mirrors
     assert dataset.definition.resources == dataset_definition.resources
     assert dataset.definition.experiment == dataset_definition.experiment
-<<<<<<< HEAD
-=======
     assert dataset.definition.has_files == dataset_definition.has_files
->>>>>>> 3e301de8
 
 
 def test_extract_dataset_precomputed_move_single_file(tmp_path):
