# Copyright (c) 2023-2025 The pymovements Project Authors
#
# Permission is hereby granted, free of charge, to any person obtaining a copy
# of this software and associated documentation files (the "Software"), to deal
# in the Software without restriction, including without limitation the rights
# to use, copy, modify, merge, publish, distribute, sublicense, and/or sell
# copies of the Software, and to permit persons to whom the Software is
# furnished to do so, subject to the following conditions:
#
# The above copyright notice and this permission notice shall be included in all
# copies or substantial portions of the Software.
#
# THE SOFTWARE IS PROVIDED "AS IS", WITHOUT WARRANTY OF ANY KIND, EXPRESS OR
# IMPLIED, INCLUDING BUT NOT LIMITED TO THE WARRANTIES OF MERCHANTABILITY,
# FITNESS FOR A PARTICULAR PURPOSE AND NONINFRINGEMENT. IN NO EVENT SHALL THE
# AUTHORS OR COPYRIGHT HOLDERS BE LIABLE FOR ANY CLAIM, DAMAGES OR OTHER
# LIABILITY, WHETHER IN AN ACTION OF CONTRACT, TORT OR OTHERWISE, ARISING FROM,
# OUT OF OR IN CONNECTION WITH THE SOFTWARE OR THE USE OR OTHER DEALINGS IN THE
# SOFTWARE.
"""Test dataset library."""
import glob
from pathlib import Path
from unittest import mock

import pytest
import yaml

import pymovements as pm


def test_add_single_definition():
    class CustomDatasetDefinition(pm.DatasetDefinition):
        name: str = 'CustomDatasetDefinition'

    pm.DatasetLibrary.add(CustomDatasetDefinition)
    definition = pm.DatasetLibrary.get('CustomDatasetDefinition')

    assert definition == CustomDatasetDefinition()


def test_add_two_definitions():
    class CustomDatasetDefinition1(pm.DatasetDefinition):
        name: str = 'CustomDatasetDefinition1'

    class CustomDatasetDefinition2(pm.DatasetDefinition):
        name: str = 'CustomDatasetDefinition2'

    pm.DatasetLibrary.add(CustomDatasetDefinition1)
    pm.DatasetLibrary.add(CustomDatasetDefinition2)

    definition1 = pm.DatasetLibrary.get('CustomDatasetDefinition1')
    definition2 = pm.DatasetLibrary.get('CustomDatasetDefinition2')

<<<<<<< HEAD
    assert definition1 == CustomDatasetDefinition1
    assert definition2 == CustomDatasetDefinition2
=======
    assert definition1 == CustomDatasetDefinition1()
    assert definition2 == CustomDatasetDefinition2()


def test_raise_value_error_get_non_existent_dataset():
    with pytest.raises(KeyError) as exc_info:
        pm.DatasetLibrary.get('NonExistent')

    msg, = exc_info.value.args
    error_msg_snippets = [
        'NonExistent',
        'not found in DatasetLibrary',
        'Available datasets',
    ]
    for snippet in error_msg_snippets:
        assert snippet in msg
>>>>>>> 87487d03


def test_library_not_empty():
    assert len(pm.DatasetLibrary.definitions) >= 0


def test_list_names_is_list_of_str():
<<<<<<< HEAD
    names = pm.DatasetLibrary.list()
=======
    names = pm.DatasetLibrary.names()
>>>>>>> 87487d03

    assert isinstance(names, list)

    for name in names:
        assert isinstance(name, str)


<<<<<<< HEAD
def test_returned_definition_is_copy():
    name = list(pm.DatasetLibrary.definitions.keys())[0]

    internal_definition = pm.DatasetLibrary.definitions[name]
    output_definition = pm.DatasetLibrary.get(name)

    assert internal_definition is not output_definition
=======
def test_dataset_library_contains_all_public_datasets_files():
    library = pm.DatasetLibrary.names()
    for filename in glob.glob('src/pymovements/datasets/*.yaml'):
        dataset_path = Path(filename)
        if dataset_path.name == 'datasets.yaml':
            continue
        with open(filename, encoding='ascii') as f:
            dataset_file = yaml.safe_load(f)
        dataset_name = dataset_file['name']
        assert dataset_name in library, f'please add {dataset_name} to `datasets.yaml`'


def test__add_shipped_datasets():
    with mock.patch('pymovements.dataset.dataset_library._add_shipped_datasets') as mock_add:
        pm.dataset.dataset_library._add_shipped_datasets()
        mock_add.assert_called_once()
>>>>>>> 87487d03
<|MERGE_RESOLUTION|>--- conflicted
+++ resolved
@@ -51,10 +51,6 @@
     definition1 = pm.DatasetLibrary.get('CustomDatasetDefinition1')
     definition2 = pm.DatasetLibrary.get('CustomDatasetDefinition2')
 
-<<<<<<< HEAD
-    assert definition1 == CustomDatasetDefinition1
-    assert definition2 == CustomDatasetDefinition2
-=======
     assert definition1 == CustomDatasetDefinition1()
     assert definition2 == CustomDatasetDefinition2()
 
@@ -71,7 +67,6 @@
     ]
     for snippet in error_msg_snippets:
         assert snippet in msg
->>>>>>> 87487d03
 
 
 def test_library_not_empty():
@@ -79,11 +74,7 @@
 
 
 def test_list_names_is_list_of_str():
-<<<<<<< HEAD
-    names = pm.DatasetLibrary.list()
-=======
     names = pm.DatasetLibrary.names()
->>>>>>> 87487d03
 
     assert isinstance(names, list)
 
@@ -91,7 +82,6 @@
         assert isinstance(name, str)
 
 
-<<<<<<< HEAD
 def test_returned_definition_is_copy():
     name = list(pm.DatasetLibrary.definitions.keys())[0]
 
@@ -99,7 +89,8 @@
     output_definition = pm.DatasetLibrary.get(name)
 
     assert internal_definition is not output_definition
-=======
+
+
 def test_dataset_library_contains_all_public_datasets_files():
     library = pm.DatasetLibrary.names()
     for filename in glob.glob('src/pymovements/datasets/*.yaml'):
@@ -115,5 +106,4 @@
 def test__add_shipped_datasets():
     with mock.patch('pymovements.dataset.dataset_library._add_shipped_datasets') as mock_add:
         pm.dataset.dataset_library._add_shipped_datasets()
-        mock_add.assert_called_once()
->>>>>>> 87487d03
+        mock_add.assert_called_once()