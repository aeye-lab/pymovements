--- conflicted
+++ resolved
@@ -19,7 +19,6 @@
 # SOFTWARE.
 """Test dataset library."""
 import glob
-from dataclasses import dataclass
 from pathlib import Path
 from unittest import mock
 
@@ -73,12 +72,7 @@
         assert snippet in msg
 
 
-<<<<<<< HEAD
-def test_register_defintion_class():
-    @dataclass
-=======
 def test_register_definition_class():
->>>>>>> 09b1ee61
     @register_dataset
     class CustomDatasetDefinition(DatasetDefinition):
         name: str = 'CustomDatasetDefinition3'
