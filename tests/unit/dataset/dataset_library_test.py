# Copyright (c) 2023-2025 The pymovements Project Authors
#
# Permission is hereby granted, free of charge, to any person obtaining a copy
# of this software and associated documentation files (the "Software"), to deal
# in the Software without restriction, including without limitation the rights
# to use, copy, modify, merge, publish, distribute, sublicense, and/or sell
# copies of the Software, and to permit persons to whom the Software is
# furnished to do so, subject to the following conditions:
#
# The above copyright notice and this permission notice shall be included in all
# copies or substantial portions of the Software.
#
# THE SOFTWARE IS PROVIDED "AS IS", WITHOUT WARRANTY OF ANY KIND, EXPRESS OR
# IMPLIED, INCLUDING BUT NOT LIMITED TO THE WARRANTIES OF MERCHANTABILITY,
# FITNESS FOR A PARTICULAR PURPOSE AND NONINFRINGEMENT. IN NO EVENT SHALL THE
# AUTHORS OR COPYRIGHT HOLDERS BE LIABLE FOR ANY CLAIM, DAMAGES OR OTHER
# LIABILITY, WHETHER IN AN ACTION OF CONTRACT, TORT OR OTHERWISE, ARISING FROM,
# OUT OF OR IN CONNECTION WITH THE SOFTWARE OR THE USE OR OTHER DEALINGS IN THE
# SOFTWARE.
"""Test dataset library."""
import glob
from pathlib import Path
from unittest import mock

import pytest
import yaml

import pymovements as pm


def test_add_single_defintion():
    class CustomDatasetDefinition(pm.DatasetDefinition):
        name: str = 'CustomDatasetDefinition'

    pm.DatasetLibrary.add(CustomDatasetDefinition)
    definition = pm.DatasetLibrary.get('CustomDatasetDefinition')

    assert definition == CustomDatasetDefinition()


def test_add_two_defintions():
    class CustomDatasetDefinition1(pm.DatasetDefinition):
        name: str = 'CustomDatasetDefinition1'

    class CustomDatasetDefinition2(pm.DatasetDefinition):
        name: str = 'CustomDatasetDefinition2'

    pm.DatasetLibrary.add(CustomDatasetDefinition1)
    pm.DatasetLibrary.add(CustomDatasetDefinition2)

    definition1 = pm.DatasetLibrary.get('CustomDatasetDefinition1')
    definition2 = pm.DatasetLibrary.get('CustomDatasetDefinition2')

<<<<<<< HEAD
    assert definition1 == CustomDatasetDefinition1()
    assert definition2 == CustomDatasetDefinition2()


def test_raise_value_error_get_non_existent_dataset():
    with pytest.raises(KeyError) as exc_info:
        pm.DatasetLibrary.get('NonExistent')

    msg, = exc_info.value.args
    error_msg_snippets = [
        'NonExistent',
        'not found in DatasetLibrary',
        'Available datasets',
    ]
    for snippet in error_msg_snippets:
        assert snippet in msg


def test_dataset_library_contains_all_public_datasets_files():
    library = pm.DatasetLibrary.names()
    for filename in glob.glob('src/pymovements/datasets/*.yaml'):
        dataset_path = Path(filename)
        if dataset_path.name == 'datasets.yaml':
            continue
        with open(filename, encoding='ascii') as f:
            dataset_file = yaml.safe_load(f)
        dataset_name = dataset_file['name']
        assert dataset_name in library, f'please add {dataset_name} to `datasets.yaml`'


def test__add_shipped_datasets():
    with mock.patch('pymovements.dataset.dataset_library._add_shipped_datasets') as mock_add:
        pm.dataset.dataset_library._add_shipped_datasets()
        mock_add.assert_called_once()
=======
    assert definition1 == CustomDatasetDefinition1
    assert definition2 == CustomDatasetDefinition2


def test_library_not_empty():
    assert len(pm.DatasetLibrary.definitions) >= 0


def test_list_names_is_list_of_str():
    names = pm.DatasetLibrary.names()

    assert isinstance(names, list)

    for name in names:
        assert isinstance(name, str)
>>>>>>> a84d433f
<|MERGE_RESOLUTION|>--- conflicted
+++ resolved
@@ -51,7 +51,6 @@
     definition1 = pm.DatasetLibrary.get('CustomDatasetDefinition1')
     definition2 = pm.DatasetLibrary.get('CustomDatasetDefinition2')
 
-<<<<<<< HEAD
     assert definition1 == CustomDatasetDefinition1()
     assert definition2 == CustomDatasetDefinition2()
 
@@ -70,6 +69,19 @@
         assert snippet in msg
 
 
+def test_library_not_empty():
+    assert len(pm.DatasetLibrary.definitions) >= 0
+
+
+def test_list_names_is_list_of_str():
+    names = pm.DatasetLibrary.names()
+
+    assert isinstance(names, list)
+
+    for name in names:
+        assert isinstance(name, str)
+
+        
 def test_dataset_library_contains_all_public_datasets_files():
     library = pm.DatasetLibrary.names()
     for filename in glob.glob('src/pymovements/datasets/*.yaml'):
@@ -85,21 +97,4 @@
 def test__add_shipped_datasets():
     with mock.patch('pymovements.dataset.dataset_library._add_shipped_datasets') as mock_add:
         pm.dataset.dataset_library._add_shipped_datasets()
-        mock_add.assert_called_once()
-=======
-    assert definition1 == CustomDatasetDefinition1
-    assert definition2 == CustomDatasetDefinition2
-
-
-def test_library_not_empty():
-    assert len(pm.DatasetLibrary.definitions) >= 0
-
-
-def test_list_names_is_list_of_str():
-    names = pm.DatasetLibrary.names()
-
-    assert isinstance(names, list)
-
-    for name in names:
-        assert isinstance(name, str)
->>>>>>> a84d433f
+        mock_add.assert_called_once()