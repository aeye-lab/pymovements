--- conflicted
+++ resolved
@@ -25,19 +25,14 @@
 import pytest
 import yaml
 
-import pymovements as pm
 from pymovements import DatasetDefinition
 from pymovements import DatasetLibrary
 from pymovements import register_dataset
+from pymovements.datset.dataset_library import _add_shipped_datasets
 
 
-<<<<<<< HEAD
 def test_add_single_definition():
-    class CustomDatasetDefinition(pm.DatasetDefinition):
-=======
-def test_add_single_defintion():
     class CustomDatasetDefinition(DatasetDefinition):
->>>>>>> e7bae90c
         name: str = 'CustomDatasetDefinition'
 
     DatasetLibrary.add(CustomDatasetDefinition)
@@ -46,13 +41,8 @@
     assert definition == CustomDatasetDefinition()
 
 
-<<<<<<< HEAD
 def test_add_two_definitions():
-    class CustomDatasetDefinition1(pm.DatasetDefinition):
-=======
-def test_add_two_defintions():
     class CustomDatasetDefinition1(DatasetDefinition):
->>>>>>> e7bae90c
         name: str = 'CustomDatasetDefinition1'
 
     class CustomDatasetDefinition2(DatasetDefinition):
@@ -107,10 +97,10 @@
 
 
 def test_returned_definition_is_copy():
-    name = list(pm.DatasetLibrary.definitions.keys())[0]
+    name = DatasetLibrary.names()[0]
 
-    internal_definition = pm.DatasetLibrary.definitions[name]
-    output_definition = pm.DatasetLibrary.get(name)
+    internal_definition = DatasetLibrary.definitions[name]
+    output_definition = DatasetLibrary.get(name)
 
     assert internal_definition is not output_definition
 
@@ -129,5 +119,5 @@
 
 def test__add_shipped_datasets():
     with mock.patch('pymovements.dataset.dataset_library._add_shipped_datasets') as mock_add:
-        pm.dataset.dataset_library._add_shipped_datasets()
+        _add_shipped_datasets()
         mock_add.assert_called_once()