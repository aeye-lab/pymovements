# Copyright (c) 2023-2025 The pymovements Project Authors
#
# Permission is hereby granted, free of charge, to any person obtaining a copy
# of this software and associated documentation files (the "Software"), to deal
# in the Software without restriction, including without limitation the rights
# to use, copy, modify, merge, publish, distribute, sublicense, and/or sell
# copies of the Software, and to permit persons to whom the Software is
# furnished to do so, subject to the following conditions:
#
# The above copyright notice and this permission notice shall be included in all
# copies or substantial portions of the Software.
#
# THE SOFTWARE IS PROVIDED "AS IS", WITHOUT WARRANTY OF ANY KIND, EXPRESS OR
# IMPLIED, INCLUDING BUT NOT LIMITED TO THE WARRANTIES OF MERCHANTABILITY,
# FITNESS FOR A PARTICULAR PURPOSE AND NONINFRINGEMENT. IN NO EVENT SHALL THE
# AUTHORS OR COPYRIGHT HOLDERS BE LIABLE FOR ANY CLAIM, DAMAGES OR OTHER
# LIABILITY, WHETHER IN AN ACTION OF CONTRACT, TORT OR OTHERWISE, ARISING FROM,
# OUT OF OR IN CONNECTION WITH THE SOFTWARE OR THE USE OR OTHER DEALINGS IN THE
# SOFTWARE.
"""Test dataset definition."""
from dataclasses import dataclass

import pytest
import yaml

from pymovements import DatasetDefinition
from pymovements import DatasetLibrary
from pymovements import Experiment


@pytest.mark.parametrize(
<<<<<<< HEAD
    ('definition', 'expected_dict'),
    [
        pytest.param(
            DatasetDefinition(
                name='Example',
                has_files={
                    'gaze': False,
                    'precomputed_events': False,
                    'precomputed_reading_measures': False,
                },
            ),
            {
                'name': 'Example',
                'has_files': {
                    'gaze': False,
                    'precomputed_events': False,
                    'precomputed_reading_measures': False,
                },
                'acceleration_columns': None,
                'column_map': {},
                'custom_read_kwargs': {},
                'distance_column': None,
                'experiment': {
                    'eyetracker': {
                        'left': None,
                        'model': None,
                        'mount': None,
                        'right': None,
                        'sampling_rate': None,
                        'vendor': None,
                        'version': None,
                    },
                    'screen': {
                        'distance_cm': None,
                        'height_cm': None,
                        'height_px': None,
                        'origin': 'upper left',
                        'width_cm': None,
                        'width_px': None,
                    },
                },
                'extract': {},
                'filename_format': {},
                'filename_format_schema_overrides': {},
                'mirrors': {},
                'pixel_columns': None,
                'position_columns': None,
                'resources': {},
                'time_column': None,
                'time_unit': 'ms',
                'trial_columns': None,
                'velocity_columns': None,
            },
            id='no_experiment',
        ),
=======
    'init_kwargs',
    [
        pytest.param(
            {'name': 'A'},
            id='name_only',
        ),
        pytest.param(
            {'name': 'A', 'experiment': Experiment(sampling_rate=1000)},
            id='name_and_experiment',
        ),
    ],
)
def test_dataset_definition_is_equal(init_kwargs):
    definition1 = DatasetDefinition(**init_kwargs)
    definition2 = DatasetDefinition(**init_kwargs)

    assert definition1 == definition2


def test_dataset_definition_to_yaml_equal_dicts_no_exp(tmp_path):
    tmp_file = tmp_path / 'tmp.yaml'
>>>>>>> deae2fa7

        pytest.param(
            DatasetDefinition(
                name='Example',
                has_files={
                    'gaze': False,
                    'precomputed_events': False,
                    'precomputed_reading_measures': False,
                },
                experiment=Experiment(
                    screen_width_px=1280,
                    screen_height_px=1024,
                    screen_width_cm=38.2,
                    screen_height_cm=30.2,
                    distance_cm=60,
                    origin='center',
                    sampling_rate=2000,
                ),
            ),
            {
                'name': 'Example',
                'has_files': {
                    'gaze': False,
                    'precomputed_events': False,
                    'precomputed_reading_measures': False,
                },
                'acceleration_columns': None,
                'column_map': {},
                'custom_read_kwargs': {},
                'distance_column': None,
                'experiment': {
                    'eyetracker': {
                        'left': None,
                        'model': None,
                        'mount': None,
                        'right': None,
                        'sampling_rate': 2000,
                        'vendor': None,
                        'version': None,
                    },
                    'screen': {
                        'distance_cm': 60,
                        'height_cm': 30.2,
                        'height_px': 1024,
                        'origin': 'center',
                        'width_cm': 38.2,
                        'width_px': 1280,
                    },
                },
                'extract': {},
                'filename_format': {},
                'filename_format_schema_overrides': {},
                'mirrors': {},
                'pixel_columns': None,
                'position_columns': None,
                'resources': {},
                'time_column': None,
                'time_unit': 'ms',
                'trial_columns': None,
                'velocity_columns': None,
            },
            id='experiment',
        ),
    ],
)
def test_dataset_definition_to_dict_expected(definition, expected_dict):
    assert definition.to_dict() == expected_dict


@pytest.mark.parametrize(
    ('hide_private', 'expected_dict'),
    [
        pytest.param(
            True,
            {
                'name': 'MyDatasetDefinition',
                'has_files': {},
                'acceleration_columns': None,
                'column_map': {},
                'custom_read_kwargs': {},
                'distance_column': None,
                'experiment': {
                    'eyetracker': {
                        'left': None,
                        'model': None,
                        'mount': None,
                        'right': None,
                        'sampling_rate': None,
                        'vendor': None,
                        'version': None,
                    },
                    'screen': {
                        'distance_cm': None,
                        'height_cm': None,
                        'height_px': None,
                        'origin': 'upper left',
                        'width_cm': None,
                        'width_px': None,
                    },
                },
                'extract': {},
                'filename_format': {},
                'filename_format_schema_overrides': {},
                'mirrors': {},
                'pixel_columns': None,
                'position_columns': None,
                'resources': {},
                'time_column': None,
                'time_unit': 'ms',
                'trial_columns': None,
                'velocity_columns': None,
            },
            id='True',
        ),

        pytest.param(
            False,
            {
                'name': 'MyDatasetDefinition',
                '_foobar': 'test',
                'has_files': {},
                'acceleration_columns': None,
                'column_map': {},
                'custom_read_kwargs': {},
                'distance_column': None,
                'experiment': {
                    'eyetracker': {
                        'left': None,
                        'model': None,
                        'mount': None,
                        'right': None,
                        'sampling_rate': None,
                        'vendor': None,
                        'version': None,
                    },
                    'screen': {
                        'distance_cm': None,
                        'height_cm': None,
                        'height_px': None,
                        'origin': 'upper left',
                        'width_cm': None,
                        'width_px': None,
                    },
                },
                'extract': {},
                'filename_format': {},
                'filename_format_schema_overrides': {},
                'mirrors': {},
                'pixel_columns': None,
                'position_columns': None,
                'resources': {},
                'time_column': None,
                'time_unit': 'ms',
                'trial_columns': None,
                'velocity_columns': None,
            },
            id='False',
        ),
    ],
)
def test_dataset_definition_to_dict_hide_private_expected(hide_private, expected_dict):
    @dataclass
    class MyDatasetDefinition(DatasetDefinition):
        name: str = 'MyDatasetDefinition'
        _foobar: str = 'test'

    definition = MyDatasetDefinition()

    assert definition.to_dict(hide_private=hide_private) == expected_dict


@pytest.mark.parametrize(
    ('definition'),
    [
        pytest.param(
            DatasetDefinition(
                name='Example',
                has_files={
                    'gaze': False,
                    'precomputed_events': False,
                    'precomputed_reading_measures': False,
                },
            ),
            id='no_exp',
        ),

        pytest.param(
            DatasetDefinition(
                name='Example',
                has_files={
                    'gaze': False,
                    'precomputed_events': False,
                    'precomputed_reading_measures': False,
                },
                experiment=Experiment(
                    screen_width_px=1280,
                    screen_height_px=1024,
                    screen_width_cm=38.2,
                    screen_height_cm=30.2,
                    distance_cm=60,
                    origin='center',
                    sampling_rate=2000,
                ),
            ),
            id='no_exp',
        ),
    ],
)
def test_dataset_definition_to_yaml_equal_dicts(definition, tmp_path):
    tmp_file = tmp_path / 'tmp.yaml'

    definition.to_yaml(tmp_file)

    with open(tmp_file, encoding='utf-8') as f:
        yaml_dict = yaml.safe_load(f)

    assert definition.to_dict() == yaml_dict


def test_write_yaml_already_existing_dataset_definition_w_tuple_screen(tmp_path):
    tmp_file = tmp_path / 'tmp.yaml'
    definition = DatasetLibrary.get('ToyDatasetEyeLink')
    definition.to_yaml(tmp_file)

    with open(tmp_file, encoding='utf-8') as f:
        yaml.safe_load(f)

    assert DatasetDefinition.from_yaml(tmp_file) == definition


def test_check_equality_of_load_from_yaml_and_load_from_dictionary_dump(tmp_path):
    dictionary_tmp_file = tmp_path / 'dictionary.yaml'
    yaml_encoding = {
        'name': 'Example',
        'has_files': {
            'gaze': False,
            'precomputed_events': False,
            'precomputed_reading_measures': False,
        },
    }

    with open(dictionary_tmp_file, 'w', encoding='utf-8') as f:
        yaml.safe_dump(yaml_encoding, f)

    yaml_definition = DatasetDefinition.from_yaml(dictionary_tmp_file)

    expected_definition = DatasetDefinition(
        name='Example',
        has_files={
            'gaze': False,
            'precomputed_events': False,
            'precomputed_reading_measures': False,
        },
    )

    assert yaml_definition == expected_definition<|MERGE_RESOLUTION|>--- conflicted
+++ resolved
@@ -29,7 +29,26 @@
 
 
 @pytest.mark.parametrize(
-<<<<<<< HEAD
+    'init_kwargs',
+    [
+        pytest.param(
+            {'name': 'A'},
+            id='name_only',
+        ),
+        pytest.param(
+            {'name': 'A', 'experiment': Experiment(sampling_rate=1000)},
+            id='name_and_experiment',
+        ),
+    ],
+)
+def test_dataset_definition_is_equal(init_kwargs):
+    definition1 = DatasetDefinition(**init_kwargs)
+    definition2 = DatasetDefinition(**init_kwargs)
+
+    assert definition1 == definition2
+
+
+@pytest.mark.parametrize(
     ('definition', 'expected_dict'),
     [
         pytest.param(
@@ -85,29 +104,6 @@
             },
             id='no_experiment',
         ),
-=======
-    'init_kwargs',
-    [
-        pytest.param(
-            {'name': 'A'},
-            id='name_only',
-        ),
-        pytest.param(
-            {'name': 'A', 'experiment': Experiment(sampling_rate=1000)},
-            id='name_and_experiment',
-        ),
-    ],
-)
-def test_dataset_definition_is_equal(init_kwargs):
-    definition1 = DatasetDefinition(**init_kwargs)
-    definition2 = DatasetDefinition(**init_kwargs)
-
-    assert definition1 == definition2
-
-
-def test_dataset_definition_to_yaml_equal_dicts_no_exp(tmp_path):
-    tmp_file = tmp_path / 'tmp.yaml'
->>>>>>> deae2fa7
 
         pytest.param(
             DatasetDefinition(
