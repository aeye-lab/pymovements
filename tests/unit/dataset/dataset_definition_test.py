--- conflicted
+++ resolved
@@ -369,7 +369,6 @@
 
 
 @pytest.mark.parametrize(
-<<<<<<< HEAD
     ('resources', 'expected_has_resources'),
     [
         pytest.param(
@@ -574,7 +573,9 @@
     definition2 = DatasetDefinition(resources={})
 
     assert definition1.has_resources != definition2.has_resources
-=======
+    
+
+@pytest.mark.parametrize(
     ('dataset_definition', 'exclude_none', 'expected_dict'),
     [
         pytest.param(
@@ -737,5 +738,4 @@
     ],
 )
 def test_dataset_to_dict_exclude_none(dataset_definition, exclude_none, expected_dict):
-    assert dataset_definition.to_dict(exclude_none=exclude_none) == expected_dict
->>>>>>> 362c4f85
+    assert dataset_definition.to_dict(exclude_none=exclude_none) == expected_dict