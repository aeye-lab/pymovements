# Copyright (c) 2023-2025 The pymovements Project Authors
#
# Permission is hereby granted, free of charge, to any person obtaining a copy
# of this software and associated documentation files (the "Software"), to deal
# in the Software without restriction, including without limitation the rights
# to use, copy, modify, merge, publish, distribute, sublicense, and/or sell
# copies of the Software, and to permit persons to whom the Software is
# furnished to do so, subject to the following conditions:
#
# The above copyright notice and this permission notice shall be included in all
# copies or substantial portions of the Software.
#
# THE SOFTWARE IS PROVIDED "AS IS", WITHOUT WARRANTY OF ANY KIND, EXPRESS OR
# IMPLIED, INCLUDING BUT NOT LIMITED TO THE WARRANTIES OF MERCHANTABILITY,
# FITNESS FOR A PARTICULAR PURPOSE AND NONINFRINGEMENT. IN NO EVENT SHALL THE
# AUTHORS OR COPYRIGHT HOLDERS BE LIABLE FOR ANY CLAIM, DAMAGES OR OTHER
# LIABILITY, WHETHER IN AN ACTION OF CONTRACT, TORT OR OTHERWISE, ARISING FROM,
# OUT OF OR IN CONNECTION WITH THE SOFTWARE OR THE USE OR OTHER DEALINGS IN THE
# SOFTWARE.
"""Test dataset definition."""
import re
from dataclasses import dataclass

import pytest
import yaml

from pymovements import __version__
from pymovements import DatasetDefinition
from pymovements import DatasetLibrary
from pymovements import Experiment
from pymovements import Resources


@pytest.mark.parametrize(
    'init_kwargs',
    [
        pytest.param(
            {'name': 'A'},
            id='name_only',
        ),
        pytest.param(
            {'name': 'A', 'experiment': Experiment(sampling_rate=1000)},
            id='name_and_experiment',
        ),
    ],
)
def test_dataset_definition_is_equal(init_kwargs):
    definition1 = DatasetDefinition(**init_kwargs)
    definition2 = DatasetDefinition(**init_kwargs)

    assert definition1 == definition2


@pytest.mark.parametrize(
    ('init_kwargs', 'expected_resources'),
    [
        pytest.param(
            {},
            Resources(),
            id='default',
        ),

        pytest.param(
            {'resources': None},
            Resources(),
            id='none',
        ),

        pytest.param(
            {'resources': {}},
            Resources(),
            id='empty_dict',
        ),

        pytest.param(
            {'resources': []},
            Resources(),
            id='empty_list',
        ),
    ],
)
def test_dataset_definition_resources_init_expected(init_kwargs, expected_resources):
    definition = DatasetDefinition(**init_kwargs)
    assert definition.resources == expected_resources


@pytest.mark.parametrize(
    ('definition', 'expected_dict'),
    [
        pytest.param(
            DatasetDefinition(
                name='Example',
                long_name='Example',
                has_files={
                    'gaze': False,
                    'precomputed_events': False,
                    'precomputed_reading_measures': False,
                },
            ),
            {
                'name': 'Example',
                'long_name': 'Example',
                'has_files': {
                    'gaze': False,
                    'precomputed_events': False,
                    'precomputed_reading_measures': False,
                },
                'acceleration_columns': None,
                'column_map': {},
                'custom_read_kwargs': {},
                'distance_column': None,
                'experiment': {
                    'eyetracker': {
                        'left': None,
                        'model': None,
                        'mount': None,
                        'right': None,
                        'sampling_rate': None,
                        'vendor': None,
                        'version': None,
                    },
                    'screen': {
                        'distance_cm': None,
                        'height_cm': None,
                        'height_px': None,
                        'origin': None,
                        'width_cm': None,
                        'width_px': None,
                    },
                },
                'extract': None,
                'filename_format': {},
                'filename_format_schema_overrides': {},
                'mirrors': {},
                'pixel_columns': None,
                'position_columns': None,
                'resources': [],
                'time_column': None,
                'time_unit': None,
                'trial_columns': None,
                'velocity_columns': None,
            },
            id='no_experiment',
        ),
        pytest.param(
            DatasetDefinition(
                name='Example',
                long_name='Example',
                has_files={
                    'gaze': False,
                    'precomputed_events': False,
                    'precomputed_reading_measures': False,
                },
                experiment=Experiment(
                    screen_width_px=1280,
                    screen_height_px=1024,
                    screen_width_cm=38.2,
                    screen_height_cm=30.2,
                    distance_cm=60,
                    origin='center',
                    sampling_rate=2000,
                ),
            ),
            {
                'name': 'Example',
                'long_name': 'Example',
                'has_files': {
                    'gaze': False,
                    'precomputed_events': False,
                    'precomputed_reading_measures': False,
                },
                'acceleration_columns': None,
                'column_map': {},
                'custom_read_kwargs': {},
                'distance_column': None,
                'experiment': {
                    'eyetracker': {
                        'left': None,
                        'model': None,
                        'mount': None,
                        'right': None,
                        'sampling_rate': 2000,
                        'vendor': None,
                        'version': None,
                    },
                    'screen': {
                        'distance_cm': 60,
                        'height_cm': 30.2,
                        'height_px': 1024,
                        'origin': 'center',
                        'width_cm': 38.2,
                        'width_px': 1280,
                    },
                },
                'extract': None,
                'filename_format': {},
                'filename_format_schema_overrides': {},
                'mirrors': {},
                'pixel_columns': None,
                'position_columns': None,
                'resources': [],
                'time_column': None,
                'time_unit': None,
                'trial_columns': None,
                'velocity_columns': None,
            },
            id='experiment',
        ),
    ],
)
def test_dataset_definition_to_dict_expected(definition, expected_dict):
    assert definition.to_dict(exclude_none=False) == expected_dict


@pytest.mark.parametrize(
    ('exclude_private', 'expected_dict'),
    [
        pytest.param(
            True,
            {
                'name': 'MyDatasetDefinition',
                'long_name': None,
                'has_files': {},
                'acceleration_columns': None,
                'column_map': {},
                'custom_read_kwargs': {},
                'distance_column': None,
                'experiment': {
                    'eyetracker': {
                        'left': None,
                        'model': None,
                        'mount': None,
                        'right': None,
                        'sampling_rate': None,
                        'vendor': None,
                        'version': None,
                    },
                    'screen': {
                        'distance_cm': None,
                        'height_cm': None,
                        'height_px': None,
                        'origin': None,
                        'width_cm': None,
                        'width_px': None,
                    },
                },
                'extract': None,
                'filename_format': {},
                'filename_format_schema_overrides': {},
                'mirrors': {},
                'pixel_columns': None,
                'position_columns': None,
                'resources': [],
                'time_column': None,
                'time_unit': None,
                'trial_columns': None,
                'velocity_columns': None,
            },
            id='True',
        ),

        pytest.param(
            False,
            {
                'name': 'MyDatasetDefinition',
                'long_name': None,
                '_foobar': 'test',
                'has_files': {},
                'acceleration_columns': None,
                'column_map': {},
                'custom_read_kwargs': {},
                'distance_column': None,
                'experiment': {
                    'eyetracker': {
                        'left': None,
                        'model': None,
                        'mount': None,
                        'right': None,
                        'sampling_rate': None,
                        'vendor': None,
                        'version': None,
                    },
                    'screen': {
                        'distance_cm': None,
                        'height_cm': None,
                        'height_px': None,
                        'origin': None,
                        'width_cm': None,
                        'width_px': None,
                    },
                },
                'extract': None,
                'filename_format': {},
                'filename_format_schema_overrides': {},
                'mirrors': {},
                'pixel_columns': None,
                'position_columns': None,
                'resources': [],
                'time_column': None,
                'time_unit': None,
                'trial_columns': None,
                'velocity_columns': None,
            },
            id='False',
        ),
    ],
)
def test_dataset_definition_to_dict_exclude_private_expected(exclude_private, expected_dict):
    @dataclass
    class MyDatasetDefinition(DatasetDefinition):
        name: str = 'MyDatasetDefinition'
        _foobar: str = 'test'

    definition = MyDatasetDefinition()

    assert definition.to_dict(exclude_private=exclude_private, exclude_none=False) == expected_dict


@pytest.mark.parametrize(
    ('definition'),
    [
        pytest.param(
            DatasetDefinition(
                name='Example',
                has_files={
                    'gaze': False,
                    'precomputed_events': False,
                    'precomputed_reading_measures': False,
                },
            ),
            id='no_exp',
        ),

        pytest.param(
            DatasetDefinition(
                name='Example',
                has_files={
                    'gaze': False,
                    'precomputed_events': False,
                    'precomputed_reading_measures': False,
                },
                experiment=Experiment(
                    screen_width_px=1280,
                    screen_height_px=1024,
                    screen_width_cm=38.2,
                    screen_height_cm=30.2,
                    distance_cm=60,
                    origin='center',
                    sampling_rate=2000,
                ),
            ),
            id='no_exp',
        ),
    ],
)
def test_dataset_definition_to_yaml_equal_dicts(definition, tmp_path):
    tmp_file = tmp_path / 'tmp.yaml'

    definition.to_yaml(tmp_file)

    with open(tmp_file, encoding='utf-8') as f:
        yaml_dict = yaml.safe_load(f)

    assert definition.to_dict() == yaml_dict


def test_write_yaml_already_existing_dataset_definition_w_tuple_screen(tmp_path):
    tmp_file = tmp_path / 'tmp.yaml'
    definition = DatasetLibrary.get('ToyDatasetEyeLink')
    definition.to_yaml(tmp_file, exclude_none=False)

    with open(tmp_file, encoding='utf-8') as f:
        yaml.safe_load(f)

    assert DatasetDefinition.from_yaml(tmp_file) == definition


def test_check_equality_of_load_from_yaml_and_load_from_dictionary_dump(tmp_path):
    dictionary_tmp_file = tmp_path / 'dictionary.yaml'
    yaml_encoding = {
        'name': 'Example',
        'has_files': {
            'gaze': False,
            'precomputed_events': False,
            'precomputed_reading_measures': False,
        },
    }

    with open(dictionary_tmp_file, 'w', encoding='utf-8') as f:
        yaml.safe_dump(yaml_encoding, f)

    yaml_definition = DatasetDefinition.from_yaml(dictionary_tmp_file)

    expected_definition = DatasetDefinition(
        name='Example',
        has_files={
            'gaze': False,
            'precomputed_events': False,
            'precomputed_reading_measures': False,
        },
    )

    assert yaml_definition == expected_definition


@pytest.mark.parametrize(
    ('resources', 'expected_has_resources'),
    [
        pytest.param(
            None,
            False,
            id='none',
        ),

        pytest.param(
            {},
            False,
            id='empty_resources_dict',
        ),

        pytest.param(
            {'gaze': None},
            False,
            id='none_value_as_resources',
        ),

        pytest.param(
            {'gaze': []},
            False,
            id='empty_list_as_resources',
        ),

        pytest.param(
            {'gaze': [{'resource': 'foo'}]},
            True,
            id='gaze_resources',
        ),

        pytest.param(
            {'precomputed_events': [{'resource': 'foo'}]},
            True,
            id='precomputed_event_resources',
        ),

        pytest.param(
            {'precomputed_reading_measures': [{'resource': 'foo'}]},
            True,
            id='precomputed_reading_measures_resources',
        ),

        pytest.param(
            {
                'gaze': [{'resource': 'foo'}],
                'precomputed_events': [{'resource': 'foo'}],
                'precomputed_reading_measures': [{'resource': 'foo'}],
            },
            True,
            id='all_resources',
        ),

        pytest.param(
            {
                'foo': [{'resource': 'bar'}],
            },
            True,
            id='custom_resources',
        ),
    ],
)
def test_dataset_definition_has_resources_boolean(resources, expected_has_resources):
    definition = DatasetDefinition(resources=resources)

    # there are multiple contexts of using booleans.
    assert bool(definition.has_resources) == expected_has_resources
    assert definition.has_resources == expected_has_resources
    assert not (definition.has_resources and not expected_has_resources)
    assert not (not definition.has_resources and expected_has_resources)


@pytest.mark.parametrize(
    ('resources', 'expected_resources'),
    [
        pytest.param(
            {},
            {
                'gaze': False,
                'precomputed_events': False,
                'precomputed_reading_measures': False,
            },
            id='empty_resources_dict',
        ),

        pytest.param(
            {'gaze': None},
            {
                'gaze': False,
                'precomputed_events': False,
                'precomputed_reading_measures': False,
            },
            id='none_value_as_resources',
        ),

        pytest.param(
            {'gaze': []},
            {
                'gaze': False,
                'precomputed_events': False,
                'precomputed_reading_measures': False,
            },
            id='empty_list_as_resources',
        ),

        pytest.param(
            {'gaze': [{'resource': 'foo'}]},
            {
                'gaze': True,
                'precomputed_events': False,
                'precomputed_reading_measures': False,
            },
            id='gaze_resources',
        ),

        pytest.param(
            {'precomputed_events': [{'resource': 'foo'}]},
            {
                'gaze': False,
                'precomputed_events': True,
                'precomputed_reading_measures': False,
            },
            id='precomputed_event_resources',
        ),

        pytest.param(
            {'precomputed_reading_measures': [{'resource': 'foo'}]},
            {
                'gaze': False,
                'precomputed_events': False,
                'precomputed_reading_measures': True,
            },
            id='precomputed_reading_measures_resources',
        ),

        pytest.param(
            {
                'gaze': [{'resource': 'foo'}],
                'precomputed_events': [{'resource': 'foo'}],
                'precomputed_reading_measures': [{'resource': 'foo'}],
            },
            {'gaze': True, 'precomputed_events': True, 'precomputed_reading_measures': True},
            id='all_resources',
        ),

        pytest.param(
            {
                'foo': [{'resource': 'bar'}],
            },
            {
                'foo': True,
                'gaze': False,
                'precomputed_events': False,
                'precomputed_reading_measures': False,
            },
            id='custom_resources',
        ),
    ],
)
def test_dataset_definition_has_resources_indexable(resources, expected_resources):
    definition = DatasetDefinition(resources=resources)

    for key, value in expected_resources.items():
        assert definition.has_resources[key] == value


def test_dataset_definition_not_equal():
    definition1 = DatasetDefinition(resources={'gaze': [{'resource': 'foo'}]})
    definition2 = DatasetDefinition(resources={})

    assert definition1.has_resources != definition2.has_resources


@pytest.mark.parametrize(
    ('dataset_definition', 'exclude_none', 'expected_dict'),
    [
        pytest.param(
            DatasetDefinition(),
            True,
            {
                'name': '.',
            },
            id='true_default',
        ),

        pytest.param(
            DatasetDefinition(experiment=Experiment(origin=None)),
            True,
            {
                'name': '.',
            },
            id='true_experiment_origin_none',
        ),

        pytest.param(
            DatasetDefinition(
                distance_column='test',
                position_columns=['test', 'foo', 'bar'],
            ),
            True,
            {
                'name': '.',
                'position_columns': ['test', 'foo', 'bar'],
                'distance_column': 'test',
            },
            id='true_str_dict_list',
        ),

        pytest.param(
            DatasetDefinition(
                experiment=Experiment(origin=None),
                distance_column='test',
                position_columns=['test', 'foo', 'bar'],
            ),
            True,
            {
                'name': '.',
                'position_columns': ['test', 'foo', 'bar'],
                'distance_column': 'test',
            },
            id='true_str_dict_list_experiment_origin_none',
        ),

        pytest.param(
            DatasetDefinition(),
            False,
            {
                'name': '.',
                'long_name': None,
                'has_files': {},
                'mirrors': {},
<<<<<<< HEAD
                'resources': None,
                'experiment': None,
                'extract': None,
=======
                'resources': {},
                'experiment': {
                    'eyetracker': {
                        'left': None,
                        'model': None,
                        'mount': None,
                        'right': None,
                        'sampling_rate': None,
                        'vendor': None,
                        'version': None,
                    },
                    'screen': {
                        'distance_cm': None,
                        'height_cm': None,
                        'height_px': None,
                        'origin': None,
                        'width_cm': None,
                        'width_px': None,
                    },
                },
                'extract': {},
>>>>>>> ceaa983c
                'filename_format': {},
                'filename_format_schema_overrides': {},
                'custom_read_kwargs': {},
                'column_map': {},
                'trial_columns': None,
                'time_column': None,
                'time_unit': None,
                'pixel_columns': None,
                'position_columns': None,
                'velocity_columns': None,
                'acceleration_columns': None,
                'distance_column': None,
            },
            id='false_default',
        ),

        pytest.param(
            DatasetDefinition(experiment=None),
            False,
            {
                'name': '.',
                'long_name': None,
                'has_files': {},
                'mirrors': {},
                'resources': [],
                'experiment': None,
                'extract': None,
                'filename_format': {},
                'filename_format_schema_overrides': {},
                'custom_read_kwargs': {},
                'column_map': {},
                'trial_columns': None,
                'time_column': None,
                'time_unit': None,
                'pixel_columns': None,
                'position_columns': None,
                'velocity_columns': None,
                'acceleration_columns': None,
                'distance_column': None,
            },
            id='false_experiment_none',
        ),

        pytest.param(
            DatasetDefinition(experiment=Experiment(origin=None)),
            False,
            {
                'name': '.',
                'long_name': None,
                'has_files': {},
                'mirrors': {},
                'resources': [],
                'experiment': {
                    'eyetracker': {
                        'sampling_rate': None,
                        'vendor': None,
                        'model': None,
                        'version': None,
                        'mount': None,
                        'left': None,
                        'right': None,
                    },
                    'screen': {
                        'height_cm': None,
                        'width_cm': None,
                        'height_px': None,
                        'width_px': None,
                        'distance_cm': None,
                        'origin': None,
                    },
                },
                'extract': None,
                'filename_format': {},
                'filename_format_schema_overrides': {},
                'custom_read_kwargs': {},
                'column_map': {},
                'trial_columns': None,
                'time_column': None,
                'time_unit': None,
                'pixel_columns': None,
                'position_columns': None,
                'velocity_columns': None,
                'acceleration_columns': None,
                'distance_column': None,
            },
            id='false_experiment_origin_none',
        ),
    ],
)
def test_dataset_to_dict_exclude_none(dataset_definition, exclude_none, expected_dict):
    assert dataset_definition.to_dict(exclude_none=exclude_none) == expected_dict


@pytest.mark.parametrize(
    'attribute_kwarg',
    [
        pytest.param(
            {'extract': True},
            id='extract_true',
        ),
        pytest.param(
            {'extract': False},
            id='extract_false',
        ),
    ],
)
def test_dataset_definition_attribute_is_deprecated(attribute_kwarg):
    with pytest.raises(DeprecationWarning):
        DatasetDefinition(**attribute_kwarg)


@pytest.mark.parametrize(
    'attribute_kwarg',
    [
        pytest.param(
            {'extract': True},
            id='extract_true',
        ),
        pytest.param(
            {'extract': False},
            id='extract_false',
        ),
    ],
)
def test_dataset_definition_attribute_is_removed(attribute_kwarg):
    with pytest.raises(DeprecationWarning) as info:
        DatasetDefinition(**attribute_kwarg)

    regex = re.compile(r'.*will be removed in v(?P<version>[0-9]*[.][0-9]*[.][0-9]*)[.)].*')

    msg = info.value.args[0]
    remove_version = regex.match(msg).groupdict()['version']
    current_version = __version__.split('+')[0]
    assert current_version < remove_version, (
        f'utils/parsing.py was planned to be removed in v{remove_version}. '
        f'Current version is v{current_version}.'
    )<|MERGE_RESOLUTION|>--- conflicted
+++ resolved
@@ -636,11 +636,9 @@
                 'long_name': None,
                 'has_files': {},
                 'mirrors': {},
-<<<<<<< HEAD
                 'resources': None,
                 'experiment': None,
                 'extract': None,
-=======
                 'resources': {},
                 'experiment': {
                     'eyetracker': {
@@ -662,7 +660,6 @@
                     },
                 },
                 'extract': {},
->>>>>>> ceaa983c
                 'filename_format': {},
                 'filename_format_schema_overrides': {},
                 'custom_read_kwargs': {},
