# Copyright (c) 2023-2025 The pymovements Project Authors
#
# Permission is hereby granted, free of charge, to any person obtaining a copy
# of this software and associated documentation files (the "Software"), to deal
# in the Software without restriction, including without limitation the rights
# to use, copy, modify, merge, publish, distribute, sublicense, and/or sell
# copies of the Software, and to permit persons to whom the Software is
# furnished to do so, subject to the following conditions:
#
# The above copyright notice and this permission notice shall be included in all
# copies or substantial portions of the Software.
#
# THE SOFTWARE IS PROVIDED "AS IS", WITHOUT WARRANTY OF ANY KIND, EXPRESS OR
# IMPLIED, INCLUDING BUT NOT LIMITED TO THE WARRANTIES OF MERCHANTABILITY,
# FITNESS FOR A PARTICULAR PURPOSE AND NONINFRINGEMENT. IN NO EVENT SHALL THE
# AUTHORS OR COPYRIGHT HOLDERS BE LIABLE FOR ANY CLAIM, DAMAGES OR OTHER
# LIABILITY, WHETHER IN AN ACTION OF CONTRACT, TORT OR OTHERWISE, ARISING FROM,
# OUT OF OR IN CONNECTION WITH THE SOFTWARE OR THE USE OR OTHER DEALINGS IN THE
# SOFTWARE.
"""Test dataset definition."""
import re
from dataclasses import dataclass

import pytest
import yaml

from pymovements import __version__
from pymovements import DatasetDefinition
from pymovements import DatasetLibrary
from pymovements import Experiment
<<<<<<< HEAD
from pymovements import Resource
from pymovements import Resources
=======
from pymovements import ResourceDefinitions
>>>>>>> fb3a19d0


@pytest.mark.parametrize(
    'init_kwargs',
    [
        pytest.param(
            {'name': 'A'},
            id='name_only',
        ),
        pytest.param(
            {'name': 'A', 'experiment': Experiment(sampling_rate=1000)},
            id='name_and_experiment',
        ),
    ],
)
def test_dataset_definition_is_equal(init_kwargs):
    definition1 = DatasetDefinition(**init_kwargs)
    definition2 = DatasetDefinition(**init_kwargs)

    assert definition1 == definition2


@pytest.mark.parametrize(
    ('init_kwargs', 'expected_resources'),
    [
        pytest.param(
            {},
<<<<<<< HEAD
            Resources(),
=======
            ResourceDefinitions(),
>>>>>>> fb3a19d0
            id='default',
        ),

        pytest.param(
            {'resources': None},
<<<<<<< HEAD
            Resources(),
=======
            ResourceDefinitions(),
>>>>>>> fb3a19d0
            id='none',
        ),

        pytest.param(
            {'resources': {}},
<<<<<<< HEAD
            Resources(),
=======
            ResourceDefinitions(),
>>>>>>> fb3a19d0
            id='empty_dict',
        ),

        pytest.param(
            {'resources': []},
<<<<<<< HEAD
            Resources(),
            id='empty_list',
        ),

        pytest.param(
            {'resources': [{'content': 'gaze'}]},
            Resources([Resource(content='gaze')]),
            id='single_gaze_resource',
        ),

        pytest.param(
            {'resources': {'gaze': [{'resource': 'www.example.com'}]}},
            Resources([Resource(content='gaze', url='www.example.com')]),
            id='single_gaze_resource_legacy',
        ),

        pytest.param(
            {
                'resources': [
                    {'content': 'gaze', 'filename_pattern': 'test.csv'},
                ],
            },
            Resources([Resource(content='gaze', filename_pattern='test.csv')]),
            id='single_gaze_resource_filename_pattern',
        ),

        pytest.param(
            {
                'resources': {'gaze': [{'content': 'gaze'}]},
                'filename_format': {'gaze': 'test.csv'},
            },
            Resources([Resource(content='gaze', filename_pattern='test.csv')]),
            id='single_gaze_resource_filename_format_legacy',
        ),

        pytest.param(
            {
                'resources': {'gaze': [{'content': 'gaze'}]},
                'filename_format': {'gaze': '{subject_id:d}.csv'},
                'filename_format_schema_overrides': {
            'gaze': {
                'subject_id': int,
            },
                },
            },
            Resources([
                Resource(
                    content='gaze', filename_pattern='{subject_id:d}.csv', filename_pattern_schema_overrides={
                        'subject_id': int,
                    },
                ),
            ]),
            id='single_gaze_resource_filename_format_schema_overrides_legacy',
        ),

        pytest.param(
            {'resources': [{'content': 'precomputed_events'}]},
            Resources([Resource(content='precomputed_events')]),
            id='single_precomputed_events_resource',
        ),

        pytest.param(
            {
                'resources': [
                    {'content': 'gaze'},
                    {'content': 'precomputed_events'},
                ],
            },
            Resources([
                Resource(content='gaze'),
                Resource(content='precomputed_events'),
            ]),
            id='two_resources',
        ),

        pytest.param(
            {
                'resources': {
                    'gaze': [{'resource': 'www.example1.com'}],
                    'precomputed_events': [{'resource': 'www.example2.com'}],
                },
            },
            Resources([
                Resource(content='gaze', url='www.example1.com'),
                Resource(content='precomputed_events', url='www.example2.com'),
            ]),
            id='two_resources_legacy',
        ),

        pytest.param(
            {
                'resources': {
                    'gaze': [{'resource': 'www.example1.com'}],
                    'precomputed_events': [{'resource': 'www.example2.com'}],
                },
                'filename_format': {
                    'gaze': 'test1.csv',
                    'precomputed_events': 'test2.csv',
                },
            },
            Resources([
                Resource(content='gaze', url='www.example1.com', filename_pattern='test1.csv'),
                Resource(
                    content='precomputed_events',
                    url='www.example2.com',
                    filename_pattern='test2.csv',
                ),
            ]),
            id='two_resources_filename_format_legacy',
        ),
=======
            ResourceDefinitions(),
            id='empty_list',
        ),
>>>>>>> fb3a19d0
    ],
)
def test_dataset_definition_resources_init_expected(init_kwargs, expected_resources):
    definition = DatasetDefinition(**init_kwargs)
    assert definition.resources == expected_resources


@pytest.mark.parametrize(
    ('definition', 'expected_dict'),
    [
        pytest.param(
            DatasetDefinition(
                name='Example',
                long_name='Example',
                has_files={
                    'gaze': False,
                    'precomputed_events': False,
                    'precomputed_reading_measures': False,
                },
            ),
            {
                'name': 'Example',
                'long_name': 'Example',
                'has_files': {
                    'gaze': False,
                    'precomputed_events': False,
                    'precomputed_reading_measures': False,
                },
                'acceleration_columns': None,
                'column_map': {},
                'custom_read_kwargs': {},
                'distance_column': None,
                'experiment': None,
                'extract': None,
                'filename_format': {},
                'filename_format_schema_overrides': {},
                'mirrors': {},
                'pixel_columns': None,
                'position_columns': None,
                'resources': [],
                'time_column': None,
                'time_unit': None,
                'trial_columns': None,
                'velocity_columns': None,
            },
            id='no_experiment',
        ),
        pytest.param(
            DatasetDefinition(
                name='Example',
                long_name='Example',
                has_files={
                    'gaze': False,
                    'precomputed_events': False,
                    'precomputed_reading_measures': False,
                },
                experiment=Experiment(
                    screen_width_px=1280,
                    screen_height_px=1024,
                    screen_width_cm=38.2,
                    screen_height_cm=30.2,
                    distance_cm=60,
                    origin='center',
                    sampling_rate=2000,
                ),
            ),
            {
                'name': 'Example',
                'long_name': 'Example',
                'has_files': {
                    'gaze': False,
                    'precomputed_events': False,
                    'precomputed_reading_measures': False,
                },
                'acceleration_columns': None,
                'column_map': {},
                'custom_read_kwargs': {},
                'distance_column': None,
                'experiment': {
                    'eyetracker': {
                        'left': None,
                        'model': None,
                        'mount': None,
                        'right': None,
                        'sampling_rate': 2000,
                        'vendor': None,
                        'version': None,
                    },
                    'screen': {
                        'distance_cm': 60,
                        'height_cm': 30.2,
                        'height_px': 1024,
                        'origin': 'center',
                        'width_cm': 38.2,
                        'width_px': 1280,
                    },
                },
                'extract': None,
                'filename_format': {},
                'filename_format_schema_overrides': {},
                'mirrors': {},
                'pixel_columns': None,
                'position_columns': None,
                'resources': [],
                'time_column': None,
                'time_unit': None,
                'trial_columns': None,
                'velocity_columns': None,
            },
            id='experiment',
        ),
    ],
)
def test_dataset_definition_to_dict_expected(definition, expected_dict):
    assert definition.to_dict(exclude_none=False) == expected_dict


@pytest.mark.parametrize(
    ('exclude_private', 'expected_dict'),
    [
        pytest.param(
            True,
            {
                'name': 'MyDatasetDefinition',
                'long_name': None,
                'has_files': {},
                'acceleration_columns': None,
                'column_map': {},
                'custom_read_kwargs': {},
                'distance_column': None,
                'experiment': {
                    'eyetracker': {
                        'left': None,
                        'model': None,
                        'mount': None,
                        'right': None,
                        'sampling_rate': None,
                        'vendor': None,
                        'version': None,
                    },
                    'screen': {
                        'distance_cm': None,
                        'height_cm': None,
                        'height_px': None,
                        'origin': None,
                        'width_cm': None,
                        'width_px': None,
                    },
                },
                'extract': None,
                'filename_format': {},
                'filename_format_schema_overrides': {},
                'mirrors': {},
                'pixel_columns': None,
                'position_columns': None,
                'resources': [],
                'time_column': None,
                'time_unit': None,
                'trial_columns': None,
                'velocity_columns': None,
            },
            id='True',
        ),

        pytest.param(
            False,
            {
                'name': 'MyDatasetDefinition',
                'long_name': None,
                '_foobar': 'test',
                'has_files': {},
                'acceleration_columns': None,
                'column_map': {},
                'custom_read_kwargs': {},
                'distance_column': None,
                'experiment': {
                    'eyetracker': {
                        'left': None,
                        'model': None,
                        'mount': None,
                        'right': None,
                        'sampling_rate': None,
                        'vendor': None,
                        'version': None,
                    },
                    'screen': {
                        'distance_cm': None,
                        'height_cm': None,
                        'height_px': None,
                        'origin': None,
                        'width_cm': None,
                        'width_px': None,
                    },
                },
                'extract': None,
                'filename_format': {},
                'filename_format_schema_overrides': {},
                'mirrors': {},
                'pixel_columns': None,
                'position_columns': None,
                'resources': [],
                'time_column': None,
                'time_unit': None,
                'trial_columns': None,
                'velocity_columns': None,
            },
            id='False',
        ),
    ],
)
def test_dataset_definition_to_dict_exclude_private_expected(exclude_private, expected_dict):
    @dataclass
    class MyDatasetDefinition(DatasetDefinition):
        name: str = 'MyDatasetDefinition'
        _foobar: str = 'test'

    definition = MyDatasetDefinition()

    assert definition.to_dict(exclude_private=exclude_private, exclude_none=False) == expected_dict


@pytest.mark.parametrize(
    ('definition'),
    [
        pytest.param(
            DatasetDefinition(
                name='Example',
                has_files={
                    'gaze': False,
                    'precomputed_events': False,
                    'precomputed_reading_measures': False,
                },
            ),
            id='no_exp',
        ),

        pytest.param(
            DatasetDefinition(
                name='Example',
                has_files={
                    'gaze': False,
                    'precomputed_events': False,
                    'precomputed_reading_measures': False,
                },
                experiment=Experiment(
                    screen_width_px=1280,
                    screen_height_px=1024,
                    screen_width_cm=38.2,
                    screen_height_cm=30.2,
                    distance_cm=60,
                    origin='center',
                    sampling_rate=2000,
                ),
            ),
            id='no_exp',
        ),
    ],
)
def test_dataset_definition_to_yaml_equal_dicts(definition, tmp_path):
    tmp_file = tmp_path / 'tmp.yaml'

    definition.to_yaml(tmp_file)

    with open(tmp_file, encoding='utf-8') as f:
        yaml_dict = yaml.safe_load(f)

    assert definition.to_dict() == yaml_dict


def test_write_yaml_already_existing_dataset_definition_w_tuple_screen(tmp_path):
    tmp_file = tmp_path / 'tmp.yaml'
    definition = DatasetLibrary.get('ToyDatasetEyeLink')
    definition.to_yaml(tmp_file, exclude_none=False)

    with open(tmp_file, encoding='utf-8') as f:
        yaml.safe_load(f)

    assert DatasetDefinition.from_yaml(tmp_file) == definition


def test_check_equality_of_load_from_yaml_and_load_from_dictionary_dump(tmp_path):
    dictionary_tmp_file = tmp_path / 'dictionary.yaml'
    yaml_encoding = {
        'name': 'Example',
        'has_files': {
            'gaze': False,
            'precomputed_events': False,
            'precomputed_reading_measures': False,
        },
    }

    with open(dictionary_tmp_file, 'w', encoding='utf-8') as f:
        yaml.safe_dump(yaml_encoding, f)

    yaml_definition = DatasetDefinition.from_yaml(dictionary_tmp_file)

    expected_definition = DatasetDefinition(
        name='Example',
        has_files={
            'gaze': False,
            'precomputed_events': False,
            'precomputed_reading_measures': False,
        },
    )

    assert yaml_definition == expected_definition


@pytest.mark.filterwarnings('ignore::DeprecationWarning')
@pytest.mark.parametrize(
    ('resources', 'expected_has_resources'),
    [
        pytest.param(
            None,
            False,
            id='none',
        ),

        pytest.param(
            {},
            False,
            id='empty_resources_dict',
        ),

        pytest.param(
            {'gaze': None},
            False,
            id='none_value_as_resources',
        ),

        pytest.param(
            {'gaze': []},
            False,
            id='empty_list_as_resources',
        ),

        pytest.param(
            {'gaze': [{'resource': 'foo'}]},
            True,
            id='gaze_resources',
        ),

        pytest.param(
            {'precomputed_events': [{'resource': 'foo'}]},
            True,
            id='precomputed_event_resources',
        ),

        pytest.param(
            {'precomputed_reading_measures': [{'resource': 'foo'}]},
            True,
            id='precomputed_reading_measures_resources',
        ),

        pytest.param(
            {
                'gaze': [{'resource': 'foo'}],
                'precomputed_events': [{'resource': 'foo'}],
                'precomputed_reading_measures': [{'resource': 'foo'}],
            },
            True,
            id='all_resources',
        ),

        pytest.param(
            {
                'foo': [{'resource': 'bar'}],
            },
            True,
            id='custom_resources',
        ),
    ],
)
def test_dataset_definition_has_resources_boolean(resources, expected_has_resources):
    definition = DatasetDefinition(resources=resources)

    # there are multiple contexts of using booleans.
    assert bool(definition.has_resources) == expected_has_resources
    assert definition.has_resources == expected_has_resources
    assert not (definition.has_resources and not expected_has_resources)
    assert not (not definition.has_resources and expected_has_resources)


@pytest.mark.filterwarnings('ignore::DeprecationWarning')
@pytest.mark.parametrize(
    ('resources', 'expected_resources'),
    [
        pytest.param(
            {},
            {
                'gaze': False,
                'precomputed_events': False,
                'precomputed_reading_measures': False,
            },
            id='empty_resources_dict',
        ),

        pytest.param(
            {'gaze': None},
            {
                'gaze': False,
                'precomputed_events': False,
                'precomputed_reading_measures': False,
            },
            id='none_value_as_resources',
        ),

        pytest.param(
            {'gaze': []},
            {
                'gaze': False,
                'precomputed_events': False,
                'precomputed_reading_measures': False,
            },
            id='empty_list_as_resources',
        ),

        pytest.param(
            {'gaze': [{'resource': 'foo'}]},
            {
                'gaze': True,
                'precomputed_events': False,
                'precomputed_reading_measures': False,
            },
            id='gaze_resources',
        ),

        pytest.param(
            {'precomputed_events': [{'resource': 'foo'}]},
            {
                'gaze': False,
                'precomputed_events': True,
                'precomputed_reading_measures': False,
            },
            id='precomputed_event_resources',
        ),

        pytest.param(
            {'precomputed_reading_measures': [{'resource': 'foo'}]},
            {
                'gaze': False,
                'precomputed_events': False,
                'precomputed_reading_measures': True,
            },
            id='precomputed_reading_measures_resources',
        ),

        pytest.param(
            {
                'gaze': [{'resource': 'foo'}],
                'precomputed_events': [{'resource': 'foo'}],
                'precomputed_reading_measures': [{'resource': 'foo'}],
            },
            {'gaze': True, 'precomputed_events': True, 'precomputed_reading_measures': True},
            id='all_resources',
        ),

        pytest.param(
            {
                'foo': [{'resource': 'bar'}],
            },
            {
                'foo': True,
                'gaze': False,
                'precomputed_events': False,
                'precomputed_reading_measures': False,
            },
            id='custom_resources',
        ),
    ],
)
def test_dataset_definition_has_resources_indexable(resources, expected_resources):
    definition = DatasetDefinition(resources=resources)

    for key, value in expected_resources.items():
        assert definition.has_resources[key] == value


@pytest.mark.filterwarnings('ignore::DeprecationWarning')
def test_dataset_definition_not_equal():
    definition1 = DatasetDefinition(resources={'gaze': [{'resource': 'foo'}]})
    definition2 = DatasetDefinition(resources={})

    assert definition1.has_resources != definition2.has_resources


@pytest.mark.parametrize(
    ('dataset_definition', 'exclude_none', 'expected_dict'),
    [
        pytest.param(
            DatasetDefinition(),
            True,
            {
                'name': '.',
            },
            id='true_default',
        ),

        pytest.param(
            DatasetDefinition(experiment=Experiment(origin=None)),
            True,
            {
                'name': '.',
            },
            id='true_experiment_origin_none',
        ),

        pytest.param(
            DatasetDefinition(
                distance_column='test',
                position_columns=['test', 'foo', 'bar'],
            ),
            True,
            {
                'name': '.',
                'position_columns': ['test', 'foo', 'bar'],
                'distance_column': 'test',
            },
            id='true_str_dict_list',
        ),

        pytest.param(
            DatasetDefinition(
                experiment=Experiment(origin=None),
                distance_column='test',
                position_columns=['test', 'foo', 'bar'],
            ),
            True,
            {
                'name': '.',
                'position_columns': ['test', 'foo', 'bar'],
                'distance_column': 'test',
            },
            id='true_str_dict_list_experiment_origin_none',
        ),

        pytest.param(
            DatasetDefinition(),
            False,
            {
                'name': '.',
                'long_name': None,
                'has_files': {},
                'mirrors': {},
                'resources': [],
<<<<<<< HEAD
                'experiment': {
                    'eyetracker': {
                        'left': None,
                        'model': None,
                        'mount': None,
                        'right': None,
                        'sampling_rate': None,
                        'vendor': None,
                        'version': None,
                    },
                    'screen': {
                        'distance_cm': None,
                        'height_cm': None,
                        'height_px': None,
                        'origin': None,
                        'width_cm': None,
                        'width_px': None,
                    },
                },
=======
                'experiment': None,
>>>>>>> fb3a19d0
                'extract': None,
                'filename_format': {},
                'filename_format_schema_overrides': {},
                'custom_read_kwargs': {},
                'column_map': {},
                'trial_columns': None,
                'time_column': None,
                'time_unit': None,
                'pixel_columns': None,
                'position_columns': None,
                'velocity_columns': None,
                'acceleration_columns': None,
                'distance_column': None,
            },
            id='false_default',
        ),

        pytest.param(
            DatasetDefinition(experiment=None),
            False,
            {
                'name': '.',
                'long_name': None,
                'has_files': {},
                'mirrors': {},
                'resources': [],
<<<<<<< HEAD
                'experiment':  {
                    'eyetracker': {
                        'left': None,
                        'model': None,
                        'mount': None,
                        'right': None,
                        'sampling_rate': None,
                        'vendor': None,
                        'version': None,
                    },
                    'screen': {
                        'distance_cm': None,
                        'height_cm': None,
                        'height_px': None,
                        'origin': None,
                        'width_cm': None,
                        'width_px': None,
                    },
                },
=======
                'experiment': None,
>>>>>>> fb3a19d0
                'extract': None,
                'filename_format': {},
                'filename_format_schema_overrides': {},
                'custom_read_kwargs': {},
                'column_map': {},
                'trial_columns': None,
                'time_column': None,
                'time_unit': None,
                'pixel_columns': None,
                'position_columns': None,
                'velocity_columns': None,
                'acceleration_columns': None,
                'distance_column': None,
            },
            id='false_experiment_none',
        ),

        pytest.param(
            DatasetDefinition(experiment=Experiment(origin=None)),
            False,
            {
                'name': '.',
                'long_name': None,
                'has_files': {},
                'mirrors': {},
                'resources': [],
                'experiment': {
                    'eyetracker': {
                        'sampling_rate': None,
                        'vendor': None,
                        'model': None,
                        'version': None,
                        'mount': None,
                        'left': None,
                        'right': None,
                    },
                    'screen': {
                        'height_cm': None,
                        'width_cm': None,
                        'height_px': None,
                        'width_px': None,
                        'distance_cm': None,
                        'origin': None,
                    },
                },
                'extract': None,
                'filename_format': {},
                'filename_format_schema_overrides': {},
                'custom_read_kwargs': {},
                'column_map': {},
                'trial_columns': None,
                'time_column': None,
                'time_unit': None,
                'pixel_columns': None,
                'position_columns': None,
                'velocity_columns': None,
                'acceleration_columns': None,
                'distance_column': None,
            },
            id='false_experiment_origin_none',
        ),
    ],
)
def test_dataset_to_dict_exclude_none(dataset_definition, exclude_none, expected_dict):
    assert dataset_definition.to_dict(exclude_none=exclude_none) == expected_dict


@pytest.mark.parametrize(
    'attribute_kwarg',
    [
        pytest.param(
            {'extract': True},
            id='extract_true',
        ),
        pytest.param(
            {'extract': False},
            id='extract_false',
        ),
    ],
)
def test_dataset_definition_attribute_is_deprecated(attribute_kwarg):
    with pytest.raises(DeprecationWarning):
        DatasetDefinition(**attribute_kwarg)


@pytest.mark.parametrize(
    'attribute_kwarg',
    [
        pytest.param(
            {'extract': True},
            id='extract_true',
        ),
        pytest.param(
            {'extract': False},
            id='extract_false',
        ),
    ],
)
def test_dataset_definition_attribute_is_removed(attribute_kwarg):
    with pytest.raises(DeprecationWarning) as info:
        DatasetDefinition(**attribute_kwarg)

    regex = re.compile(r'.*will be removed in v(?P<version>[0-9]*[.][0-9]*[.][0-9]*)[.)].*')

    msg = info.value.args[0]
    remove_version = regex.match(msg).groupdict()['version']
    current_version = __version__.split('+')[0]
    assert current_version < remove_version, (
        f'utils/parsing.py was planned to be removed in v{remove_version}. '
        f'Current version is v{current_version}.'
    )


@pytest.mark.parametrize(
<<<<<<< HEAD
    ('definition', 'attribute'),
    [
        pytest.param(
            DatasetDefinition(),
            'filename_format',
            id='filename_format',
        ),
    ],
)
def test_dataset_definition_get_attribute_is_deprecated(definition, attribute):
    with pytest.raises(DeprecationWarning):
        getattr(definition, attribute)

@pytest.mark.parametrize(
    ('definition', 'attribute', 'value'),
    [
        pytest.param(
            DatasetDefinition(),
            'filename_format',
            {'gaze': 'test.csv'},
            id='filename_format',
        ),
    ],
)
def test_dataset_definition_get_attribute_is_deprecated(definition, attribute, value):
    with pytest.raises(DeprecationWarning):
        setattr(definition, attribute, value)
=======
    ('init_kwargs', 'exception', 'exception_msg'),
    [
        pytest.param(
            {'resources': 1},
            TypeError,
            'resources is of type int but must be of type ResourceDefinitions, list, or dict.',
            id='resources_int',
        ),
    ],
)
def test_dataset_definition_init_raises_exception(init_kwargs, exception, exception_msg):
    with pytest.raises(exception) as excinfo:
        DatasetDefinition(**init_kwargs)

    msg, = excinfo.value.args
    assert msg == exception_msg
>>>>>>> fb3a19d0
<|MERGE_RESOLUTION|>--- conflicted
+++ resolved
@@ -28,12 +28,8 @@
 from pymovements import DatasetDefinition
 from pymovements import DatasetLibrary
 from pymovements import Experiment
-<<<<<<< HEAD
-from pymovements import Resource
-from pymovements import Resources
-=======
+from pymovements import ResourceDefinition
 from pymovements import ResourceDefinitions
->>>>>>> fb3a19d0
 
 
 @pytest.mark.parametrize(
@@ -61,37 +57,57 @@
     [
         pytest.param(
             {},
-<<<<<<< HEAD
+            ResourceDefinitions(),
+            id='default',
+        ),
+
+        pytest.param(
+            {'resources': None},
+            ResourceDefinitions(),
+            id='none',
+        ),
+
+        pytest.param(
+            {'resources': {}},
+            ResourceDefinitions(),
+            id='empty_dict',
+        ),
+
+        pytest.param(
+            {'resources': []},
+            ResourceDefinitions(),
+            id='empty_list',
+        ),
+    ],
+)
+def test_dataset_definition_resources_init_expected(init_kwargs, expected_resources):
+    definition = DatasetDefinition(**init_kwargs)
+    assert definition.resources == expected_resources
+
+
+@pytest.mark.parametrize(
+    ('init_kwargs', 'expected_resources'),
+    [
+        pytest.param(
+            {},
             Resources(),
-=======
-            ResourceDefinitions(),
->>>>>>> fb3a19d0
             id='default',
         ),
 
         pytest.param(
             {'resources': None},
-<<<<<<< HEAD
             Resources(),
-=======
-            ResourceDefinitions(),
->>>>>>> fb3a19d0
             id='none',
         ),
 
         pytest.param(
             {'resources': {}},
-<<<<<<< HEAD
             Resources(),
-=======
-            ResourceDefinitions(),
->>>>>>> fb3a19d0
             id='empty_dict',
         ),
 
         pytest.param(
             {'resources': []},
-<<<<<<< HEAD
             Resources(),
             id='empty_list',
         ),
@@ -202,11 +218,6 @@
             ]),
             id='two_resources_filename_format_legacy',
         ),
-=======
-            ResourceDefinitions(),
-            id='empty_list',
-        ),
->>>>>>> fb3a19d0
     ],
 )
 def test_dataset_definition_resources_init_expected(init_kwargs, expected_resources):
@@ -752,7 +763,6 @@
                 'has_files': {},
                 'mirrors': {},
                 'resources': [],
-<<<<<<< HEAD
                 'experiment': {
                     'eyetracker': {
                         'left': None,
@@ -772,9 +782,6 @@
                         'width_px': None,
                     },
                 },
-=======
-                'experiment': None,
->>>>>>> fb3a19d0
                 'extract': None,
                 'filename_format': {},
                 'filename_format_schema_overrides': {},
@@ -801,7 +808,6 @@
                 'has_files': {},
                 'mirrors': {},
                 'resources': [],
-<<<<<<< HEAD
                 'experiment':  {
                     'eyetracker': {
                         'left': None,
@@ -821,9 +827,6 @@
                         'width_px': None,
                     },
                 },
-=======
-                'experiment': None,
->>>>>>> fb3a19d0
                 'extract': None,
                 'filename_format': {},
                 'filename_format_schema_overrides': {},
@@ -938,7 +941,25 @@
 
 
 @pytest.mark.parametrize(
-<<<<<<< HEAD
+    ('init_kwargs', 'exception', 'exception_msg'),
+    [
+        pytest.param(
+            {'resources': 1},
+            TypeError,
+            'resources is of type int but must be of type ResourceDefinitions, list, or dict.',
+            id='resources_int',
+        ),
+    ],
+)
+def test_dataset_definition_init_raises_exception(init_kwargs, exception, exception_msg):
+    with pytest.raises(exception) as excinfo:
+        DatasetDefinition(**init_kwargs)
+
+    msg, = excinfo.value.args
+    assert msg == exception_msg
+
+
+@pytest.mark.parametrize(
     ('definition', 'attribute'),
     [
         pytest.param(
@@ -965,22 +986,4 @@
 )
 def test_dataset_definition_get_attribute_is_deprecated(definition, attribute, value):
     with pytest.raises(DeprecationWarning):
-        setattr(definition, attribute, value)
-=======
-    ('init_kwargs', 'exception', 'exception_msg'),
-    [
-        pytest.param(
-            {'resources': 1},
-            TypeError,
-            'resources is of type int but must be of type ResourceDefinitions, list, or dict.',
-            id='resources_int',
-        ),
-    ],
-)
-def test_dataset_definition_init_raises_exception(init_kwargs, exception, exception_msg):
-    with pytest.raises(exception) as excinfo:
-        DatasetDefinition(**init_kwargs)
-
-    msg, = excinfo.value.args
-    assert msg == exception_msg
->>>>>>> fb3a19d0
+        setattr(definition, attribute, value)