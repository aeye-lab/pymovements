--- conflicted
+++ resolved
@@ -82,17 +82,8 @@
         ),
     ],
 )
-<<<<<<< HEAD
-def test_show_image_stimulus(image_stimulus, origin, monkeypatch):
-    mock = Mock()
-    monkeypatch.setattr(pyplot, 'show', mock)
-    pm.utils.plotting._draw_image_stimulus(image_stimulus, origin=origin, show=True)
-    pyplot.close()
-    mock.assert_called_once()
-=======
 def test_plotting_function(plotting_function, kwargs, axes):
     plotting_function(ax=axes, **kwargs)
->>>>>>> 362c4f85
 
 
 @pytest.mark.parametrize(
@@ -121,18 +112,9 @@
         ),
     ],
 )
-<<<<<<< HEAD
-def test_no_show_image_stimulus(image_stimulus, origin, monkeypatch):
-    mock = Mock()
-    monkeypatch.setattr(pyplot, 'show', mock)
-    pm.utils.plotting._draw_image_stimulus(image_stimulus, origin=origin, show=False)
-    pyplot.close()
-    mock.assert_not_called()
-=======
 def test_plotting_function_deprecated(plotting_function, kwargs):
     with pytest.raises(DeprecationWarning):
         plotting_function(**kwargs)
->>>>>>> 362c4f85
 
 
 @pytest.mark.parametrize(
@@ -161,21 +143,6 @@
         ),
     ],
 )
-<<<<<<< HEAD
-def test_image_stimulus_fig_not_None(image_stimulus, origin, monkeypatch):
-    mock = Mock()
-    monkeypatch.setattr(pyplot, 'show', mock)
-    fig, ax = pyplot.subplots(figsize=(15, 10))
-    pm.utils.plotting._draw_image_stimulus(
-        image_stimulus,
-        origin=origin,
-        fig=fig,
-        ax=ax,
-        show=True,
-    )
-    pyplot.close()
-    mock.assert_called_once()
-=======
 def test_plotting_function_removed(plotting_function, kwargs):
     with pytest.raises(DeprecationWarning) as info:
         plotting_function(**kwargs)
@@ -188,5 +155,4 @@
     assert current_version < remove_version, (
         f'utils/filters.py was planned to be removed in v{remove_version}. '
         f'Current version is v{current_version}.'
-    )
->>>>>>> 362c4f85
+    )