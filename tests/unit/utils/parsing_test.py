<<<<<<< HEAD
# Copyright (c) 2024 The pymovements Project Authors
=======
# Copyright (c) 2023-2025 The pymovements Project Authors
>>>>>>> fd01f61a
#
# Permission is hereby granted, free of charge, to any person obtaining a copy
# of this software and associated documentation files (the "Software"), to deal
# in the Software without restriction, including without limitation the rights
# to use, copy, modify, merge, publish, distribute, sublicense, and/or sell
# copies of the Software, and to permit persons to whom the Software is
# furnished to do so, subject to the following conditions:
#
# The above copyright notice and this permission notice shall be included in all
# copies or substantial portions of the Software.
#
# THE SOFTWARE IS PROVIDED "AS IS", WITHOUT WARRANTY OF ANY KIND, EXPRESS OR
# IMPLIED, INCLUDING BUT NOT LIMITED TO THE WARRANTIES OF MERCHANTABILITY,
# FITNESS FOR A PARTICULAR PURPOSE AND NONINFRINGEMENT. IN NO EVENT SHALL THE
# AUTHORS OR COPYRIGHT HOLDERS BE LIABLE FOR ANY CLAIM, DAMAGES OR OTHER
# LIABILITY, WHETHER IN AN ACTION OF CONTRACT, TORT OR OTHERWISE, ARISING FROM,
# OUT OF OR IN CONNECTION WITH THE SOFTWARE OR THE USE OR OTHER DEALINGS IN THE
# SOFTWARE.
# Copyright (c) 2023-2024 The pymovements Project Authors
#
# Permission is hereby granted, free of charge, to any person obtaining a copy
# of this software and associated documentation files (the "Software"), to deal
# in the Software without restriction, including without limitation the rights
# to use, copy, modify, merge, publish, distribute, sublicense, and/or sell
# copies of the Software, and to permit persons to whom the Software is
# furnished to do so, subject to the following conditions:
#
# The above copyright notice and this permission notice shall be included in all
# copies or substantial portions of the Software.
# git
# THE SOFTWARE IS PROVIDED "AS IS", WITHOUT WARRANTY OF ANY KIND, EXPRESS OR
# IMPLIED, INCLUDING BUT NOT LIMITED TO THE WARRANTIES OF MERCHANTABILITY,
# FITNESS FOR A PARTICULAR PURPOSE AND NONINFRINGEMENT. IN NO EVENT SHALL THE
# AUTHORS OR COPYRIGHT HOLDERS BE LIABLE FOR ANY CLAIM, DAMAGES OR OTHER
# LIABILITY, WHETHER IN AN ACTION OF CONTRACT, TORT OR OTHERWISE, ARISING FROM,
# OUT OF OR IN CONNECTION WITH THE SOFTWARE OR THE USE OR OTHER DEALINGS IN THE
# SOFTWARE.
"""Tests pymovements asc to csv processing."""
import datetime
from pathlib import Path

import numpy as np
import polars as pl
import pytest
from polars.testing import assert_frame_equal

import pymovements as pm

ASC_TEXT = r"""
** DATE: Wed Mar  8 09:25:20 2023
** TYPE: EDF_FILE BINARY EVENT SAMPLE TAGGED
** VERSION: EYELINK II 1
** SOURCE: EYELINK CL
** EYELINK II CL v6.12 Feb  1 2018 (EyeLink Portable Duo)
** CAMERA: EyeLink USBCAM Version 1.01
** SERIAL NUMBER: CLU-DAB50
** CAMERA_CONFIG: DAB50200.SCD
** RECORDED BY pymovements
** SREB2.2.299 WIN32 LID:20A87A96 Mod:2023.03.08 11:03 MEZ
**

some
lines
MSG	2154555 RECCFG CR 1000 2 1 L
MSG	2154555 ELCLCFG BTABLER
MSG	2095865 DISPLAY_COORDS 0 0 1279 1023
PRESCALER	1
VPRESCALER	1
PUPIL	AREA
EVENTS	GAZE	LEFT	RATE	1000.00	TRACKING	CR	FILTER	2
SAMPLES	GAZE	LEFT	RATE	1000.00	TRACKING	CR	FILTER	2	INPUT
the next line has all additional trial columns set to None
START	10000000 	RIGHT	SAMPLES	EVENTS
10000000	  850.7	  717.5	  714.0	    0.0	...
END	10000001 	SAMPLES	EVENTS	RES	  38.54	  31.12
MSG 10000001 START_A
START	10000002 	RIGHT	SAMPLES	EVENTS
the next line now should have the task column set to A
10000002	  850.7	  717.5	  714.0	    0.0	...
END	10000002 	SAMPLES	EVENTS	RES	  38.54	  31.12
MSG 10000003 STOP_A
the task should be set to None again
START	10000004 	RIGHT	SAMPLES	EVENTS
10000004	  850.7	  717.5	  714.0	    0.0	...
END	10000005 	SAMPLES	EVENTS	RES	  38.54	  31.12
MSG	10000013.5 RECCFG CR 2000 1 1 R
MSG 10000005 METADATA_1 123
MSG 10000005 START_B
the next line now should have the task column set to B
START	10000006 	RIGHT	SAMPLES	EVENTS
10000006	  850.7	  717.5	  714.0	    0.0	...
END	10000007 	SAMPLES	EVENTS	RES	  38.54	  31.12
MSG 10000007 START_TRIAL_1
the next line now should have the trial column set to 1
START	10000008 	RIGHT	SAMPLES	EVENTS
10000008	  850.7	  717.5	  714.0	    0.0	...
END	10000009 	SAMPLES	EVENTS	RES	  38.54	  31.12
MSG 10000009 STOP_TRIAL_1
MSG 10000010 START_TRIAL_2
the next line now should have the trial column set to 2
START	10000011 	RIGHT	SAMPLES	EVENTS
10000011	  850.7	  717.5	  714.0	    0.0	...
END	10000012 	SAMPLES	EVENTS	RES	  38.54	  31.12
MSG 10000012 STOP_TRIAL_2
MSG 10000013 START_TRIAL_3
the next line now should have the trial column set to 3
START	10000014 	RIGHT	SAMPLES	EVENTS
MSG 10000014 METADATA_2 abc
MSG 10000014 METADATA_1 456
10000014	  850.7	  717.5	  714.0	    0.0	...
END	10000015 	SAMPLES	EVENTS	RES	  38.54	  31.12
MSG 10000015 STOP_TRIAL_3
MSG 10000016 STOP_B
task and trial should be set to None again
MSG 10000017 METADATA_3
START	10000017 	RIGHT	SAMPLES	EVENTS
10000017	  850.7	  717.5	  .	    0.0	...
SBLINK R 10000018
10000019	   .	   .	    0.0	    0.0	...
10000020	   .	   .	    0.0	    0.0	...
EBLINK R 10000018	10000020	2
10000021	   .	   .	    0.0	    0.0	...
END	10000022 	SAMPLES	EVENTS	RES	  38.54	  31.12

"""

PATTERNS = [
    {
        'pattern': 'START_A',
        'column': 'task',
        'value': 'A',
    },
    {
        'pattern': 'START_B',
        'column': 'task',
        'value': 'B',
    },
    {
        'pattern': ('STOP_A', 'STOP_B'),
        'column': 'task',
        'value': None,
    },

    r'START_TRIAL_(?P<trial_id>\d+)',
    {
        'pattern': r'STOP_TRIAL',
        'column': 'trial_id',
        'value': None,
    },
]

METADATA_PATTERNS = [
    r'METADATA_1 (?P<metadata_1>\d+)',
    {'pattern': r'METADATA_2 (?P<metadata_2>\w+)'},
    {'pattern': r'METADATA_3', 'key': 'metadata_3', 'value': True},
    {'pattern': r'METADATA_4', 'key': 'metadata_4', 'value': True},
]

EXPECTED_DF = pl.from_dict(
    {
        'time': [
            10000000.0, 10000002.0, 10000004.0, 10000006.0, 10000008.0, 10000011.0, 10000014.0,
            10000017.0, 10000019.0, 10000020.0, 10000021.0,
        ],
        'x_pix': [850.7, 850.7, 850.7, 850.7, 850.7, 850.7, 850.7, 850.7, np.nan, np.nan, np.nan],
        'y_pix': [717.5, 717.5, 717.5, 717.5, 717.5, 717.5, 717.5, 717.5, np.nan, np.nan, np.nan],
        'pupil': [714.0, 714.0, 714.0, 714.0, 714.0, 714.0, 714.0, np.nan, 0.0, 0.0, 0.0],
        'task': [None, 'A', None, 'B', 'B', 'B', 'B', None, None, None, None],
        'trial_id': [None, None, None, None, '1', '2', '3', None, None, None, None],
    },
)

EXPECTED_METADATA = {
    'weekday': 'Wed',
    'month': 'Mar',
    'day': 8,
    'time': '09:25:20',
    'year': 2023,
    'version_1': 'EYELINK II 1',
    'version_2': 'EYELINK II CL v6.12 Feb  1 2018 (EyeLink Portable Duo)',
    'model': 'EyeLink Portable Duo',
    'version_number': '6.12',
    'pupil_data_type': 'AREA',
    'calibrations': [],
    'validations': [],
    'resolution': (1280, 1024),
    'data_loss_ratio_blinks': 0.18181818181818182,
    'data_loss_ratio': 0.2727272727272727,
    'total_recording_duration_ms': 11,
    'datetime': datetime.datetime(2023, 3, 8, 9, 25, 20),
    'blinks': [{
        'duration_ms': 2,
        'num_samples': 2,
        'start_timestamp': 10000018,
        'stop_timestamp': 10000020,
    }],
    'mount_configuration': {
        'mount_type': 'Desktop',
        'head_stabilization': 'stabilized',
        'eyes_recorded': 'binocular / monocular',
        'short_name': 'BTABLER',
    },
    'metadata_1': '123',
    'metadata_2': 'abc',
    'metadata_3': True,
    'metadata_4': None,
    'recording_config': [
        {
            'sampling_rate': '1000',  # MSG	2154555 RECCFG CR 1000 2 1 L
            'file_sample_filter': '2',
            'link_sample_filter': '1',
            'timestamp': '2154555',
            'tracked_eye': 'L',
            'tracking_mode': 'CR',
        },
        {
            'sampling_rate': '2000',  # MSG	10000013.5 RECCFG CR 2000 1 1 R
            'file_sample_filter': '1',
            'link_sample_filter': '1',
            'timestamp': '10000013.5',
            'tracked_eye': 'R',
            'tracking_mode': 'CR',
        },
    ],
}


def test_parse_eyelink(tmp_path):
    filepath = tmp_path / 'sub.asc'
    filepath.write_text(ASC_TEXT)

    df, metadata = pm.utils.parsing.parse_eyelink(
        filepath,
        patterns=PATTERNS,
        metadata_patterns=METADATA_PATTERNS,
    )

    assert_frame_equal(df, EXPECTED_DF, check_column_order=False)
    assert metadata == EXPECTED_METADATA


@pytest.mark.parametrize(
    ('kwargs', 'expected_metadata'),
    [
        pytest.param(
            {
                'filepath': 'tests/files/eyelink_monocular_example.asc',
                'metadata_patterns': [
                    {'pattern': r'!V TRIAL_VAR SUBJECT_ID (?P<subject_id>-?\d+)'},
                    r'!V TRIAL_VAR STIMULUS_COMBINATION_ID (?P<stimulus_combination_id>.+)',
                ],
            },
            {
                'subject_id': '-1',
                'stimulus_combination_id': 'start',
            },
            id='eyelink_asc_metadata_patterns',
        ),
        pytest.param(
            {
                'filepath': 'tests/files/eyelink_monocular_example.asc',
                'metadata_patterns': [r'inexistent pattern (?P<value>-?\d+)'],
            },
            {
                'value': None,
            },
            id='eyelink_asc_metadata_pattern_not_found',
        ),
    ],
)
def test_from_asc_metadata_patterns(kwargs, expected_metadata):
    _, metadata = pm.utils.parsing.parse_eyelink(**kwargs)

    for key, value in expected_metadata.items():
        assert metadata[key] == value


@pytest.mark.parametrize(
    'patterns',
    [
        [1],
        [{'pattern': 1}],
    ],
)
def test_parse_eyelink_raises_value_error(tmp_path, patterns):
    filepath = tmp_path / 'sub.asc'
    filepath.write_text(ASC_TEXT)

    with pytest.raises(ValueError) as excinfo:
        pm.utils.parsing.parse_eyelink(
            filepath,
            patterns=patterns,
        )

    msg, = excinfo.value.args

    expected_substrings = ['invalid pattern', '1']
    for substring in expected_substrings:
        assert substring in msg


@pytest.mark.parametrize(
    ('metadata', 'expected_version', 'expected_model'),
    [
        pytest.param(
            '** DATE: Wed Mar  8 09:25:20 2023\n'
            '** VERSION: EYELINK II 1\n'
            '** EYELINK II CL v6.12 Feb  1 2018 (EyeLink Portable Duo)',
            '6.12',
            'EyeLink Portable Duo',
            id='eye_link_portable_duo',
        ),
        pytest.param(
            '** DATE: Wed Mar  8 09:25:20 2023\n'
            '** VERSION: EYELINK II 1\n'
            '** EYELINK II CL v5.12 Feb  1 2018\n',
            '5.12',
            'EyeLink 1000 Plus',
            id='eye_link_1000_plus',
        ),
        pytest.param(
            '** DATE: Wed Mar  8 09:25:20 2023\n'
            '** VERSION: EYELINK II 1\n'
            '** EYELINK II CL v4.12 Feb  1 2018',
            '4.12',
            'EyeLink 1000',
            id='eye_link_1000_1',
        ),
        pytest.param(
            '** DATE: Wed Mar  8 09:25:20 2023\n'
            '** VERSION: EYELINK II 1\n'
            '** EYELINK II CL v3.12 Feb  1 2018',
            '3.12',
            'EyeLink 1000',
            id='eye_link_1000_2',
        ),
        pytest.param(
            '** DATE: Wed Mar  8 09:25:20 2023\n'
            '** VERSION: EYELINK II 1\n'
            '** EYELINK II CL v2.12 Feb  1 2018',
            '2.12',
            'EyeLink II',
            id='eye_link_II',
        ),
        pytest.param(
            '** DATE: Wed Mar  8 09:25:20 2023\n'
            '** VERSION: EYELINK REVISION 2.00 (Aug 12 1997)',
            '2.00',
            'EyeLink I',
            id='eye_link_I',
        ),
        pytest.param(
            '** DATE: Wed Mar  8 09:25:20 2023\n'
            '** VERSION: nothing\n',
            'unknown',
            'unknown',
            id='unknown_version_1',
        ),
        pytest.param(
            '** DATE: Wed Mar  8 09:25:20 2023\n'
            '** VERSION: EYELINK II 1\n'
            '** EYELINK II CL Feb  1 2018 (EyeLink Portable Duo)',
            'unknown',
            'unknown',
            id='unknown_version_2',
        ),
        pytest.param(
            '** DATE: Wed Mar  8 09:25:20 2023\n'
            '** TYPE: EDF_FILE BINARY EVENT SAMPLE TAGGED',
            'unknown',
            'unknown',
            id='unknown_version_3',
        ),
    ],
)
def test_parse_eyelink_version(tmp_path, metadata, expected_version, expected_model):
    filepath = tmp_path / 'sub.asc'
    filepath.write_text(metadata)

    _, metadata = pm.utils.parsing.parse_eyelink(
        filepath,
    )

    assert metadata['version_number'] == expected_version
    assert metadata['model'] == expected_model


@pytest.mark.parametrize(
    ('metadata', 'expected_msg'),
    [
        pytest.param(
            '',
            'No metadata found. Please check the file for errors.',
            id='eye_link_no_metadata',
        ),
    ],
)
def test_no_metadata_warning(tmp_path, metadata, expected_msg):
    filepath = tmp_path / 'sub.asc'
    filepath.write_text(metadata)

    with pytest.raises(Warning) as info:
        _, metadata = pm.utils.parsing.parse_eyelink(
            filepath,
        )

    msg = info.value.args[0]

    assert msg == expected_msg


@pytest.mark.parametrize(
    ('metadata', 'expected_validation', 'expected_calibration'),
    [
        pytest.param(
            'MSG	2095865 DISPLAY_COORDS 0 0 1279 1023\n'
            'MSG	7045618 !CAL \n'
            '>>>>>>> CALIBRATION (HV9,P-CR) FOR LEFT: <<<<<<<<<\n'
            'MSG	7045618 !CAL Calibration points:  \n'
            'MSG	1076158 !CAL VALIDATION HV9 R RIGHT POOR ERROR 2.40 avg. 6.03 max  '
            'OFFSET 0.19 deg. 4.2,6.3 pix.\n',
            [{
                'error': 'POOR ERROR',
                'tracked_eye': 'RIGHT',
                'num_points': '9',
                'timestamp': '1076158',
                'validation_score_avg': '2.40',
                'validation_score_max': '6.03',
            }],
            [{
                'num_points': '9',
                'timestamp': '7045618',
                'tracked_eye': 'LEFT',
                'type': 'P-CR',
            }],
            id='cal_timestamp_with_space',
        ),
        pytest.param(
            '** DATE: Wed Feb  1 04:38:54 2017\n'
            'MSG	7045618 !CAL\n'
            '>>>>>>> CALIBRATION (HV9,P-CR) FOR LEFT: <<<<<<<<<\n',
            [],
            [{
                'num_points': '9',
                'timestamp': '7045618',
                'tracked_eye': 'LEFT',
                'type': 'P-CR',
            }],
            id='cal_timestamp_no_space_no_val',
        ),
        pytest.param(
            '** DATE: Wed Feb  1 04:38:54 2017\n'
            'MSG	7045618 !CAL\n'
            'MSG	7045618 !CAL\n',
            [],
            [{'timestamp': '7045618'}],
            id='cal_timestamp_no_cal_no_val',
        ),
    ],
)
def test_val_cal_eyelink(tmp_path, metadata, expected_validation, expected_calibration):
    filepath = tmp_path / 'sub.asc'
    filepath.write_text(metadata)

    _, parsed_metadata = pm.utils.parsing.parse_eyelink(filepath)

    assert parsed_metadata['calibrations'] == expected_calibration
    assert parsed_metadata['validations'] == expected_validation


def test_parse_val_cal_eyelink_monocular_file():
    example_asc_monocular_path = Path(__file__).parent.parent.parent / \
        'files/eyelink_monocular_example.asc'

    _, metadata = pm.utils.parsing.parse_eyelink(example_asc_monocular_path)

    expected_validation = [{
        'error': 'GOOD ERROR',
        'tracked_eye': 'LEFT',
        'num_points': '9',
        'timestamp': '2148587',
        'validation_score_avg': '0.27',
        'validation_score_max': '0.83',
    }]
    expected_calibration = [{
        'num_points': '9', 'type': 'P-CR', 'tracked_eye': 'LEFT', 'timestamp': '2135819',
    }]

    assert metadata['calibrations'] == expected_calibration
    assert metadata['validations'] == expected_validation


@pytest.mark.parametrize(
    ('metadata', 'expected_blinks'),
    [
        pytest.param(
            'MSG	2154555 RECCFG CR 1000 2 1 L\n'
            '** DATE: Wed Mar  8 09:25:20 2023\n'
            'MSG	2154555 RECCFG CR 1000 2 1 L\n'
            'EVENTS	GAZE	LEFT	RATE	1000.00	TRACKING	CR	FILTER	2\n'
            'SBLINK R 10000018\n'
            '10000019	   .	   .	    0.0	    0.0	...\n'
            '10000020	   .	   .	    0.0	    0.0	...\n'
            'EBLINK R 10000018	10000020	2\n',
            [{
                'duration_ms': 2,
                'num_samples': 2,
                'start_timestamp': 10000018,
                'stop_timestamp': 10000020,
            }],
            id='blink',
        ),
        pytest.param(
            '** DATE: Wed Mar  8 09:25:20 2023\n'
            'EVENTS	GAZE	LEFT	RATE	1000.00	TRACKING	CR	FILTER	2\n'
            'SBLINK R 10000018\n'
            '10000019	   .	   .	    0.0	    0.0	...\n'
            '10000020	   .	   .	    0.0	    0.0	...\n'
            'EBLINK R 10000018	10000020	2\n'
            'SBLINK R 10000021\n'
            '10000021	   .	   .	    0.0	    0.0	...\n'
            '10000022	   .	   .	    0.0	    0.0	...\n'
            '10000023	   .	   .	    0.0	    0.0	...\n'
            '10000024	   .	   .	    0.0	    0.0	...\n'
            'EBLINK R 10000021	10000024	4\n',
            [
                {
                    'duration_ms': 2,
                    'num_samples': 2,
                    'start_timestamp': 10000018,
                    'stop_timestamp': 10000020,
                },
                {
                    'duration_ms': 4,
                    'num_samples': 4,
                    'start_timestamp': 10000021,
                    'stop_timestamp': 10000024,
                },
            ],
            id='multiple_blinks',
        ),
        pytest.param(
            '** DATE: Wed Mar  8 09:25:20 2023\n'
            'EVENTS	GAZE	LEFT	RATE	1000.00	TRACKING	CR	FILTER	2\n'
            'SBLINK R 10000018\n'
            '10000019	   .	   .	    0.0	...\n'
            '10000020	   .	   .	    0.0	...\n'
            'EBLINK R 10000018	10000020	2\n'
            'SBLINK R 10000021\n'
            '10000021	   .	   .	    0.0	...\n'
            '10000022	   .	   .	    0.0 ...\n'
            '10000023	   .	   .	    0.0	...\n'
            '10000024	   .	   .	    0.0	...\n'
            'EBLINK R 10000021	10000024	4\n',
            [
                {
                    'duration_ms': 2,
                    'num_samples': 2,
                    'start_timestamp': 10000018,
                    'stop_timestamp': 10000020,
                },
                {
                    'duration_ms': 4,
                    'num_samples': 4,
                    'start_timestamp': 10000021,
                    'stop_timestamp': 10000024,
                },
            ],
            id='multiple_blinks_no_dummy',
        ),
        pytest.param(
            '** DATE: Wed Mar  8 09:25:20 2023\n'
            'SBLINK R 10000018\n'
            '10000019	   .	   .	    0.0	    0.0	...\n'
            '10000020	   .	   .	    0.0	    0.0	...\n'
            'EBLINK R 10000018	10000020	2\n',
            [{
                'duration_ms': 2,
                'num_samples': 2,
                'start_timestamp': 10000018,
                'stop_timestamp': 10000020,
            }],
            id='blinks_no_sampling_rate',
        ),
    ],
)
def test_parse_eyelink_blinks(tmp_path, metadata, expected_blinks):
    filepath = tmp_path / 'sub.asc'
    filepath.write_text(metadata)

    _, parsed_metadata = pm.utils.parsing.parse_eyelink(filepath)

    assert parsed_metadata['blinks'] == expected_blinks


@pytest.mark.parametrize(
    ('metadata', 'expected_blink_ratio', 'expected_overall_ratio'),
    [
        pytest.param(
            '** DATE: Wed Mar  8 09:25:20 2023\n'
            'MSG	2154555 RECCFG CR 1000 2 1 L\n'
            'START	10000018 	RIGHT	SAMPLES	EVENTS\n'
            'SBLINK R 10000018\n'
            '10000019	   .	   .	    0.0	    0.0	...\n'
            '10000020	   .	   .	    0.0	    0.0	...\n'
            'EBLINK R 10000018	10000020	2\n'
            'END	10000020 	SAMPLES	EVENTS	RES	  38.54	  31.12\n',
            # asc snipped which gets processed by the function
            1,  # expected_blink_ratio
            1,  # expected_overall_ratio
            id='only_blinks',
        ),
        pytest.param(
            'MSG	2154555 RECCFG CR 1000 2 1 L\n'
            'START	10000018 	RIGHT	SAMPLES	EVENTS\n'
            'SBLINK R 10000018\n'
            '10000019	   .	   .	    0.0	...\n'
            '10000020	   .	   .	    0.0	...\n'
            'EBLINK R 10000018	10000020	2\n'
            'END	10000020 	SAMPLES	EVENTS	RES	  38.54	  31.12\n',
            1,
            1,
            id='only_blinks_no_dummy',
        ),
        pytest.param(
            '** DATE: Wed Mar  8 09:25:20 2023\n'
            'START	10000018 	RIGHT	SAMPLES	EVENTS\n'
            'SBLINK R 10000018\n'
            '10000019	   .	   .	    0.0	    0.0	...\n'
            '10000020	   .	   .	    0.0	    0.0	...\n'
            'EBLINK R 10000018	10000020	2\n'
            'END	10000020 	SAMPLES	EVENTS	RES	  38.54	  31.12\n',
            'unknown',
            'unknown',
            id='unknown_sampling_rate_only_blinks',
        ),
        pytest.param(
            '** DATE: Wed Mar  8 09:25:20 2023\n'
            'MSG	2154555 RECCFG CR 1000 2 1 L\n'
            'START	10000018 	RIGHT	SAMPLES	EVENTS\n'
            '10000019	   .	   .	    0.0	    0.0	...\n'
            'END	10000019 	SAMPLES	EVENTS	RES	  38.54	  31.12\n',
            0,
            1,
            id='lost_samples_no_blinks',
        ),
        pytest.param(
            '** DATE: Wed Mar  8 09:25:20 2023\n'
            'MSG	2154555 RECCFG CR 1000 2 1 L\n'
            'START	10000018 	RIGHT	SAMPLES	EVENTS\n'
            'SBLINK R 10000018\n'
            '10000019	   .	   .	    0.0	    0.0	...\n'
            'EBLINK R 10000018	10000019	1\n'
            '10000020	   .	   .	    0.0	    0.0	...\n'
            'END	10000020 	SAMPLES	EVENTS	RES	  38.54	  31.12\n',
            0.5,
            1.0,
            id='blinks_and_lost_samples',
        ),
        pytest.param(
            '** DATE: Wed Mar  8 09:25:20 2023\n'
            'START	10000021 	RIGHT	SAMPLES	EVENTS\n'
            '10000021	   .	   .	    0.0	    0.0	...\n'
            '10000022	   .	   .	    0.0	    0.0	...\n'
            'END	10000022 	SAMPLES	EVENTS	RES	  38.54	  31.12\n',
            'unknown',
            'unknown',
            id='lost_samples_no_sampling_rate',
        ),
        pytest.param(
            '** DATE: Wed Mar  8 09:25:20 2023\n'
            'MSG	2154555 RECCFG CR 1000 2 1 L\n'
            'START	10000018 	RIGHT	SAMPLES	EVENTS\n'
            '10000019	   850.7	  717.5	  714.0	    0.0	...\n'
            '10000020	   850.7	  717.5	  714.0	    0.0	...\n'
            '10000022	   850.7	  717.5	  714.0	    0.0	...\n'
            'END	10000022 	SAMPLES	EVENTS	RES	  38.54	  31.12\n',
            0,
            0.25,
            id='missing_timestamps',
        ),
        pytest.param(
            '** DATE: Wed Mar  8 09:25:20 2023\n'
            'MSG	2154555 RECCFG CR 1000 2 1 L\n'
            'START	10000018 	RIGHT	SAMPLES	EVENTS\n'
            '10000019	   850.7	  717.5	  714.0	    0.0	...\n'
            '10000020	   850.7	  717.5	  714.0	    0.0	...\n'
            '10000022	   .	   .	    0.0	    0.0	...\n'
            'END	10000022 	SAMPLES	EVENTS	RES	  38.54	  31.12\n',
            0,
            0.5,
            id='missing_timestamps_lost_samples',
        ),
        pytest.param(
            '** DATE: Wed Mar  8 09:25:20 2023\n'
            'MSG	2154555 RECCFG CR 1000 2 1 L\n'
            'START	10000020 	RIGHT	SAMPLES	EVENTS\n'
            '10000020	   850.7	  717.5	  714.0	    0.0	...\n'
            '10000022	   .	   .	    0.0	    0.0	...\n'
            'SBLINK R 10000023\n'
            '10000024	   .	   .	    0.0	    0.0	...\n'
            'EBLINK R 10000023	10000024	1\n'
            'END	10000024 	SAMPLES	EVENTS	RES	  38.54	  31.12\n',
            0.25,
            0.75,
            id='missing_timestamps_lost_samples4',
        ),
        pytest.param(
            '** DATE: Wed Mar  8 09:25:20 2023\n'
            'MSG	2154555 RECCFG CR 1000 2 1 L\n'
            'SBLINK R 10000018\n'
            '10000019	   .	   .	    0.0	    0.0	...\n'
            '10000020	   .	   .	    0.0	    0.0	...\n'
            'EBLINK R 10000018	10000020	2\n'
            '10000021	   .	   .	    0.0	    0.0	...\n'
            '10000022	   .	   .	    0.0	    0.0	...\n',
            'unknown',
            'unknown',
            id='blinks_and_lost_samples_no_start_end',
        ),
        pytest.param(
            '** DATE: Wed Mar  8 09:25:20 2023\n'
            'MSG	2154555 RECCFG CR 1000 2 1 L\n'
            'START	10000020 	RIGHT	SAMPLES	EVENTS\n'
            'END	10000021 	SAMPLES	EVENTS	RES	  38.54	  31.12\n',
            0,
            1,
            id='missing_timestamps_lost_samples12',
        ),
    ],
)
def test_parse_eyelink_data_loss_ratio(
        tmp_path, metadata, expected_blink_ratio, expected_overall_ratio,
):
    filepath = tmp_path / 'sub.asc'
    filepath.write_text(metadata)

    _, parsed_metadata = pm.utils.parsing.parse_eyelink(filepath)

    assert parsed_metadata['data_loss_ratio_blinks'] == expected_blink_ratio
    assert parsed_metadata['data_loss_ratio'] == expected_overall_ratio


def test_parse_eyelink_datetime(tmp_path):
    metadata = '** DATE: Wed Mar  8 09:25:20 2023\n'
    expected_datetime = datetime.datetime(2023, 3, 8, 9, 25, 20)

    filepath = tmp_path / 'sub.asc'
    filepath.write_text(metadata)

    _, parsed_metadata = pm.utils.parsing.parse_eyelink(filepath)

    assert parsed_metadata['datetime'] == expected_datetime


@pytest.mark.parametrize(
    ('metadata', 'expected_mount_config'),
    [
        pytest.param(
            'MSG	2154555 RECCFG CR 1000 2 1 L\n'
            'MSG	2154555 ELCLCFG BTABLER\n',
            {
                'mount_type': 'Desktop',
                'head_stabilization': 'stabilized',
                'eyes_recorded': 'binocular / monocular',
                'short_name': 'BTABLER',
            },
            id='desktop_stabilized_binocular',
        ),
        pytest.param(
            'MSG	2154555 RECCFG CR 1000 2 1 L\n'
            'MSG	2154555 ELCLCFG MTABLER\n',
            {
                'mount_type': 'Desktop',
                'head_stabilization': 'stabilized',
                'eyes_recorded': 'monocular',
                'short_name': 'MTABLER',
            },
            id='desktop_stabilized_monocular',
        ),
        pytest.param(
            'MSG	2154555 RECCFG CR 1000 2 1 L\n'
            'MSG	2154555 ELCLCFG RTABLER\n',
            {
                'mount_type': 'Desktop',
                'head_stabilization': 'remote',
                'eyes_recorded': 'monocular',
                'short_name': 'RTABLER',
            },
            id='desktop_remote_monocular',
        ),
        pytest.param(
            'MSG	2154555 RECCFG CR 1000 2 1 L\n'
            'MSG	2154555 ELCLCFG RBTABLER\n',
            {
                'mount_type': 'Desktop',
                'head_stabilization': 'remote',
                'eyes_recorded': 'binocular / monocular',
                'short_name': 'RBTABLER',
            },
            id='desktop_remote_binocular',
        ),
        pytest.param(
            'MSG	2154555 RECCFG CR 1000 2 1 L\n'
            'MSG	2154555 ELCLCFG AMTABLER\n',
            {
                'mount_type': 'Arm Mount',
                'head_stabilization': 'stabilized',
                'eyes_recorded': 'monocular',
                'short_name': 'AMTABLER',
            },
            id='arm_stabilized_monocular',
        ),
        pytest.param(
            'MSG	2154555 RECCFG CR 1000 2 1 L\n'
            'MSG	2154555 ELCLCFG ABTABLER\n',
            {
                'mount_type': 'Arm Mount',
                'head_stabilization': 'stabilized',
                'eyes_recorded': 'binocular / monocular',
                'short_name': 'ABTABLER',
            },
            id='arm_stabilized_binocular',
        ),
        pytest.param(
            'MSG	2154555 RECCFG CR 1000 2 1 L\n'
            'MSG	2154555 ELCLCFG ARTABLER\n',
            {
                'mount_type': 'Arm Mount',
                'head_stabilization': 'remote',
                'eyes_recorded': 'monocular',
                'short_name': 'ARTABLER',
            },
            id='arm_remote_monocular',
        ),
        pytest.param(
            'MSG	2154555 RECCFG CR 1000 2 1 L\n'
            'MSG	2154555 ELCLCFG ABRTABLE\n',
            {
                'mount_type': 'Arm Mount',
                'head_stabilization': 'remote',
                'eyes_recorded': 'binocular / monocular',
                'short_name': 'ABRTABLE',
            },
            id='arm_remote_binocular',
        ),
        pytest.param(
            'MSG	2154555 RECCFG CR 1000 2 1 L\n'
            'MSG	2154555 ELCLCFG BTOWER\n',
            {
                'mount_type': 'Binocular Tower Mount',
                'head_stabilization': 'stabilized',
                'eyes_recorded': 'binocular / monocular',
                'short_name': 'BTOWER',
            },
            id='binocular_tower_stabilized_binocular',
        ),
        pytest.param(
            'MSG	2154555 RECCFG CR 1000 2 1 L\n'
            'MSG	2154555 ELCLCFG TOWER\n',
            {
                'mount_type': 'Tower Mount',
                'head_stabilization': 'stabilized',
                'eyes_recorded': 'monocular',
                'short_name': 'TOWER',
            },
            id='tower_stabilized_monocular',
        ),
        pytest.param(
            'MSG	2154555 RECCFG CR 1000 2 1 L\n'
            'MSG	2154555 ELCLCFG MPRIM\n',
            {
                'mount_type': 'Primate Mount',
                'head_stabilization': 'stabilized',
                'eyes_recorded': 'monocular',
                'short_name': 'MPRIM',
            },
            id='primate_stabilized_binocular',
        ),
        pytest.param(
            'MSG	2154555 RECCFG CR 1000 2 1 L\n'
            'MSG	2154555 ELCLCFG BPRIM\n',
            {
                'mount_type': 'Primate Mount',
                'head_stabilization': 'stabilized',
                'eyes_recorded': 'binocular / monocular',
                'short_name': 'BPRIM',
            },
            id='primate_stabilized_monocular',
        ),
        pytest.param(
            'MSG	2154555 RECCFG CR 1000 2 1 L\n'
            'MSG	2154555 ELCLCFG MLRR\n',
            {
                'mount_type': 'Long-Range Mount',
                'head_stabilization': 'stabilized',
                'eyes_recorded': 'monocular',
                'camera_position': 'level',
                'short_name': 'MLRR',
            },
            id='long_range_level_monocular',
        ),
        pytest.param(
            'MSG	2154555 RECCFG CR 1000 2 1 L\n'
            'MSG	2154555 ELCLCFG BLRR\n',
            {
                'mount_type': 'Long-Range Mount',
                'head_stabilization': 'stabilized',
                'eyes_recorded': 'binocular / monocular',
                'camera_position': 'angled',
                'short_name': 'BLRR',
            },
            id='long_range_angled_binocular',
        ),
        pytest.param(
            'MSG	2154555 RECCFG CR 1000 2 1 L\n'
            'MSG	2154555 ELCLCFG XXXXX\n',
            {
                'mount_type': 'unknown',
                'head_stabilization': 'unknown',
                'eyes_recorded': 'unknown',
                'camera_position': 'unknown',
                'short_name': 'XXXXX',
            },
            id='unknown_mount_config',
        ),
    ],
)
def test_parse_eyelink_mount_config(tmp_path, metadata, expected_mount_config):
    filepath = tmp_path / 'sub.asc'
    filepath.write_text(metadata)

    _, parsed_metadata = pm.utils.parsing.parse_eyelink(filepath)

    assert parsed_metadata['mount_configuration'] == expected_mount_config<|MERGE_RESOLUTION|>--- conflicted
+++ resolved
@@ -1,8 +1,4 @@
-<<<<<<< HEAD
-# Copyright (c) 2024 The pymovements Project Authors
-=======
 # Copyright (c) 2023-2025 The pymovements Project Authors
->>>>>>> fd01f61a
 #
 # Permission is hereby granted, free of charge, to any person obtaining a copy
 # of this software and associated documentation files (the "Software"), to deal
