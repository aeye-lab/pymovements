# Copyright (c) 2023-2024 The pymovements Project Authors
#
# Permission is hereby granted, free of charge, to any person obtaining a copy
# of this software and associated documentation files (the "Software"), to deal
# in the Software without restriction, including without limitation the rights
# to use, copy, modify, merge, publish, distribute, sublicense, and/or sell
# copies of the Software, and to permit persons to whom the Software is
# furnished to do so, subject to the following conditions:
#
# The above copyright notice and this permission notice shall be included in all
# copies or substantial portions of the Software.
#
# THE SOFTWARE IS PROVIDED "AS IS", WITHOUT WARRANTY OF ANY KIND, EXPRESS OR
# IMPLIED, INCLUDING BUT NOT LIMITED TO THE WARRANTIES OF MERCHANTABILITY,
# FITNESS FOR A PARTICULAR PURPOSE AND NONINFRINGEMENT. IN NO EVENT SHALL THE
# AUTHORS OR COPYRIGHT HOLDERS BE LIABLE FOR ANY CLAIM, DAMAGES OR OTHER
# LIABILITY, WHETHER IN AN ACTION OF CONTRACT, TORT OR OTHERWISE, ARISING FROM,
# OUT OF OR IN CONNECTION WITH THE SOFTWARE OR THE USE OR OTHER DEALINGS IN THE
# SOFTWARE.
"""Tests pymovements asc to csv processing."""
from pathlib import Path

import numpy as np
import polars as pl
import pytest
from polars.testing import assert_frame_equal

import pymovements as pm

ASC_TEXT = r"""
** DATE: Wed Mar  8 09:25:20 2023
** TYPE: EDF_FILE BINARY EVENT SAMPLE TAGGED
** VERSION: EYELINK II 1
** SOURCE: EYELINK CL
** EYELINK II CL v6.12 Feb  1 2018 (EyeLink Portable Duo)
** CAMERA: EyeLink USBCAM Version 1.01
** SERIAL NUMBER: CLU-DAB50
** CAMERA_CONFIG: DAB50200.SCD
** RECORDED BY pymovements
** SREB2.2.299 WIN32 LID:20A87A96 Mod:2023.03.08 11:03 MEZ
**

some
lines
to
ignore
<<<<<<< HEAD
MSG	421491 DISPLAY_COORDS 0 0 1679 1049
MSG	421491 RETRACE_INTERVAL  16.5783460286
=======
MSG	2095865 DISPLAY_COORDS 0 0 1279 1023
>>>>>>> 53aa8192
PRESCALER	1
VPRESCALER	1
PUPIL	AREA
EVENTS	GAZE	LEFT	RATE	1000.00	TRACKING	CR	FILTER	2
SAMPLES	GAZE	LEFT	RATE	1000.00	TRACKING	CR	FILTER	2	INPUT
the next line has all additional trial columns set to None
10000000	  850.7	  717.5	  714.0	    0.0	...
MSG 10000001 START_A
the next line now should have the task column set to A
10000002	  850.7	  717.5	  714.0	    0.0	...
MSG 10000003 STOP_A
the task should be set to None again
10000004	  850.7	  717.5	  714.0	    0.0	...
MSG 10000005 START_B
the next line now should have the task column set to B
10000006	  850.7	  717.5	  714.0	    0.0	...
MSG 10000007 START_TRIAL_1
the next line now should have the trial column set to 1
10000008	  850.7	  717.5	  714.0	    0.0	...
MSG 10000009 STOP_TRIAL_1
MSG 10000010 START_TRIAL_2
the next line now should have the trial column set to 2
10000011	  850.7	  717.5	  714.0	    0.0	...
MSG 10000012 STOP_TRIAL_2
MSG 10000013 START_TRIAL_3
the next line now should have the trial column set to 3
10000014	  850.7	  717.5	  714.0	    0.0	...
MSG 10000015 STOP_TRIAL_3
MSG 10000016 STOP_B
task and trial should be set to None again
10000017	  850.7	  717.5	  .	    0.0	...
"""

PATTERNS = [
    {
        'pattern': 'START_A',
        'column': 'task',
        'value': 'A',
    },
    {
        'pattern': 'START_B',
        'column': 'task',
        'value': 'B',
    },
    {
        'pattern': ('STOP_A', 'STOP_B'),
        'column': 'task',
        'value': None,
    },

    r'START_TRIAL_(?P<trial_id>\d+)',
    {
        'pattern': r'STOP_TRIAL',
        'column': 'trial_id',
        'value': None,
    },
]

EXPECTED_DF = pl.from_dict(
    {
        'time': [10000000, 10000002, 10000004, 10000006, 10000008, 10000011, 10000014, 10000017],
        'x_pix': [850.7, 850.7, 850.7, 850.7, 850.7, 850.7, 850.7, 850.7],
        'y_pix': [717.5, 717.5, 717.5, 717.5, 717.5, 717.5, 717.5, 717.5],
        'pupil': [714.0, 714.0, 714.0, 714.0, 714.0, 714.0, 714.0, np.nan],
        'task': [None, 'A', None, 'B', 'B', 'B', 'B', None],
        'trial_id': [None, None, None, None, '1', '2', '3', None],
    },
)

EXPECTED_METADATA = {
    'weekday': 'Wed',
    'month': 'Mar',
<<<<<<< HEAD
    'day': 8,
    'time': '09:25:20',
    'year': 2023,
    'version_1': 'EYELINK II 1',
    'version_2': 'EYELINK II CL v6.12 Feb  1 2018 (EyeLink Portable Duo)',
    'model': 'EyeLink Portable Duo',
    'version_number': 6.12,
    'sampling_rate': 1000.00,
    'filter': '2',
    'tracking': 'CR',
    'tracked_eye': 'LEFT',
    'calibrations': [],
    'validations': [],
    'resolution': (0, 0, 1679, 1049),
=======
    'day': '8',
    'time': '09:25:20',
    'year': '2023',
    'version_1': 'EYELINK II 1',
    'version_2': 'EYELINK II CL v6.12 Feb  1 2018 (EyeLink Portable Duo)',
    'model': 'EyeLink Portable Duo',
    'version_number': '6.12',
    'sampling_rate': '1000.00',
    'filter': '2',
    'tracking': 'CR',
    'tracked_eye': 'LEFT',
>>>>>>> 53aa8192
}


def test_parse_eyelink(tmp_path):
    filepath = tmp_path / 'sub.asc'
    filepath.write_text(ASC_TEXT)

    df, metadata = pm.utils.parsing.parse_eyelink(
        filepath,
        patterns=PATTERNS,
    )

    assert_frame_equal(df, EXPECTED_DF, check_column_order=False)
    assert metadata == EXPECTED_METADATA


@pytest.mark.parametrize(
    'patterns',
    [
        [1],
        [{'pattern': 1}],
    ],
)
def test_parse_eyelink_raises_value_error(tmp_path, patterns):
    filepath = tmp_path / 'sub.asc'
    filepath.write_text(ASC_TEXT)

    with pytest.raises(ValueError) as excinfo:
        pm.utils.parsing.parse_eyelink(
            filepath,
            patterns=patterns,
        )

    msg, = excinfo.value.args

    expected_substrings = ['invalid pattern', '1']
    for substring in expected_substrings:
        assert substring in msg


@pytest.mark.parametrize(
<<<<<<< HEAD
    'metadata, expected_version, expected_model, time',
=======
    ('metadata', 'expected_version', 'expected_model'),
>>>>>>> 53aa8192
    [
        pytest.param(
            '** DATE: Wed Mar  8 09:25:20 2023\n'
            '** VERSION: EYELINK II 1\n'
            '** EYELINK II CL v6.12 Feb  1 2018 (EyeLink Portable Duo)',
<<<<<<< HEAD
            6.12,
            'EyeLink Portable Duo',
            '09:25:20',
=======
            '6.12',
            'EyeLink Portable Duo',
>>>>>>> 53aa8192
            id='eye_link_portable_duo',
        ),
        pytest.param(
            '** DATE: Wed Mar  8 09:25:20 2023\n'
            '** VERSION: EYELINK II 1\n'
            '** EYELINK II CL v5.12 Feb  1 2018',
<<<<<<< HEAD
            5.12,
            'EyeLink 1000 Plus',
            '09:25:20',
=======
            '5.12',
            'EyeLink 1000 Plus',
>>>>>>> 53aa8192
            id='eye_link_1000_plus',
        ),
        pytest.param(
            '** DATE: Wed Mar  8 09:25:20 2023\n'
            '** VERSION: EYELINK II 1\n'
            '** EYELINK II CL v4.12 Feb  1 2018',
<<<<<<< HEAD
            4.12,
            'EyeLink 1000',
            '09:25:20',
=======
            '4.12',
            'EyeLink 1000',
>>>>>>> 53aa8192
            id='eye_link_1000_1',
        ),
        pytest.param(
            '** DATE: Wed Mar  8 09:25:20 2023\n'
            '** VERSION: EYELINK II 1\n'
            '** EYELINK II CL v3.12 Feb  1 2018',
<<<<<<< HEAD
            3.12,
            'EyeLink 1000',
            '09:25:20',
=======
            '3.12',
            'EyeLink 1000',
>>>>>>> 53aa8192
            id='eye_link_1000_2',
        ),
        pytest.param(
            '** DATE: Wed Mar  8 09:25:20 2023\n'
            '** VERSION: EYELINK II 1\n'
            '** EYELINK II CL v2.12 Feb  1 2018',
<<<<<<< HEAD
            2.12,
            'EyeLink II',
            '09:25:20',
=======
            '2.12',
            'EyeLink II',
>>>>>>> 53aa8192
            id='eye_link_II',
        ),
        pytest.param(
            '** DATE: Wed Mar  8 09:25:20 2023\n'
            '** VERSION: EYELINK REVISION 2.00 (Aug 12 1997)',
<<<<<<< HEAD
            2.00,
            'EyeLink I',
            '09:25:20',
=======
            '2.00',
            'EyeLink I',
>>>>>>> 53aa8192
            id='eye_link_I',
        ),
        pytest.param(
            '** DATE: Wed Mar  8 09:25:20 2023\n'
            '** VERSION: nothing\n',
            'unknown',
            'unknown',
<<<<<<< HEAD
            '09:25:20',
=======
>>>>>>> 53aa8192
            id='unknown_version_1',
        ),
        pytest.param(
            '** DATE: Wed Mar  8 09:25:20 2023\n'
            '** VERSION: EYELINK II 1\n'
            '** EYELINK II CL Feb  1 2018 (EyeLink Portable Duo)',
            'unknown',
            'unknown',
<<<<<<< HEAD
            '09:25:20',
=======
>>>>>>> 53aa8192
            id='unknown_version_2',
        ),
        pytest.param(
            '** DATE: Wed Mar  8 09:25:20 2023\n'
            '** TYPE: EDF_FILE BINARY EVENT SAMPLE TAGGED',
            'unknown',
            'unknown',
<<<<<<< HEAD
            '09:25:20',
=======
>>>>>>> 53aa8192
            id='unknown_version_3',
        ),
    ],
)
<<<<<<< HEAD
def test_parse_eyelink_version(tmp_path, metadata, expected_version, expected_model, time):
=======
def test_parse_eyelink_version(tmp_path, metadata, expected_version, expected_model):
>>>>>>> 53aa8192
    filepath = tmp_path / 'sub.asc'
    filepath.write_text(metadata)

    _, metadata = pm.utils.parsing.parse_eyelink(
        filepath,
    )

    assert metadata['version_number'] == expected_version
    assert metadata['model'] == expected_model
<<<<<<< HEAD
    assert metadata['time'] == time


@pytest.mark.parametrize(
    'metadata, expected_msg',
    [
        pytest.param(
            '',
            'No metadata found. Please check the file for errors.',
            id='eye_link_no_metadata',
        ),
    ],
)
def test_no_metadata_warning(tmp_path, metadata, expected_msg):
    filepath = tmp_path / 'sub.asc'
    filepath.write_text(metadata)

    with pytest.raises(Warning) as info:
        _, metadata = pm.utils.parsing.parse_eyelink(
            filepath,
        )

    msg = info.value.args[0]

    assert msg == expected_msg


@pytest.mark.parametrize(
    ('metadata', 'expected_validation', 'expected_calibration'),
    [
        pytest.param(
            '** DATE: Wed Feb  1 04:38:54 2017\n'
            'MSG	7045618 !CAL \n'
            '>>>>>>> CALIBRATION (HV9,P-CR) FOR LEFT: <<<<<<<<<\n'
            'MSG	7045618 !CAL Calibration points:  \n'
            'MSG	1076158 !CAL VALIDATION HV9 R RIGHT POOR ERROR 2.40 avg. 6.03 max  '
            'OFFSET 0.19 deg. 4.2,6.3 pix.\n',
            [{
                'error': 'POOR ERROR',
                'eye_tracked': 'RIGHT',
                'num_points': '9',
                'timestamp': '1076158',
                'validation_score_avg': '2.40',
                'validation_score_max': '6.03',
            }],
            [{
                'num_points': '9',
                'timestamp': '7045618',
                'tracked_eye': 'LEFT',
                'type': 'P-CR',
            }],
            id='cal_timestamp_with_space',
        ),
        pytest.param(
            '** DATE: Wed Feb  1 04:38:54 2017\n'
            'MSG	7045618 !CAL\n'
            '>>>>>>> CALIBRATION (HV9,P-CR) FOR LEFT: <<<<<<<<<\n',
            [],
            [{
                'num_points': '9',
                'timestamp': '7045618',
                'tracked_eye': 'LEFT',
                'type': 'P-CR',
            }],
            id='cal_timestamp_no_space_no_val',
        ),
    ],
)
def test_val_cal_eyelink(tmp_path, metadata, expected_validation, expected_calibration):
    filepath = tmp_path / 'sub.asc'
    filepath.write_text(metadata)

    _, parsed_metadata = pm.utils.parsing.parse_eyelink(filepath)

    assert parsed_metadata['calibrations'] == expected_calibration
    assert parsed_metadata['validations'] == expected_validation


def test_parse_val_cal_eyelink_monocular_file():
    example_asc_monocular_path = Path(__file__).parent.parent.parent / \
        'files/eyelink_monocular_example.asc'

    _, metadata = pm.utils.parsing.parse_eyelink(example_asc_monocular_path)

    expected_validation = [{
        'error': 'GOOD ERROR',
        'eye_tracked': 'LEFT',
        'num_points': '9',
        'timestamp': '2148587',
        'validation_score_avg': '0.27',
        'validation_score_max': '0.83',
    }]
    expected_calibration = [{
        'num_points': '9', 'type': 'P-CR', 'tracked_eye': 'LEFT', 'timestamp': '2135819',
    }]

    assert metadata['calibrations'] == expected_calibration
    assert metadata['validations'] == expected_validation
=======


@pytest.mark.parametrize(
    ('metadata', 'expected_time'),
    [
        pytest.param(
            '** DATE: Wed Mar  8 09:25:20 2023\n'
            '** VERSION: EYELINK II 1\n'
            '** EYELINK II CL v6.12 Feb  1 2018 (EyeLink Portable Duo)',
            '09:25:20',
            id='092520',
        ),
    ],
)
def test_parse_eyelink_time(tmp_path, metadata, expected_time):
    filepath = tmp_path / 'sub.asc'
    filepath.write_text(metadata)

    _, metadata = pm.utils.parsing.parse_eyelink(
        filepath,
    )

    assert metadata['time'] == expected_time


@pytest.mark.parametrize(
    'metadata, expected_msg',
    [
        pytest.param(
            '',
            'No metadata found. Please check the file for errors.',
            id='eye_link_no_metadata',
        ),
    ],
)
def test_no_metadata_warning(tmp_path, metadata, expected_msg):
    filepath = tmp_path / 'sub.asc'
    filepath.write_text(metadata)

    with pytest.raises(Warning) as info:
        _, metadata = pm.utils.parsing.parse_eyelink(
            filepath,
        )

    msg = info.value.args[0]

    assert msg == expected_msg
>>>>>>> 53aa8192
<|MERGE_RESOLUTION|>--- conflicted
+++ resolved
@@ -44,12 +44,7 @@
 lines
 to
 ignore
-<<<<<<< HEAD
-MSG	421491 DISPLAY_COORDS 0 0 1679 1049
-MSG	421491 RETRACE_INTERVAL  16.5783460286
-=======
 MSG	2095865 DISPLAY_COORDS 0 0 1279 1023
->>>>>>> 53aa8192
 PRESCALER	1
 VPRESCALER	1
 PUPIL	AREA
@@ -122,7 +117,6 @@
 EXPECTED_METADATA = {
     'weekday': 'Wed',
     'month': 'Mar',
-<<<<<<< HEAD
     'day': 8,
     'time': '09:25:20',
     'year': 2023,
@@ -137,19 +131,6 @@
     'calibrations': [],
     'validations': [],
     'resolution': (0, 0, 1679, 1049),
-=======
-    'day': '8',
-    'time': '09:25:20',
-    'year': '2023',
-    'version_1': 'EYELINK II 1',
-    'version_2': 'EYELINK II CL v6.12 Feb  1 2018 (EyeLink Portable Duo)',
-    'model': 'EyeLink Portable Duo',
-    'version_number': '6.12',
-    'sampling_rate': '1000.00',
-    'filter': '2',
-    'tracking': 'CR',
-    'tracked_eye': 'LEFT',
->>>>>>> 53aa8192
 }
 
 
@@ -191,93 +172,59 @@
 
 
 @pytest.mark.parametrize(
-<<<<<<< HEAD
     'metadata, expected_version, expected_model, time',
-=======
-    ('metadata', 'expected_version', 'expected_model'),
->>>>>>> 53aa8192
     [
         pytest.param(
             '** DATE: Wed Mar  8 09:25:20 2023\n'
             '** VERSION: EYELINK II 1\n'
             '** EYELINK II CL v6.12 Feb  1 2018 (EyeLink Portable Duo)',
-<<<<<<< HEAD
             6.12,
             'EyeLink Portable Duo',
             '09:25:20',
-=======
-            '6.12',
-            'EyeLink Portable Duo',
->>>>>>> 53aa8192
             id='eye_link_portable_duo',
         ),
         pytest.param(
             '** DATE: Wed Mar  8 09:25:20 2023\n'
             '** VERSION: EYELINK II 1\n'
             '** EYELINK II CL v5.12 Feb  1 2018',
-<<<<<<< HEAD
             5.12,
             'EyeLink 1000 Plus',
             '09:25:20',
-=======
-            '5.12',
-            'EyeLink 1000 Plus',
->>>>>>> 53aa8192
             id='eye_link_1000_plus',
         ),
         pytest.param(
             '** DATE: Wed Mar  8 09:25:20 2023\n'
             '** VERSION: EYELINK II 1\n'
             '** EYELINK II CL v4.12 Feb  1 2018',
-<<<<<<< HEAD
             4.12,
             'EyeLink 1000',
             '09:25:20',
-=======
-            '4.12',
-            'EyeLink 1000',
->>>>>>> 53aa8192
             id='eye_link_1000_1',
         ),
         pytest.param(
             '** DATE: Wed Mar  8 09:25:20 2023\n'
             '** VERSION: EYELINK II 1\n'
             '** EYELINK II CL v3.12 Feb  1 2018',
-<<<<<<< HEAD
             3.12,
             'EyeLink 1000',
             '09:25:20',
-=======
-            '3.12',
-            'EyeLink 1000',
->>>>>>> 53aa8192
             id='eye_link_1000_2',
         ),
         pytest.param(
             '** DATE: Wed Mar  8 09:25:20 2023\n'
             '** VERSION: EYELINK II 1\n'
             '** EYELINK II CL v2.12 Feb  1 2018',
-<<<<<<< HEAD
             2.12,
             'EyeLink II',
             '09:25:20',
-=======
-            '2.12',
-            'EyeLink II',
->>>>>>> 53aa8192
             id='eye_link_II',
         ),
         pytest.param(
             '** DATE: Wed Mar  8 09:25:20 2023\n'
             '** VERSION: EYELINK REVISION 2.00 (Aug 12 1997)',
-<<<<<<< HEAD
             2.00,
             'EyeLink I',
             '09:25:20',
-=======
-            '2.00',
-            'EyeLink I',
->>>>>>> 53aa8192
             id='eye_link_I',
         ),
         pytest.param(
@@ -285,10 +232,7 @@
             '** VERSION: nothing\n',
             'unknown',
             'unknown',
-<<<<<<< HEAD
-            '09:25:20',
-=======
->>>>>>> 53aa8192
+            '09:25:20',
             id='unknown_version_1',
         ),
         pytest.param(
@@ -297,10 +241,7 @@
             '** EYELINK II CL Feb  1 2018 (EyeLink Portable Duo)',
             'unknown',
             'unknown',
-<<<<<<< HEAD
-            '09:25:20',
-=======
->>>>>>> 53aa8192
+            '09:25:20',
             id='unknown_version_2',
         ),
         pytest.param(
@@ -308,19 +249,12 @@
             '** TYPE: EDF_FILE BINARY EVENT SAMPLE TAGGED',
             'unknown',
             'unknown',
-<<<<<<< HEAD
-            '09:25:20',
-=======
->>>>>>> 53aa8192
+            '09:25:20',
             id='unknown_version_3',
         ),
     ],
 )
-<<<<<<< HEAD
 def test_parse_eyelink_version(tmp_path, metadata, expected_version, expected_model, time):
-=======
-def test_parse_eyelink_version(tmp_path, metadata, expected_version, expected_model):
->>>>>>> 53aa8192
     filepath = tmp_path / 'sub.asc'
     filepath.write_text(metadata)
 
@@ -330,7 +264,6 @@
 
     assert metadata['version_number'] == expected_version
     assert metadata['model'] == expected_model
-<<<<<<< HEAD
     assert metadata['time'] == time
 
 
@@ -428,53 +361,4 @@
     }]
 
     assert metadata['calibrations'] == expected_calibration
-    assert metadata['validations'] == expected_validation
-=======
-
-
-@pytest.mark.parametrize(
-    ('metadata', 'expected_time'),
-    [
-        pytest.param(
-            '** DATE: Wed Mar  8 09:25:20 2023\n'
-            '** VERSION: EYELINK II 1\n'
-            '** EYELINK II CL v6.12 Feb  1 2018 (EyeLink Portable Duo)',
-            '09:25:20',
-            id='092520',
-        ),
-    ],
-)
-def test_parse_eyelink_time(tmp_path, metadata, expected_time):
-    filepath = tmp_path / 'sub.asc'
-    filepath.write_text(metadata)
-
-    _, metadata = pm.utils.parsing.parse_eyelink(
-        filepath,
-    )
-
-    assert metadata['time'] == expected_time
-
-
-@pytest.mark.parametrize(
-    'metadata, expected_msg',
-    [
-        pytest.param(
-            '',
-            'No metadata found. Please check the file for errors.',
-            id='eye_link_no_metadata',
-        ),
-    ],
-)
-def test_no_metadata_warning(tmp_path, metadata, expected_msg):
-    filepath = tmp_path / 'sub.asc'
-    filepath.write_text(metadata)
-
-    with pytest.raises(Warning) as info:
-        _, metadata = pm.utils.parsing.parse_eyelink(
-            filepath,
-        )
-
-    msg = info.value.args[0]
-
-    assert msg == expected_msg
->>>>>>> 53aa8192
+    assert metadata['validations'] == expected_validation