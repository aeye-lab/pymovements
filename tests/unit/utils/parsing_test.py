# Copyright (c) 2025 The pymovements Project Authors
#
# Permission is hereby granted, free of charge, to any person obtaining a copy
# of this software and associated documentation files (the "Software"), to deal
# in the Software without restriction, including without limitation the rights
# to use, copy, modify, merge, publish, distribute, sublicense, and/or sell
# copies of the Software, and to permit persons to whom the Software is
# furnished to do so, subject to the following conditions:
#
# The above copyright notice and this permission notice shall be included in all
# copies or substantial portions of the Software.
#
# THE SOFTWARE IS PROVIDED "AS IS", WITHOUT WARRANTY OF ANY KIND, EXPRESS OR
# IMPLIED, INCLUDING BUT NOT LIMITED TO THE WARRANTIES OF MERCHANTABILITY,
# FITNESS FOR A PARTICULAR PURPOSE AND NONINFRINGEMENT. IN NO EVENT SHALL THE
# AUTHORS OR COPYRIGHT HOLDERS BE LIABLE FOR ANY CLAIM, DAMAGES OR OTHER
# LIABILITY, WHETHER IN AN ACTION OF CONTRACT, TORT OR OTHERWISE, ARISING FROM,
# OUT OF OR IN CONNECTION WITH THE SOFTWARE OR THE USE OR OTHER DEALINGS IN THE
# SOFTWARE.
<<<<<<< HEAD
# Copyright (c) 2023-2024 The pymovements Project Authors
#
# Permission is hereby granted, free of charge, to any person obtaining a copy
# of this software and associated documentation files (the "Software"), to deal
# in the Software without restriction, including without limitation the rights
# to use, copy, modify, merge, publish, distribute, sublicense, and/or sell
# copies of the Software, and to permit persons to whom the Software is
# furnished to do so, subject to the following conditions:
#
# The above copyright notice and this permission notice shall be included in all
# copies or substantial portions of the Software.
# git
# THE SOFTWARE IS PROVIDED "AS IS", WITHOUT WARRANTY OF ANY KIND, EXPRESS OR
# IMPLIED, INCLUDING BUT NOT LIMITED TO THE WARRANTIES OF MERCHANTABILITY,
# FITNESS FOR A PARTICULAR PURPOSE AND NONINFRINGEMENT. IN NO EVENT SHALL THE
# AUTHORS OR COPYRIGHT HOLDERS BE LIABLE FOR ANY CLAIM, DAMAGES OR OTHER
# LIABILITY, WHETHER IN AN ACTION OF CONTRACT, TORT OR OTHERWISE, ARISING FROM,
# OUT OF OR IN CONNECTION WITH THE SOFTWARE OR THE USE OR OTHER DEALINGS IN THE
# SOFTWARE.
"""Tests pymovements asc to csv processing."""
import datetime
from pathlib import Path
=======
"""Tests deprecated utils.parsing."""
import re
>>>>>>> 23c54845

import pytest
from polars.testing import assert_frame_equal

import pymovements as pm


<<<<<<< HEAD
some
lines
MSG	2154555 RECCFG CR 1000 2 1 L
MSG	2154555 ELCLCFG BTABLER
MSG	2095865 DISPLAY_COORDS 0 0 1279 1023
PRESCALER	1
VPRESCALER	1
PUPIL	AREA
EVENTS	GAZE	LEFT	RATE	1000.00	TRACKING	CR	FILTER	2
SAMPLES	GAZE	LEFT	RATE	1000.00	TRACKING	CR	FILTER	2	INPUT
the next line has all additional trial columns set to None
START	10000000 	RIGHT	SAMPLES	EVENTS
10000000	  850.7	  717.5	  714.0	    0.0	...
END	10000001 	SAMPLES	EVENTS	RES	  38.54	  31.12
MSG 10000001 START_A
START	10000002 	RIGHT	SAMPLES	EVENTS
the next line now should have the task column set to A
10000002	  850.7	  717.5	  714.0	    0.0	...
END	10000002 	SAMPLES	EVENTS	RES	  38.54	  31.12
MSG 10000003 STOP_A
the task should be set to None again
START	10000004 	RIGHT	SAMPLES	EVENTS
10000004	  850.7	  717.5	  714.0	    0.0	...
END	10000005 	SAMPLES	EVENTS	RES	  38.54	  31.12
MSG	10000013.5 RECCFG CR 2000 1 1 R
MSG 10000005 METADATA_1 123
MSG 10000005 START_B
the next line now should have the task column set to B
START	10000006 	RIGHT	SAMPLES	EVENTS
10000006	  850.7	  717.5	  714.0	    0.0	...
END	10000007 	SAMPLES	EVENTS	RES	  38.54	  31.12
MSG 10000007 START_TRIAL_1
the next line now should have the trial column set to 1
START	10000008 	RIGHT	SAMPLES	EVENTS
10000008	  850.7	  717.5	  714.0	    0.0	...
END	10000009 	SAMPLES	EVENTS	RES	  38.54	  31.12
MSG 10000009 STOP_TRIAL_1
MSG 10000010 START_TRIAL_2
the next line now should have the trial column set to 2
START	10000011 	RIGHT	SAMPLES	EVENTS
10000011	  850.7	  717.5	  714.0	    0.0	...
END	10000012 	SAMPLES	EVENTS	RES	  38.54	  31.12
MSG 10000012 STOP_TRIAL_2
MSG 10000013 START_TRIAL_3
the next line now should have the trial column set to 3
START	10000014 	RIGHT	SAMPLES	EVENTS
MSG 10000014 METADATA_2 abc
MSG 10000014 METADATA_1 456
10000014	  850.7	  717.5	  714.0	    0.0	...
END	10000015 	SAMPLES	EVENTS	RES	  38.54	  31.12
MSG 10000015 STOP_TRIAL_3
MSG 10000016 STOP_B
task and trial should be set to None again
MSG 10000017 METADATA_3
START	10000017 	RIGHT	SAMPLES	EVENTS
10000017	  850.7	  717.5	  .	    0.0	...
SBLINK R 10000018
10000019	   .	   .	    0.0	    0.0	...
10000020	   .	   .	    0.0	    0.0	...
EBLINK R 10000018	10000020	2
10000021	   .	   .	    0.0	    0.0	...
END	10000022 	SAMPLES	EVENTS	RES	  38.54	  31.12

"""
=======
@pytest.mark.filterwarnings('ignore::DeprecationWarning')
def test_parse_eyelink_equal_gaze():
    filepath = 'tests/files/eyelink_monocular_example.asc'
>>>>>>> 23c54845

    gaze, _ = pm.gaze._utils.parsing.parse_eyelink(filepath)
    gaze_depr, _ = pm.utils.parsing.parse_eyelink(filepath)

    assert_frame_equal(gaze, gaze_depr)


def test_parse_eyelink_deprecated():
    filepath = 'tests/files/eyelink_monocular_example.asc'

<<<<<<< HEAD
EXPECTED_METADATA = {
    'weekday': 'Wed',
    'month': 'Mar',
    'day': 8,
    'time': '09:25:20',
    'year': 2023,
    'version_1': 'EYELINK II 1',
    'version_2': 'EYELINK II CL v6.12 Feb  1 2018 (EyeLink Portable Duo)',
    'model': 'EyeLink Portable Duo',
    'version_number': '6.12',
    'pupil_data_type': 'AREA',
    'calibrations': [],
    'validations': [],
    'resolution': (1280, 1024),
    'data_loss_ratio_blinks': 0.18181818181818182,
    'data_loss_ratio': 0.2727272727272727,
    'total_recording_duration_ms': 11,
    'datetime': datetime.datetime(2023, 3, 8, 9, 25, 20),
    'blinks': [{
        'duration_ms': 2,
        'num_samples': 2,
        'start_timestamp': 10000018,
        'stop_timestamp': 10000020,
    }],
    'mount_configuration': {
        'mount_type': 'Desktop',
        'head_stabilization': 'stabilized',
        'eyes_recorded': 'binocular / monocular',
        'short_name': 'BTABLER',
    },
    'metadata_1': '123',
    'metadata_2': 'abc',
    'metadata_3': True,
    'metadata_4': None,
    'recording_config': [
        {
            'sampling_rate': '1000',  # MSG	2154555 RECCFG CR 1000 2 1 L
            'file_sample_filter': '2',
            'link_sample_filter': '1',
            'timestamp': '2154555',
            'tracked_eye': 'L',
            'tracking_mode': 'CR',
        },
        {
            'sampling_rate': '2000',  # MSG	10000013.5 RECCFG CR 2000 1 1 R
            'file_sample_filter': '1',
            'link_sample_filter': '1',
            'timestamp': '10000013.5',
            'tracked_eye': 'R',
            'tracking_mode': 'CR',
        },
    ],
}
=======
    with pytest.raises(DeprecationWarning):
        _ = pm.utils.parsing.parse_eyelink(filepath)
>>>>>>> 23c54845


def test_parse_eyelink_removed():
    filepath = 'tests/files/eyelink_monocular_example.asc'

    with pytest.raises(DeprecationWarning) as info:
        _ = pm.utils.parsing.parse_eyelink(filepath)

    regex = re.compile(r'.*will be removed in v(?P<version>[0-9]*[.][0-9]*[.][0-9]*)[.)].*')

    msg = info.value.args[0]
<<<<<<< HEAD

    assert msg == expected_msg


@pytest.mark.parametrize(
    ('metadata', 'expected_validation', 'expected_calibration'),
    [
        pytest.param(
            'MSG	2095865 DISPLAY_COORDS 0 0 1279 1023\n'
            'MSG	7045618 !CAL \n'
            '>>>>>>> CALIBRATION (HV9,P-CR) FOR LEFT: <<<<<<<<<\n'
            'MSG	7045618 !CAL Calibration points:  \n'
            'MSG	1076158 !CAL VALIDATION HV9 R RIGHT POOR ERROR 2.40 avg. 6.03 max  '
            'OFFSET 0.19 deg. 4.2,6.3 pix.\n',
            [{
                'error': 'POOR ERROR',
                'tracked_eye': 'RIGHT',
                'num_points': '9',
                'timestamp': '1076158',
                'validation_score_avg': '2.40',
                'validation_score_max': '6.03',
            }],
            [{
                'num_points': '9',
                'timestamp': '7045618',
                'tracked_eye': 'LEFT',
                'type': 'P-CR',
            }],
            id='cal_timestamp_with_space',
        ),
        pytest.param(
            '** DATE: Wed Feb  1 04:38:54 2017\n'
            'MSG	7045618 !CAL\n'
            '>>>>>>> CALIBRATION (HV9,P-CR) FOR LEFT: <<<<<<<<<\n',
            [],
            [{
                'num_points': '9',
                'timestamp': '7045618',
                'tracked_eye': 'LEFT',
                'type': 'P-CR',
            }],
            id='cal_timestamp_no_space_no_val',
        ),
        pytest.param(
            '** DATE: Wed Feb  1 04:38:54 2017\n'
            'MSG	7045618 !CAL\n'
            'MSG	7045618 !CAL\n',
            [],
            [{'timestamp': '7045618'}],
            id='cal_timestamp_no_cal_no_val',
        ),
    ],
)
def test_val_cal_eyelink(tmp_path, metadata, expected_validation, expected_calibration):
    filepath = tmp_path / 'sub.asc'
    filepath.write_text(metadata)

    _, parsed_metadata = pm.utils.parsing.parse_eyelink(filepath)

    assert parsed_metadata['calibrations'] == expected_calibration
    assert parsed_metadata['validations'] == expected_validation


def test_parse_val_cal_eyelink_monocular_file():
    example_asc_monocular_path = Path(__file__).parent.parent.parent / \
        'files/eyelink_monocular_example.asc'

    _, metadata = pm.utils.parsing.parse_eyelink(example_asc_monocular_path)

    expected_validation = [{
        'error': 'GOOD ERROR',
        'tracked_eye': 'LEFT',
        'num_points': '9',
        'timestamp': '2148587',
        'validation_score_avg': '0.27',
        'validation_score_max': '0.83',
    }]
    expected_calibration = [{
        'num_points': '9', 'type': 'P-CR', 'tracked_eye': 'LEFT', 'timestamp': '2135819',
    }]

    assert metadata['calibrations'] == expected_calibration
    assert metadata['validations'] == expected_validation


@pytest.mark.parametrize(
    ('metadata', 'expected_blinks'),
    [
        pytest.param(
            'MSG	2154555 RECCFG CR 1000 2 1 L\n'
            '** DATE: Wed Mar  8 09:25:20 2023\n'
            'MSG	2154555 RECCFG CR 1000 2 1 L\n'
            'EVENTS	GAZE	LEFT	RATE	1000.00	TRACKING	CR	FILTER	2\n'
            'SBLINK R 10000018\n'
            '10000019	   .	   .	    0.0	    0.0	...\n'
            '10000020	   .	   .	    0.0	    0.0	...\n'
            'EBLINK R 10000018	10000020	2\n',
            [{
                'duration_ms': 2,
                'num_samples': 2,
                'start_timestamp': 10000018,
                'stop_timestamp': 10000020,
            }],
            id='blink',
        ),
        pytest.param(
            '** DATE: Wed Mar  8 09:25:20 2023\n'
            'EVENTS	GAZE	LEFT	RATE	1000.00	TRACKING	CR	FILTER	2\n'
            'SBLINK R 10000018\n'
            '10000019	   .	   .	    0.0	    0.0	...\n'
            '10000020	   .	   .	    0.0	    0.0	...\n'
            'EBLINK R 10000018	10000020	2\n'
            'SBLINK R 10000021\n'
            '10000021	   .	   .	    0.0	    0.0	...\n'
            '10000022	   .	   .	    0.0	    0.0	...\n'
            '10000023	   .	   .	    0.0	    0.0	...\n'
            '10000024	   .	   .	    0.0	    0.0	...\n'
            'EBLINK R 10000021	10000024	4\n',
            [
                {
                    'duration_ms': 2,
                    'num_samples': 2,
                    'start_timestamp': 10000018,
                    'stop_timestamp': 10000020,
                },
                {
                    'duration_ms': 4,
                    'num_samples': 4,
                    'start_timestamp': 10000021,
                    'stop_timestamp': 10000024,
                },
            ],
            id='multiple_blinks',
        ),
        pytest.param(
            '** DATE: Wed Mar  8 09:25:20 2023\n'
            'EVENTS	GAZE	LEFT	RATE	1000.00	TRACKING	CR	FILTER	2\n'
            'SBLINK R 10000018\n'
            '10000019	   .	   .	    0.0	...\n'
            '10000020	   .	   .	    0.0	...\n'
            'EBLINK R 10000018	10000020	2\n'
            'SBLINK R 10000021\n'
            '10000021	   .	   .	    0.0	...\n'
            '10000022	   .	   .	    0.0 ...\n'
            '10000023	   .	   .	    0.0	...\n'
            '10000024	   .	   .	    0.0	...\n'
            'EBLINK R 10000021	10000024	4\n',
            [
                {
                    'duration_ms': 2,
                    'num_samples': 2,
                    'start_timestamp': 10000018,
                    'stop_timestamp': 10000020,
                },
                {
                    'duration_ms': 4,
                    'num_samples': 4,
                    'start_timestamp': 10000021,
                    'stop_timestamp': 10000024,
                },
            ],
            id='multiple_blinks_no_dummy',
        ),
        pytest.param(
            '** DATE: Wed Mar  8 09:25:20 2023\n'
            'SBLINK R 10000018\n'
            '10000019	   .	   .	    0.0	    0.0	...\n'
            '10000020	   .	   .	    0.0	    0.0	...\n'
            'EBLINK R 10000018	10000020	2\n',
            [{
                'duration_ms': 2,
                'num_samples': 2,
                'start_timestamp': 10000018,
                'stop_timestamp': 10000020,
            }],
            id='blinks_no_sampling_rate',
        ),
    ],
)
def test_parse_eyelink_blinks(tmp_path, metadata, expected_blinks):
    filepath = tmp_path / 'sub.asc'
    filepath.write_text(metadata)

    _, parsed_metadata = pm.utils.parsing.parse_eyelink(filepath)

    assert parsed_metadata['blinks'] == expected_blinks


@pytest.mark.parametrize(
    ('metadata', 'expected_blink_ratio', 'expected_overall_ratio'),
    [
        pytest.param(
            '** DATE: Wed Mar  8 09:25:20 2023\n'
            'MSG	2154555 RECCFG CR 1000 2 1 L\n'
            'START	10000018 	RIGHT	SAMPLES	EVENTS\n'
            'SBLINK R 10000018\n'
            '10000019	   .	   .	    0.0	    0.0	...\n'
            '10000020	   .	   .	    0.0	    0.0	...\n'
            'EBLINK R 10000018	10000020	2\n'
            'END	10000020 	SAMPLES	EVENTS	RES	  38.54	  31.12\n',
            # asc snipped which gets processed by the function
            1,  # expected_blink_ratio
            1,  # expected_overall_ratio
            id='only_blinks',
        ),
        pytest.param(
            'MSG	2154555 RECCFG CR 1000 2 1 L\n'
            'START	10000018 	RIGHT	SAMPLES	EVENTS\n'
            'SBLINK R 10000018\n'
            '10000019	   .	   .	    0.0	...\n'
            '10000020	   .	   .	    0.0	...\n'
            'EBLINK R 10000018	10000020	2\n'
            'END	10000020 	SAMPLES	EVENTS	RES	  38.54	  31.12\n',
            1,
            1,
            id='only_blinks_no_dummy',
        ),
        pytest.param(
            '** DATE: Wed Mar  8 09:25:20 2023\n'
            'START	10000018 	RIGHT	SAMPLES	EVENTS\n'
            'SBLINK R 10000018\n'
            '10000019	   .	   .	    0.0	    0.0	...\n'
            '10000020	   .	   .	    0.0	    0.0	...\n'
            'EBLINK R 10000018	10000020	2\n'
            'END	10000020 	SAMPLES	EVENTS	RES	  38.54	  31.12\n',
            'unknown',
            'unknown',
            id='unknown_sampling_rate_only_blinks',
        ),
        pytest.param(
            '** DATE: Wed Mar  8 09:25:20 2023\n'
            'MSG	2154555 RECCFG CR 1000 2 1 L\n'
            'START	10000018 	RIGHT	SAMPLES	EVENTS\n'
            '10000019	   .	   .	    0.0	    0.0	...\n'
            'END	10000019 	SAMPLES	EVENTS	RES	  38.54	  31.12\n',
            0,
            1,
            id='lost_samples_no_blinks',
        ),
        pytest.param(
            '** DATE: Wed Mar  8 09:25:20 2023\n'
            'MSG	2154555 RECCFG CR 1000 2 1 L\n'
            'START	10000018 	RIGHT	SAMPLES	EVENTS\n'
            'SBLINK R 10000018\n'
            '10000019	   .	   .	    0.0	    0.0	...\n'
            'EBLINK R 10000018	10000019	1\n'
            '10000020	   .	   .	    0.0	    0.0	...\n'
            'END	10000020 	SAMPLES	EVENTS	RES	  38.54	  31.12\n',
            0.5,
            1.0,
            id='blinks_and_lost_samples',
        ),
        pytest.param(
            '** DATE: Wed Mar  8 09:25:20 2023\n'
            'START	10000021 	RIGHT	SAMPLES	EVENTS\n'
            '10000021	   .	   .	    0.0	    0.0	...\n'
            '10000022	   .	   .	    0.0	    0.0	...\n'
            'END	10000022 	SAMPLES	EVENTS	RES	  38.54	  31.12\n',
            'unknown',
            'unknown',
            id='lost_samples_no_sampling_rate',
        ),
        pytest.param(
            '** DATE: Wed Mar  8 09:25:20 2023\n'
            'MSG	2154555 RECCFG CR 1000 2 1 L\n'
            'START	10000018 	RIGHT	SAMPLES	EVENTS\n'
            '10000019	   850.7	  717.5	  714.0	    0.0	...\n'
            '10000020	   850.7	  717.5	  714.0	    0.0	...\n'
            '10000022	   850.7	  717.5	  714.0	    0.0	...\n'
            'END	10000022 	SAMPLES	EVENTS	RES	  38.54	  31.12\n',
            0,
            0.25,
            id='missing_timestamps',
        ),
        pytest.param(
            '** DATE: Wed Mar  8 09:25:20 2023\n'
            'MSG	2154555 RECCFG CR 1000 2 1 L\n'
            'START	10000018 	RIGHT	SAMPLES	EVENTS\n'
            '10000019	   850.7	  717.5	  714.0	    0.0	...\n'
            '10000020	   850.7	  717.5	  714.0	    0.0	...\n'
            '10000022	   .	   .	    0.0	    0.0	...\n'
            'END	10000022 	SAMPLES	EVENTS	RES	  38.54	  31.12\n',
            0,
            0.5,
            id='missing_timestamps_lost_samples',
        ),
        pytest.param(
            '** DATE: Wed Mar  8 09:25:20 2023\n'
            'MSG	2154555 RECCFG CR 1000 2 1 L\n'
            'START	10000020 	RIGHT	SAMPLES	EVENTS\n'
            '10000020	   850.7	  717.5	  714.0	    0.0	...\n'
            '10000022	   .	   .	    0.0	    0.0	...\n'
            'SBLINK R 10000023\n'
            '10000024	   .	   .	    0.0	    0.0	...\n'
            'EBLINK R 10000023	10000024	1\n'
            'END	10000024 	SAMPLES	EVENTS	RES	  38.54	  31.12\n',
            0.25,
            0.75,
            id='missing_timestamps_lost_samples4',
        ),
        pytest.param(
            '** DATE: Wed Mar  8 09:25:20 2023\n'
            'MSG	2154555 RECCFG CR 1000 2 1 L\n'
            'SBLINK R 10000018\n'
            '10000019	   .	   .	    0.0	    0.0	...\n'
            '10000020	   .	   .	    0.0	    0.0	...\n'
            'EBLINK R 10000018	10000020	2\n'
            '10000021	   .	   .	    0.0	    0.0	...\n'
            '10000022	   .	   .	    0.0	    0.0	...\n',
            'unknown',
            'unknown',
            id='blinks_and_lost_samples_no_start_end',
        ),
        pytest.param(
            '** DATE: Wed Mar  8 09:25:20 2023\n'
            'MSG	2154555 RECCFG CR 1000 2 1 L\n'
            'START	10000020 	RIGHT	SAMPLES	EVENTS\n'
            'END	10000021 	SAMPLES	EVENTS	RES	  38.54	  31.12\n',
            0,
            1,
            id='missing_timestamps_lost_samples12',
        ),
    ],
)
def test_parse_eyelink_data_loss_ratio(
        tmp_path, metadata, expected_blink_ratio, expected_overall_ratio,
):
    #Todo adapt tests to waring message about recording config
    filepath = tmp_path / 'sub.asc'
    filepath.write_text(metadata)

    _, parsed_metadata = pm.utils.parsing.parse_eyelink(filepath)

    assert parsed_metadata['data_loss_ratio_blinks'] == expected_blink_ratio
    assert parsed_metadata['data_loss_ratio'] == expected_overall_ratio


def test_parse_eyelink_datetime(tmp_path):
    metadata = '** DATE: Wed Mar  8 09:25:20 2023\n'
    expected_datetime = datetime.datetime(2023, 3, 8, 9, 25, 20)

    filepath = tmp_path / 'sub.asc'
    filepath.write_text(metadata)

    _, parsed_metadata = pm.utils.parsing.parse_eyelink(filepath)

    assert parsed_metadata['datetime'] == expected_datetime


@pytest.mark.parametrize(
    ('metadata', 'expected_mount_config'),
    [
        pytest.param(
            'MSG	2154555 RECCFG CR 1000 2 1 L\n'
            'MSG	2154555 ELCLCFG BTABLER\n',
            {
                'mount_type': 'Desktop',
                'head_stabilization': 'stabilized',
                'eyes_recorded': 'binocular / monocular',
                'short_name': 'BTABLER',
            },
            id='desktop_stabilized_binocular',
        ),
        pytest.param(
            'MSG	2154555 RECCFG CR 1000 2 1 L\n'
            'MSG	2154555 ELCLCFG MTABLER\n',
            {
                'mount_type': 'Desktop',
                'head_stabilization': 'stabilized',
                'eyes_recorded': 'monocular',
                'short_name': 'MTABLER',
            },
            id='desktop_stabilized_monocular',
        ),
        pytest.param(
            'MSG	2154555 RECCFG CR 1000 2 1 L\n'
            'MSG	2154555 ELCLCFG RTABLER\n',
            {
                'mount_type': 'Desktop',
                'head_stabilization': 'remote',
                'eyes_recorded': 'monocular',
                'short_name': 'RTABLER',
            },
            id='desktop_remote_monocular',
        ),
        pytest.param(
            'MSG	2154555 RECCFG CR 1000 2 1 L\n'
            'MSG	2154555 ELCLCFG RBTABLER\n',
            {
                'mount_type': 'Desktop',
                'head_stabilization': 'remote',
                'eyes_recorded': 'binocular / monocular',
                'short_name': 'RBTABLER',
            },
            id='desktop_remote_binocular',
        ),
        pytest.param(
            'MSG	2154555 RECCFG CR 1000 2 1 L\n'
            'MSG	2154555 ELCLCFG AMTABLER\n',
            {
                'mount_type': 'Arm Mount',
                'head_stabilization': 'stabilized',
                'eyes_recorded': 'monocular',
                'short_name': 'AMTABLER',
            },
            id='arm_stabilized_monocular',
        ),
        pytest.param(
            'MSG	2154555 RECCFG CR 1000 2 1 L\n'
            'MSG	2154555 ELCLCFG ABTABLER\n',
            {
                'mount_type': 'Arm Mount',
                'head_stabilization': 'stabilized',
                'eyes_recorded': 'binocular / monocular',
                'short_name': 'ABTABLER',
            },
            id='arm_stabilized_binocular',
        ),
        pytest.param(
            'MSG	2154555 RECCFG CR 1000 2 1 L\n'
            'MSG	2154555 ELCLCFG ARTABLER\n',
            {
                'mount_type': 'Arm Mount',
                'head_stabilization': 'remote',
                'eyes_recorded': 'monocular',
                'short_name': 'ARTABLER',
            },
            id='arm_remote_monocular',
        ),
        pytest.param(
            'MSG	2154555 RECCFG CR 1000 2 1 L\n'
            'MSG	2154555 ELCLCFG ABRTABLE\n',
            {
                'mount_type': 'Arm Mount',
                'head_stabilization': 'remote',
                'eyes_recorded': 'binocular / monocular',
                'short_name': 'ABRTABLE',
            },
            id='arm_remote_binocular',
        ),
        pytest.param(
            'MSG	2154555 RECCFG CR 1000 2 1 L\n'
            'MSG	2154555 ELCLCFG BTOWER\n',
            {
                'mount_type': 'Binocular Tower Mount',
                'head_stabilization': 'stabilized',
                'eyes_recorded': 'binocular / monocular',
                'short_name': 'BTOWER',
            },
            id='binocular_tower_stabilized_binocular',
        ),
        pytest.param(
            'MSG	2154555 RECCFG CR 1000 2 1 L\n'
            'MSG	2154555 ELCLCFG TOWER\n',
            {
                'mount_type': 'Tower Mount',
                'head_stabilization': 'stabilized',
                'eyes_recorded': 'monocular',
                'short_name': 'TOWER',
            },
            id='tower_stabilized_monocular',
        ),
        pytest.param(
            'MSG	2154555 RECCFG CR 1000 2 1 L\n'
            'MSG	2154555 ELCLCFG MPRIM\n',
            {
                'mount_type': 'Primate Mount',
                'head_stabilization': 'stabilized',
                'eyes_recorded': 'monocular',
                'short_name': 'MPRIM',
            },
            id='primate_stabilized_binocular',
        ),
        pytest.param(
            'MSG	2154555 RECCFG CR 1000 2 1 L\n'
            'MSG	2154555 ELCLCFG BPRIM\n',
            {
                'mount_type': 'Primate Mount',
                'head_stabilization': 'stabilized',
                'eyes_recorded': 'binocular / monocular',
                'short_name': 'BPRIM',
            },
            id='primate_stabilized_monocular',
        ),
        pytest.param(
            'MSG	2154555 RECCFG CR 1000 2 1 L\n'
            'MSG	2154555 ELCLCFG MLRR\n',
            {
                'mount_type': 'Long-Range Mount',
                'head_stabilization': 'stabilized',
                'eyes_recorded': 'monocular',
                'camera_position': 'level',
                'short_name': 'MLRR',
            },
            id='long_range_level_monocular',
        ),
        pytest.param(
            'MSG	2154555 RECCFG CR 1000 2 1 L\n'
            'MSG	2154555 ELCLCFG BLRR\n',
            {
                'mount_type': 'Long-Range Mount',
                'head_stabilization': 'stabilized',
                'eyes_recorded': 'binocular / monocular',
                'camera_position': 'angled',
                'short_name': 'BLRR',
            },
            id='long_range_angled_binocular',
        ),
        pytest.param(
            'MSG	2154555 RECCFG CR 1000 2 1 L\n'
            'MSG	2154555 ELCLCFG XXXXX\n',
            {
                'mount_type': 'unknown',
                'head_stabilization': 'unknown',
                'eyes_recorded': 'unknown',
                'camera_position': 'unknown',
                'short_name': 'XXXXX',
            },
            id='unknown_mount_config',
        ),
    ],
)
def test_parse_eyelink_mount_config(tmp_path, metadata, expected_mount_config):
    filepath = tmp_path / 'sub.asc'
    filepath.write_text(metadata)

    _, parsed_metadata = pm.utils.parsing.parse_eyelink(filepath)

    assert parsed_metadata['mount_configuration'] == expected_mount_config
=======
    remove_version = regex.match(msg).groupdict()['version']
    current_version = pm.__version__.split('+')[0]
    assert current_version < remove_version, (
        f'utils/parsing.py was planned to be removed in v{remove_version}. '
        f'Current version is v{current_version}.'
    )
>>>>>>> 23c54845
<|MERGE_RESOLUTION|>--- conflicted
+++ resolved
@@ -17,33 +17,8 @@
 # LIABILITY, WHETHER IN AN ACTION OF CONTRACT, TORT OR OTHERWISE, ARISING FROM,
 # OUT OF OR IN CONNECTION WITH THE SOFTWARE OR THE USE OR OTHER DEALINGS IN THE
 # SOFTWARE.
-<<<<<<< HEAD
-# Copyright (c) 2023-2024 The pymovements Project Authors
-#
-# Permission is hereby granted, free of charge, to any person obtaining a copy
-# of this software and associated documentation files (the "Software"), to deal
-# in the Software without restriction, including without limitation the rights
-# to use, copy, modify, merge, publish, distribute, sublicense, and/or sell
-# copies of the Software, and to permit persons to whom the Software is
-# furnished to do so, subject to the following conditions:
-#
-# The above copyright notice and this permission notice shall be included in all
-# copies or substantial portions of the Software.
-# git
-# THE SOFTWARE IS PROVIDED "AS IS", WITHOUT WARRANTY OF ANY KIND, EXPRESS OR
-# IMPLIED, INCLUDING BUT NOT LIMITED TO THE WARRANTIES OF MERCHANTABILITY,
-# FITNESS FOR A PARTICULAR PURPOSE AND NONINFRINGEMENT. IN NO EVENT SHALL THE
-# AUTHORS OR COPYRIGHT HOLDERS BE LIABLE FOR ANY CLAIM, DAMAGES OR OTHER
-# LIABILITY, WHETHER IN AN ACTION OF CONTRACT, TORT OR OTHERWISE, ARISING FROM,
-# OUT OF OR IN CONNECTION WITH THE SOFTWARE OR THE USE OR OTHER DEALINGS IN THE
-# SOFTWARE.
-"""Tests pymovements asc to csv processing."""
-import datetime
-from pathlib import Path
-=======
 """Tests deprecated utils.parsing."""
 import re
->>>>>>> 23c54845
 
 import pytest
 from polars.testing import assert_frame_equal
@@ -51,76 +26,9 @@
 import pymovements as pm
 
 
-<<<<<<< HEAD
-some
-lines
-MSG	2154555 RECCFG CR 1000 2 1 L
-MSG	2154555 ELCLCFG BTABLER
-MSG	2095865 DISPLAY_COORDS 0 0 1279 1023
-PRESCALER	1
-VPRESCALER	1
-PUPIL	AREA
-EVENTS	GAZE	LEFT	RATE	1000.00	TRACKING	CR	FILTER	2
-SAMPLES	GAZE	LEFT	RATE	1000.00	TRACKING	CR	FILTER	2	INPUT
-the next line has all additional trial columns set to None
-START	10000000 	RIGHT	SAMPLES	EVENTS
-10000000	  850.7	  717.5	  714.0	    0.0	...
-END	10000001 	SAMPLES	EVENTS	RES	  38.54	  31.12
-MSG 10000001 START_A
-START	10000002 	RIGHT	SAMPLES	EVENTS
-the next line now should have the task column set to A
-10000002	  850.7	  717.5	  714.0	    0.0	...
-END	10000002 	SAMPLES	EVENTS	RES	  38.54	  31.12
-MSG 10000003 STOP_A
-the task should be set to None again
-START	10000004 	RIGHT	SAMPLES	EVENTS
-10000004	  850.7	  717.5	  714.0	    0.0	...
-END	10000005 	SAMPLES	EVENTS	RES	  38.54	  31.12
-MSG	10000013.5 RECCFG CR 2000 1 1 R
-MSG 10000005 METADATA_1 123
-MSG 10000005 START_B
-the next line now should have the task column set to B
-START	10000006 	RIGHT	SAMPLES	EVENTS
-10000006	  850.7	  717.5	  714.0	    0.0	...
-END	10000007 	SAMPLES	EVENTS	RES	  38.54	  31.12
-MSG 10000007 START_TRIAL_1
-the next line now should have the trial column set to 1
-START	10000008 	RIGHT	SAMPLES	EVENTS
-10000008	  850.7	  717.5	  714.0	    0.0	...
-END	10000009 	SAMPLES	EVENTS	RES	  38.54	  31.12
-MSG 10000009 STOP_TRIAL_1
-MSG 10000010 START_TRIAL_2
-the next line now should have the trial column set to 2
-START	10000011 	RIGHT	SAMPLES	EVENTS
-10000011	  850.7	  717.5	  714.0	    0.0	...
-END	10000012 	SAMPLES	EVENTS	RES	  38.54	  31.12
-MSG 10000012 STOP_TRIAL_2
-MSG 10000013 START_TRIAL_3
-the next line now should have the trial column set to 3
-START	10000014 	RIGHT	SAMPLES	EVENTS
-MSG 10000014 METADATA_2 abc
-MSG 10000014 METADATA_1 456
-10000014	  850.7	  717.5	  714.0	    0.0	...
-END	10000015 	SAMPLES	EVENTS	RES	  38.54	  31.12
-MSG 10000015 STOP_TRIAL_3
-MSG 10000016 STOP_B
-task and trial should be set to None again
-MSG 10000017 METADATA_3
-START	10000017 	RIGHT	SAMPLES	EVENTS
-10000017	  850.7	  717.5	  .	    0.0	...
-SBLINK R 10000018
-10000019	   .	   .	    0.0	    0.0	...
-10000020	   .	   .	    0.0	    0.0	...
-EBLINK R 10000018	10000020	2
-10000021	   .	   .	    0.0	    0.0	...
-END	10000022 	SAMPLES	EVENTS	RES	  38.54	  31.12
-
-"""
-=======
 @pytest.mark.filterwarnings('ignore::DeprecationWarning')
 def test_parse_eyelink_equal_gaze():
     filepath = 'tests/files/eyelink_monocular_example.asc'
->>>>>>> 23c54845
 
     gaze, _ = pm.gaze._utils.parsing.parse_eyelink(filepath)
     gaze_depr, _ = pm.utils.parsing.parse_eyelink(filepath)
@@ -131,64 +39,8 @@
 def test_parse_eyelink_deprecated():
     filepath = 'tests/files/eyelink_monocular_example.asc'
 
-<<<<<<< HEAD
-EXPECTED_METADATA = {
-    'weekday': 'Wed',
-    'month': 'Mar',
-    'day': 8,
-    'time': '09:25:20',
-    'year': 2023,
-    'version_1': 'EYELINK II 1',
-    'version_2': 'EYELINK II CL v6.12 Feb  1 2018 (EyeLink Portable Duo)',
-    'model': 'EyeLink Portable Duo',
-    'version_number': '6.12',
-    'pupil_data_type': 'AREA',
-    'calibrations': [],
-    'validations': [],
-    'resolution': (1280, 1024),
-    'data_loss_ratio_blinks': 0.18181818181818182,
-    'data_loss_ratio': 0.2727272727272727,
-    'total_recording_duration_ms': 11,
-    'datetime': datetime.datetime(2023, 3, 8, 9, 25, 20),
-    'blinks': [{
-        'duration_ms': 2,
-        'num_samples': 2,
-        'start_timestamp': 10000018,
-        'stop_timestamp': 10000020,
-    }],
-    'mount_configuration': {
-        'mount_type': 'Desktop',
-        'head_stabilization': 'stabilized',
-        'eyes_recorded': 'binocular / monocular',
-        'short_name': 'BTABLER',
-    },
-    'metadata_1': '123',
-    'metadata_2': 'abc',
-    'metadata_3': True,
-    'metadata_4': None,
-    'recording_config': [
-        {
-            'sampling_rate': '1000',  # MSG	2154555 RECCFG CR 1000 2 1 L
-            'file_sample_filter': '2',
-            'link_sample_filter': '1',
-            'timestamp': '2154555',
-            'tracked_eye': 'L',
-            'tracking_mode': 'CR',
-        },
-        {
-            'sampling_rate': '2000',  # MSG	10000013.5 RECCFG CR 2000 1 1 R
-            'file_sample_filter': '1',
-            'link_sample_filter': '1',
-            'timestamp': '10000013.5',
-            'tracked_eye': 'R',
-            'tracking_mode': 'CR',
-        },
-    ],
-}
-=======
     with pytest.raises(DeprecationWarning):
         _ = pm.utils.parsing.parse_eyelink(filepath)
->>>>>>> 23c54845
 
 
 def test_parse_eyelink_removed():
@@ -200,541 +52,9 @@
     regex = re.compile(r'.*will be removed in v(?P<version>[0-9]*[.][0-9]*[.][0-9]*)[.)].*')
 
     msg = info.value.args[0]
-<<<<<<< HEAD
-
-    assert msg == expected_msg
-
-
-@pytest.mark.parametrize(
-    ('metadata', 'expected_validation', 'expected_calibration'),
-    [
-        pytest.param(
-            'MSG	2095865 DISPLAY_COORDS 0 0 1279 1023\n'
-            'MSG	7045618 !CAL \n'
-            '>>>>>>> CALIBRATION (HV9,P-CR) FOR LEFT: <<<<<<<<<\n'
-            'MSG	7045618 !CAL Calibration points:  \n'
-            'MSG	1076158 !CAL VALIDATION HV9 R RIGHT POOR ERROR 2.40 avg. 6.03 max  '
-            'OFFSET 0.19 deg. 4.2,6.3 pix.\n',
-            [{
-                'error': 'POOR ERROR',
-                'tracked_eye': 'RIGHT',
-                'num_points': '9',
-                'timestamp': '1076158',
-                'validation_score_avg': '2.40',
-                'validation_score_max': '6.03',
-            }],
-            [{
-                'num_points': '9',
-                'timestamp': '7045618',
-                'tracked_eye': 'LEFT',
-                'type': 'P-CR',
-            }],
-            id='cal_timestamp_with_space',
-        ),
-        pytest.param(
-            '** DATE: Wed Feb  1 04:38:54 2017\n'
-            'MSG	7045618 !CAL\n'
-            '>>>>>>> CALIBRATION (HV9,P-CR) FOR LEFT: <<<<<<<<<\n',
-            [],
-            [{
-                'num_points': '9',
-                'timestamp': '7045618',
-                'tracked_eye': 'LEFT',
-                'type': 'P-CR',
-            }],
-            id='cal_timestamp_no_space_no_val',
-        ),
-        pytest.param(
-            '** DATE: Wed Feb  1 04:38:54 2017\n'
-            'MSG	7045618 !CAL\n'
-            'MSG	7045618 !CAL\n',
-            [],
-            [{'timestamp': '7045618'}],
-            id='cal_timestamp_no_cal_no_val',
-        ),
-    ],
-)
-def test_val_cal_eyelink(tmp_path, metadata, expected_validation, expected_calibration):
-    filepath = tmp_path / 'sub.asc'
-    filepath.write_text(metadata)
-
-    _, parsed_metadata = pm.utils.parsing.parse_eyelink(filepath)
-
-    assert parsed_metadata['calibrations'] == expected_calibration
-    assert parsed_metadata['validations'] == expected_validation
-
-
-def test_parse_val_cal_eyelink_monocular_file():
-    example_asc_monocular_path = Path(__file__).parent.parent.parent / \
-        'files/eyelink_monocular_example.asc'
-
-    _, metadata = pm.utils.parsing.parse_eyelink(example_asc_monocular_path)
-
-    expected_validation = [{
-        'error': 'GOOD ERROR',
-        'tracked_eye': 'LEFT',
-        'num_points': '9',
-        'timestamp': '2148587',
-        'validation_score_avg': '0.27',
-        'validation_score_max': '0.83',
-    }]
-    expected_calibration = [{
-        'num_points': '9', 'type': 'P-CR', 'tracked_eye': 'LEFT', 'timestamp': '2135819',
-    }]
-
-    assert metadata['calibrations'] == expected_calibration
-    assert metadata['validations'] == expected_validation
-
-
-@pytest.mark.parametrize(
-    ('metadata', 'expected_blinks'),
-    [
-        pytest.param(
-            'MSG	2154555 RECCFG CR 1000 2 1 L\n'
-            '** DATE: Wed Mar  8 09:25:20 2023\n'
-            'MSG	2154555 RECCFG CR 1000 2 1 L\n'
-            'EVENTS	GAZE	LEFT	RATE	1000.00	TRACKING	CR	FILTER	2\n'
-            'SBLINK R 10000018\n'
-            '10000019	   .	   .	    0.0	    0.0	...\n'
-            '10000020	   .	   .	    0.0	    0.0	...\n'
-            'EBLINK R 10000018	10000020	2\n',
-            [{
-                'duration_ms': 2,
-                'num_samples': 2,
-                'start_timestamp': 10000018,
-                'stop_timestamp': 10000020,
-            }],
-            id='blink',
-        ),
-        pytest.param(
-            '** DATE: Wed Mar  8 09:25:20 2023\n'
-            'EVENTS	GAZE	LEFT	RATE	1000.00	TRACKING	CR	FILTER	2\n'
-            'SBLINK R 10000018\n'
-            '10000019	   .	   .	    0.0	    0.0	...\n'
-            '10000020	   .	   .	    0.0	    0.0	...\n'
-            'EBLINK R 10000018	10000020	2\n'
-            'SBLINK R 10000021\n'
-            '10000021	   .	   .	    0.0	    0.0	...\n'
-            '10000022	   .	   .	    0.0	    0.0	...\n'
-            '10000023	   .	   .	    0.0	    0.0	...\n'
-            '10000024	   .	   .	    0.0	    0.0	...\n'
-            'EBLINK R 10000021	10000024	4\n',
-            [
-                {
-                    'duration_ms': 2,
-                    'num_samples': 2,
-                    'start_timestamp': 10000018,
-                    'stop_timestamp': 10000020,
-                },
-                {
-                    'duration_ms': 4,
-                    'num_samples': 4,
-                    'start_timestamp': 10000021,
-                    'stop_timestamp': 10000024,
-                },
-            ],
-            id='multiple_blinks',
-        ),
-        pytest.param(
-            '** DATE: Wed Mar  8 09:25:20 2023\n'
-            'EVENTS	GAZE	LEFT	RATE	1000.00	TRACKING	CR	FILTER	2\n'
-            'SBLINK R 10000018\n'
-            '10000019	   .	   .	    0.0	...\n'
-            '10000020	   .	   .	    0.0	...\n'
-            'EBLINK R 10000018	10000020	2\n'
-            'SBLINK R 10000021\n'
-            '10000021	   .	   .	    0.0	...\n'
-            '10000022	   .	   .	    0.0 ...\n'
-            '10000023	   .	   .	    0.0	...\n'
-            '10000024	   .	   .	    0.0	...\n'
-            'EBLINK R 10000021	10000024	4\n',
-            [
-                {
-                    'duration_ms': 2,
-                    'num_samples': 2,
-                    'start_timestamp': 10000018,
-                    'stop_timestamp': 10000020,
-                },
-                {
-                    'duration_ms': 4,
-                    'num_samples': 4,
-                    'start_timestamp': 10000021,
-                    'stop_timestamp': 10000024,
-                },
-            ],
-            id='multiple_blinks_no_dummy',
-        ),
-        pytest.param(
-            '** DATE: Wed Mar  8 09:25:20 2023\n'
-            'SBLINK R 10000018\n'
-            '10000019	   .	   .	    0.0	    0.0	...\n'
-            '10000020	   .	   .	    0.0	    0.0	...\n'
-            'EBLINK R 10000018	10000020	2\n',
-            [{
-                'duration_ms': 2,
-                'num_samples': 2,
-                'start_timestamp': 10000018,
-                'stop_timestamp': 10000020,
-            }],
-            id='blinks_no_sampling_rate',
-        ),
-    ],
-)
-def test_parse_eyelink_blinks(tmp_path, metadata, expected_blinks):
-    filepath = tmp_path / 'sub.asc'
-    filepath.write_text(metadata)
-
-    _, parsed_metadata = pm.utils.parsing.parse_eyelink(filepath)
-
-    assert parsed_metadata['blinks'] == expected_blinks
-
-
-@pytest.mark.parametrize(
-    ('metadata', 'expected_blink_ratio', 'expected_overall_ratio'),
-    [
-        pytest.param(
-            '** DATE: Wed Mar  8 09:25:20 2023\n'
-            'MSG	2154555 RECCFG CR 1000 2 1 L\n'
-            'START	10000018 	RIGHT	SAMPLES	EVENTS\n'
-            'SBLINK R 10000018\n'
-            '10000019	   .	   .	    0.0	    0.0	...\n'
-            '10000020	   .	   .	    0.0	    0.0	...\n'
-            'EBLINK R 10000018	10000020	2\n'
-            'END	10000020 	SAMPLES	EVENTS	RES	  38.54	  31.12\n',
-            # asc snipped which gets processed by the function
-            1,  # expected_blink_ratio
-            1,  # expected_overall_ratio
-            id='only_blinks',
-        ),
-        pytest.param(
-            'MSG	2154555 RECCFG CR 1000 2 1 L\n'
-            'START	10000018 	RIGHT	SAMPLES	EVENTS\n'
-            'SBLINK R 10000018\n'
-            '10000019	   .	   .	    0.0	...\n'
-            '10000020	   .	   .	    0.0	...\n'
-            'EBLINK R 10000018	10000020	2\n'
-            'END	10000020 	SAMPLES	EVENTS	RES	  38.54	  31.12\n',
-            1,
-            1,
-            id='only_blinks_no_dummy',
-        ),
-        pytest.param(
-            '** DATE: Wed Mar  8 09:25:20 2023\n'
-            'START	10000018 	RIGHT	SAMPLES	EVENTS\n'
-            'SBLINK R 10000018\n'
-            '10000019	   .	   .	    0.0	    0.0	...\n'
-            '10000020	   .	   .	    0.0	    0.0	...\n'
-            'EBLINK R 10000018	10000020	2\n'
-            'END	10000020 	SAMPLES	EVENTS	RES	  38.54	  31.12\n',
-            'unknown',
-            'unknown',
-            id='unknown_sampling_rate_only_blinks',
-        ),
-        pytest.param(
-            '** DATE: Wed Mar  8 09:25:20 2023\n'
-            'MSG	2154555 RECCFG CR 1000 2 1 L\n'
-            'START	10000018 	RIGHT	SAMPLES	EVENTS\n'
-            '10000019	   .	   .	    0.0	    0.0	...\n'
-            'END	10000019 	SAMPLES	EVENTS	RES	  38.54	  31.12\n',
-            0,
-            1,
-            id='lost_samples_no_blinks',
-        ),
-        pytest.param(
-            '** DATE: Wed Mar  8 09:25:20 2023\n'
-            'MSG	2154555 RECCFG CR 1000 2 1 L\n'
-            'START	10000018 	RIGHT	SAMPLES	EVENTS\n'
-            'SBLINK R 10000018\n'
-            '10000019	   .	   .	    0.0	    0.0	...\n'
-            'EBLINK R 10000018	10000019	1\n'
-            '10000020	   .	   .	    0.0	    0.0	...\n'
-            'END	10000020 	SAMPLES	EVENTS	RES	  38.54	  31.12\n',
-            0.5,
-            1.0,
-            id='blinks_and_lost_samples',
-        ),
-        pytest.param(
-            '** DATE: Wed Mar  8 09:25:20 2023\n'
-            'START	10000021 	RIGHT	SAMPLES	EVENTS\n'
-            '10000021	   .	   .	    0.0	    0.0	...\n'
-            '10000022	   .	   .	    0.0	    0.0	...\n'
-            'END	10000022 	SAMPLES	EVENTS	RES	  38.54	  31.12\n',
-            'unknown',
-            'unknown',
-            id='lost_samples_no_sampling_rate',
-        ),
-        pytest.param(
-            '** DATE: Wed Mar  8 09:25:20 2023\n'
-            'MSG	2154555 RECCFG CR 1000 2 1 L\n'
-            'START	10000018 	RIGHT	SAMPLES	EVENTS\n'
-            '10000019	   850.7	  717.5	  714.0	    0.0	...\n'
-            '10000020	   850.7	  717.5	  714.0	    0.0	...\n'
-            '10000022	   850.7	  717.5	  714.0	    0.0	...\n'
-            'END	10000022 	SAMPLES	EVENTS	RES	  38.54	  31.12\n',
-            0,
-            0.25,
-            id='missing_timestamps',
-        ),
-        pytest.param(
-            '** DATE: Wed Mar  8 09:25:20 2023\n'
-            'MSG	2154555 RECCFG CR 1000 2 1 L\n'
-            'START	10000018 	RIGHT	SAMPLES	EVENTS\n'
-            '10000019	   850.7	  717.5	  714.0	    0.0	...\n'
-            '10000020	   850.7	  717.5	  714.0	    0.0	...\n'
-            '10000022	   .	   .	    0.0	    0.0	...\n'
-            'END	10000022 	SAMPLES	EVENTS	RES	  38.54	  31.12\n',
-            0,
-            0.5,
-            id='missing_timestamps_lost_samples',
-        ),
-        pytest.param(
-            '** DATE: Wed Mar  8 09:25:20 2023\n'
-            'MSG	2154555 RECCFG CR 1000 2 1 L\n'
-            'START	10000020 	RIGHT	SAMPLES	EVENTS\n'
-            '10000020	   850.7	  717.5	  714.0	    0.0	...\n'
-            '10000022	   .	   .	    0.0	    0.0	...\n'
-            'SBLINK R 10000023\n'
-            '10000024	   .	   .	    0.0	    0.0	...\n'
-            'EBLINK R 10000023	10000024	1\n'
-            'END	10000024 	SAMPLES	EVENTS	RES	  38.54	  31.12\n',
-            0.25,
-            0.75,
-            id='missing_timestamps_lost_samples4',
-        ),
-        pytest.param(
-            '** DATE: Wed Mar  8 09:25:20 2023\n'
-            'MSG	2154555 RECCFG CR 1000 2 1 L\n'
-            'SBLINK R 10000018\n'
-            '10000019	   .	   .	    0.0	    0.0	...\n'
-            '10000020	   .	   .	    0.0	    0.0	...\n'
-            'EBLINK R 10000018	10000020	2\n'
-            '10000021	   .	   .	    0.0	    0.0	...\n'
-            '10000022	   .	   .	    0.0	    0.0	...\n',
-            'unknown',
-            'unknown',
-            id='blinks_and_lost_samples_no_start_end',
-        ),
-        pytest.param(
-            '** DATE: Wed Mar  8 09:25:20 2023\n'
-            'MSG	2154555 RECCFG CR 1000 2 1 L\n'
-            'START	10000020 	RIGHT	SAMPLES	EVENTS\n'
-            'END	10000021 	SAMPLES	EVENTS	RES	  38.54	  31.12\n',
-            0,
-            1,
-            id='missing_timestamps_lost_samples12',
-        ),
-    ],
-)
-def test_parse_eyelink_data_loss_ratio(
-        tmp_path, metadata, expected_blink_ratio, expected_overall_ratio,
-):
-    #Todo adapt tests to waring message about recording config
-    filepath = tmp_path / 'sub.asc'
-    filepath.write_text(metadata)
-
-    _, parsed_metadata = pm.utils.parsing.parse_eyelink(filepath)
-
-    assert parsed_metadata['data_loss_ratio_blinks'] == expected_blink_ratio
-    assert parsed_metadata['data_loss_ratio'] == expected_overall_ratio
-
-
-def test_parse_eyelink_datetime(tmp_path):
-    metadata = '** DATE: Wed Mar  8 09:25:20 2023\n'
-    expected_datetime = datetime.datetime(2023, 3, 8, 9, 25, 20)
-
-    filepath = tmp_path / 'sub.asc'
-    filepath.write_text(metadata)
-
-    _, parsed_metadata = pm.utils.parsing.parse_eyelink(filepath)
-
-    assert parsed_metadata['datetime'] == expected_datetime
-
-
-@pytest.mark.parametrize(
-    ('metadata', 'expected_mount_config'),
-    [
-        pytest.param(
-            'MSG	2154555 RECCFG CR 1000 2 1 L\n'
-            'MSG	2154555 ELCLCFG BTABLER\n',
-            {
-                'mount_type': 'Desktop',
-                'head_stabilization': 'stabilized',
-                'eyes_recorded': 'binocular / monocular',
-                'short_name': 'BTABLER',
-            },
-            id='desktop_stabilized_binocular',
-        ),
-        pytest.param(
-            'MSG	2154555 RECCFG CR 1000 2 1 L\n'
-            'MSG	2154555 ELCLCFG MTABLER\n',
-            {
-                'mount_type': 'Desktop',
-                'head_stabilization': 'stabilized',
-                'eyes_recorded': 'monocular',
-                'short_name': 'MTABLER',
-            },
-            id='desktop_stabilized_monocular',
-        ),
-        pytest.param(
-            'MSG	2154555 RECCFG CR 1000 2 1 L\n'
-            'MSG	2154555 ELCLCFG RTABLER\n',
-            {
-                'mount_type': 'Desktop',
-                'head_stabilization': 'remote',
-                'eyes_recorded': 'monocular',
-                'short_name': 'RTABLER',
-            },
-            id='desktop_remote_monocular',
-        ),
-        pytest.param(
-            'MSG	2154555 RECCFG CR 1000 2 1 L\n'
-            'MSG	2154555 ELCLCFG RBTABLER\n',
-            {
-                'mount_type': 'Desktop',
-                'head_stabilization': 'remote',
-                'eyes_recorded': 'binocular / monocular',
-                'short_name': 'RBTABLER',
-            },
-            id='desktop_remote_binocular',
-        ),
-        pytest.param(
-            'MSG	2154555 RECCFG CR 1000 2 1 L\n'
-            'MSG	2154555 ELCLCFG AMTABLER\n',
-            {
-                'mount_type': 'Arm Mount',
-                'head_stabilization': 'stabilized',
-                'eyes_recorded': 'monocular',
-                'short_name': 'AMTABLER',
-            },
-            id='arm_stabilized_monocular',
-        ),
-        pytest.param(
-            'MSG	2154555 RECCFG CR 1000 2 1 L\n'
-            'MSG	2154555 ELCLCFG ABTABLER\n',
-            {
-                'mount_type': 'Arm Mount',
-                'head_stabilization': 'stabilized',
-                'eyes_recorded': 'binocular / monocular',
-                'short_name': 'ABTABLER',
-            },
-            id='arm_stabilized_binocular',
-        ),
-        pytest.param(
-            'MSG	2154555 RECCFG CR 1000 2 1 L\n'
-            'MSG	2154555 ELCLCFG ARTABLER\n',
-            {
-                'mount_type': 'Arm Mount',
-                'head_stabilization': 'remote',
-                'eyes_recorded': 'monocular',
-                'short_name': 'ARTABLER',
-            },
-            id='arm_remote_monocular',
-        ),
-        pytest.param(
-            'MSG	2154555 RECCFG CR 1000 2 1 L\n'
-            'MSG	2154555 ELCLCFG ABRTABLE\n',
-            {
-                'mount_type': 'Arm Mount',
-                'head_stabilization': 'remote',
-                'eyes_recorded': 'binocular / monocular',
-                'short_name': 'ABRTABLE',
-            },
-            id='arm_remote_binocular',
-        ),
-        pytest.param(
-            'MSG	2154555 RECCFG CR 1000 2 1 L\n'
-            'MSG	2154555 ELCLCFG BTOWER\n',
-            {
-                'mount_type': 'Binocular Tower Mount',
-                'head_stabilization': 'stabilized',
-                'eyes_recorded': 'binocular / monocular',
-                'short_name': 'BTOWER',
-            },
-            id='binocular_tower_stabilized_binocular',
-        ),
-        pytest.param(
-            'MSG	2154555 RECCFG CR 1000 2 1 L\n'
-            'MSG	2154555 ELCLCFG TOWER\n',
-            {
-                'mount_type': 'Tower Mount',
-                'head_stabilization': 'stabilized',
-                'eyes_recorded': 'monocular',
-                'short_name': 'TOWER',
-            },
-            id='tower_stabilized_monocular',
-        ),
-        pytest.param(
-            'MSG	2154555 RECCFG CR 1000 2 1 L\n'
-            'MSG	2154555 ELCLCFG MPRIM\n',
-            {
-                'mount_type': 'Primate Mount',
-                'head_stabilization': 'stabilized',
-                'eyes_recorded': 'monocular',
-                'short_name': 'MPRIM',
-            },
-            id='primate_stabilized_binocular',
-        ),
-        pytest.param(
-            'MSG	2154555 RECCFG CR 1000 2 1 L\n'
-            'MSG	2154555 ELCLCFG BPRIM\n',
-            {
-                'mount_type': 'Primate Mount',
-                'head_stabilization': 'stabilized',
-                'eyes_recorded': 'binocular / monocular',
-                'short_name': 'BPRIM',
-            },
-            id='primate_stabilized_monocular',
-        ),
-        pytest.param(
-            'MSG	2154555 RECCFG CR 1000 2 1 L\n'
-            'MSG	2154555 ELCLCFG MLRR\n',
-            {
-                'mount_type': 'Long-Range Mount',
-                'head_stabilization': 'stabilized',
-                'eyes_recorded': 'monocular',
-                'camera_position': 'level',
-                'short_name': 'MLRR',
-            },
-            id='long_range_level_monocular',
-        ),
-        pytest.param(
-            'MSG	2154555 RECCFG CR 1000 2 1 L\n'
-            'MSG	2154555 ELCLCFG BLRR\n',
-            {
-                'mount_type': 'Long-Range Mount',
-                'head_stabilization': 'stabilized',
-                'eyes_recorded': 'binocular / monocular',
-                'camera_position': 'angled',
-                'short_name': 'BLRR',
-            },
-            id='long_range_angled_binocular',
-        ),
-        pytest.param(
-            'MSG	2154555 RECCFG CR 1000 2 1 L\n'
-            'MSG	2154555 ELCLCFG XXXXX\n',
-            {
-                'mount_type': 'unknown',
-                'head_stabilization': 'unknown',
-                'eyes_recorded': 'unknown',
-                'camera_position': 'unknown',
-                'short_name': 'XXXXX',
-            },
-            id='unknown_mount_config',
-        ),
-    ],
-)
-def test_parse_eyelink_mount_config(tmp_path, metadata, expected_mount_config):
-    filepath = tmp_path / 'sub.asc'
-    filepath.write_text(metadata)
-
-    _, parsed_metadata = pm.utils.parsing.parse_eyelink(filepath)
-
-    assert parsed_metadata['mount_configuration'] == expected_mount_config
-=======
     remove_version = regex.match(msg).groupdict()['version']
     current_version = pm.__version__.split('+')[0]
     assert current_version < remove_version, (
         f'utils/parsing.py was planned to be removed in v{remove_version}. '
         f'Current version is v{current_version}.'
-    )
->>>>>>> 23c54845
+    )