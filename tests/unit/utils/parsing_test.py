# Copyright (c) 2025 The pymovements Project Authors
#
# Permission is hereby granted, free of charge, to any person obtaining a copy
# of this software and associated documentation files (the "Software"), to deal
# in the Software without restriction, including without limitation the rights
# to use, copy, modify, merge, publish, distribute, sublicense, and/or sell
# copies of the Software, and to permit persons to whom the Software is
# furnished to do so, subject to the following conditions:
#
# The above copyright notice and this permission notice shall be included in all
# copies or substantial portions of the Software.
#
# THE SOFTWARE IS PROVIDED "AS IS", WITHOUT WARRANTY OF ANY KIND, EXPRESS OR
# IMPLIED, INCLUDING BUT NOT LIMITED TO THE WARRANTIES OF MERCHANTABILITY,
# FITNESS FOR A PARTICULAR PURPOSE AND NONINFRINGEMENT. IN NO EVENT SHALL THE
# AUTHORS OR COPYRIGHT HOLDERS BE LIABLE FOR ANY CLAIM, DAMAGES OR OTHER
# LIABILITY, WHETHER IN AN ACTION OF CONTRACT, TORT OR OTHERWISE, ARISING FROM,
# OUT OF OR IN CONNECTION WITH THE SOFTWARE OR THE USE OR OTHER DEALINGS IN THE
# SOFTWARE.
"""Tests deprecated utils.parsing."""
import re

import pytest
from polars.testing import assert_frame_equal

import pymovements as pm


<<<<<<< HEAD
some
lines
MSG	2154555 RECCFG CR 1000 2 1 L
MSG	2154555 ELCLCFG BTABLER
MSG	2095865 DISPLAY_COORDS 0 0 1279 1023
PRESCALER	1
VPRESCALER	1
PUPIL	AREA
EVENTS	GAZE	LEFT	RATE	1000.00	TRACKING	CR	FILTER	2
SAMPLES	GAZE	LEFT	RATE	1000.00	TRACKING	CR	FILTER	2	INPUT
the next line has all additional trial columns set to None
START	10000000 	RIGHT	SAMPLES	EVENTS
SFIX	R	10000000
10000000	  850.7	  717.5	  714.0	    0.0	...
END	10000001 	SAMPLES	EVENTS	RES	  38.54	  31.12
MSG 10000001 START_A
START	10000002 	RIGHT	SAMPLES	EVENTS
the next line now should have the task column set to A
10000002	  850.7	  717.5	  714.0	    0.0	...
END	10000003 	SAMPLES	EVENTS	RES	  38.54	  31.12
MSG 10000003 STOP_A
the task should be set to None again
START	10000004 	RIGHT	SAMPLES	EVENTS
10000004	  850.7	  717.5	  714.0	    0.0	...
END	10000005 	SAMPLES	EVENTS	RES	  38.54	  31.12
MSG 10000005 METADATA_1 123
MSG 10000005 START_B
the next line now should have the task column set to B
START	10000006 	RIGHT	SAMPLES	EVENTS
10000006	  850.7	  717.5	  714.0	    0.0	...
END	10000007 	SAMPLES	EVENTS	RES	  38.54	  31.12
MSG 10000007 START_TRIAL_1
the next line now should have the trial column set to 1
START	10000008 	RIGHT	SAMPLES	EVENTS
10000008	  850.7	  717.5	  714.0	    0.0	...
EFIX	R	10000000	10000008	10	850.7	717.5	714.0
END	10000009 	SAMPLES	EVENTS	RES	  38.54	  31.12
MSG 10000009 STOP_TRIAL_1
MSG 10000010 START_TRIAL_2
the next line now should have the trial column set to 2
START	10000011 	RIGHT	SAMPLES	EVENTS
SSACC	R	10000011
10000011	  850.7	  717.5	  714.0	    0.0	...
END	10000012 	SAMPLES	EVENTS	RES	  38.54	  31.12
MSG 10000012 STOP_TRIAL_2
MSG 10000013 START_TRIAL_3
the next line now should have the trial column set to 3
START	10000014 	RIGHT	SAMPLES	EVENTS
MSG 10000014 METADATA_2 abc
MSG 10000014 METADATA_1 456
10000014	  850.7	  717.5	  714.0	    0.0	...
END	10000015 	SAMPLES	EVENTS	RES	  38.54	  31.12
MSG 10000015 STOP_TRIAL_3
MSG 10000016 STOP_B
task and trial should be set to None again
MSG 10000017 METADATA_3
START	10000017 	RIGHT	SAMPLES	EVENTS
10000017	  850.7	  717.5	  714.0	    0.0	...
10000019	  850.7	  717.5	  .	    0.0	...
SBLINK R 10000020
10000020	   .	   .	    0.0	    0.0	...
10000021	   .	   .	    0.0	    0.0	...
EBLINK R 10000020	10000022	4
ESACC	R	10000011	10000022	13	850.7	717.5	850.7	717.5	19.00	590
END	10000022 	SAMPLES	EVENTS	RES	  38.54	  31.12
"""
=======
@pytest.mark.filterwarnings('ignore::DeprecationWarning')
def test_parse_eyelink_equal_gaze():
    filepath = 'tests/files/eyelink_monocular_example.asc'
>>>>>>> 2d9da18b

    gaze, _ = pm.gaze._utils.parsing.parse_eyelink(filepath)
    gaze_depr, _ = pm.utils.parsing.parse_eyelink(filepath)

    assert_frame_equal(gaze, gaze_depr)


<<<<<<< HEAD
EXPECTED_GAZE_DF = pl.from_dict(
    {
        'time': [
            10000000.0, 10000002.0, 10000004.0, 10000006.0, 10000008.0, 10000011.0, 10000014.0,
            10000017.0, 10000019.0, 10000020.0, 10000021.0,
        ],
        'x_pix': [
            850.7, 850.7, 850.7, 850.7, 850.7, 850.7, 850.7, 850.7, 850.7, np.nan, np.nan,
        ],
        'y_pix': [
            717.5, 717.5, 717.5, 717.5, 717.5, 717.5, 717.5, 717.5, 717.5, np.nan, np.nan,
        ],
        'pupil': [714.0, 714.0, 714.0, 714.0, 714.0, 714.0, 714.0, 714.0, np.nan, 0.0, 0.0],
        'task': [None, 'A', None, 'B', 'B', 'B', 'B', None, None, None, None],
        'trial_id': [None, None, None, None, '1', '2', '3', None, None, None, None],
    },
)

EXPECTED_EVENT_DF = pl.from_dict(
    {
        'name': ['fixation_eyelink', 'blink_eyelink', 'saccade_eyelink'],
        'onset': [10000000.0, 10000020.0, 10000011.0],
        'offset': [10000008.0, 10000022.0, 10000022.0],
        'task': [None, None, 'B'],
        'trial_id': [None, None, '2'],
    },
)

EXPECTED_METADATA = {
    'weekday': 'Wed',
    'month': 'Mar',
    'day': 8,
    'time': '09:25:20',
    'year': 2023,
    'version_1': 'EYELINK II 1',
    'version_2': 'EYELINK II CL v6.12 Feb  1 2018 (EyeLink Portable Duo)',
    'model': 'EyeLink Portable Duo',
    'version_number': '6.12',
    'sampling_rate': 1000.00,
    'file_sample_filter': '2',
    'link_sample_filter': '1',
    'pupil_data_type': 'AREA',
    'tracking_mode': 'CR',
    'tracked_eye': 'L',
    'calibrations': [],
    'validations': [],
    'resolution': (1280, 1024),
    'data_loss_ratio_blinks': 0.16666666666666666,
    'data_loss_ratio': 0.25,
    'total_recording_duration_ms': 12.0,
    'datetime': datetime.datetime(2023, 3, 8, 9, 25, 20),
    'blinks': [{
        'duration_ms': 4.0,
        'num_samples': 2,
        'start_timestamp': 10000020.0,
        'stop_timestamp': 10000022.0,
    }],
    'mount_configuration': {
        'mount_type': 'Desktop',
        'head_stabilization': 'stabilized',
        'eyes_recorded': 'binocular / monocular',
        'short_name': 'BTABLER',
    },
    'metadata_1': '123',
    'metadata_2': 'abc',
    'metadata_3': True,
    'metadata_4': None,
}
=======
def test_parse_eyelink_deprecated():
    filepath = 'tests/files/eyelink_monocular_example.asc'

    with pytest.raises(DeprecationWarning):
        _ = pm.utils.parsing.parse_eyelink(filepath)
>>>>>>> 2d9da18b


def test_parse_eyelink_removed():
    filepath = 'tests/files/eyelink_monocular_example.asc'

<<<<<<< HEAD
    gaze_df, event_df, metadata = pm.utils.parsing.parse_eyelink(
        filepath,
        patterns=PATTERNS,
        metadata_patterns=METADATA_PATTERNS,
    )

    assert_frame_equal(gaze_df, EXPECTED_GAZE_DF, check_column_order=False)
    assert_frame_equal(event_df, EXPECTED_EVENT_DF, check_column_order=False)
    assert metadata == EXPECTED_METADATA


@pytest.mark.parametrize(
    ('kwargs', 'expected_metadata'),
    [
        pytest.param(
            {
                'filepath': 'tests/files/eyelink_monocular_example.asc',
                'metadata_patterns': [
                    {'pattern': r'!V TRIAL_VAR SUBJECT_ID (?P<subject_id>-?\d+)'},
                    r'!V TRIAL_VAR STIMULUS_COMBINATION_ID (?P<stimulus_combination_id>.+)',
                ],
            },
            {
                'subject_id': '-1',
                'stimulus_combination_id': 'start',
            },
            id='eyelink_asc_metadata_patterns',
        ),
        pytest.param(
            {
                'filepath': 'tests/files/eyelink_monocular_example.asc',
                'metadata_patterns': [r'inexistent pattern (?P<value>-?\d+)'],
            },
            {
                'value': None,
            },
            id='eyelink_asc_metadata_pattern_not_found',
        ),
    ],
)
def test_from_asc_metadata_patterns(kwargs, expected_metadata):
    _, _, metadata = pm.utils.parsing.parse_eyelink(**kwargs)

    for key, value in expected_metadata.items():
        assert metadata[key] == value


@pytest.mark.parametrize(
    'patterns',
    [
        [1],
        [{'pattern': 1}],
    ],
)
def test_parse_eyelink_raises_value_error(tmp_path, patterns):
    filepath = tmp_path / 'sub.asc'
    filepath.write_text(ASC_TEXT)

    with pytest.raises(ValueError) as excinfo:
        pm.utils.parsing.parse_eyelink(
            filepath,
            patterns=patterns,
        )

    msg, = excinfo.value.args

    expected_substrings = ['invalid pattern', '1']
    for substring in expected_substrings:
        assert substring in msg


@pytest.mark.parametrize(
    ('metadata', 'expected_version', 'expected_model'),
    [
        pytest.param(
            '** DATE: Wed Mar  8 09:25:20 2023\n'
            '** VERSION: EYELINK II 1\n'
            '** EYELINK II CL v6.12 Feb  1 2018 (EyeLink Portable Duo)',
            '6.12',
            'EyeLink Portable Duo',
            id='eye_link_portable_duo',
        ),
        pytest.param(
            '** DATE: Wed Mar  8 09:25:20 2023\n'
            '** VERSION: EYELINK II 1\n'
            '** EYELINK II CL v5.12 Feb  1 2018\n',
            '5.12',
            'EyeLink 1000 Plus',
            id='eye_link_1000_plus',
        ),
        pytest.param(
            '** DATE: Wed Mar  8 09:25:20 2023\n'
            '** VERSION: EYELINK II 1\n'
            '** EYELINK II CL v4.12 Feb  1 2018',
            '4.12',
            'EyeLink 1000',
            id='eye_link_1000_1',
        ),
        pytest.param(
            '** DATE: Wed Mar  8 09:25:20 2023\n'
            '** VERSION: EYELINK II 1\n'
            '** EYELINK II CL v3.12 Feb  1 2018',
            '3.12',
            'EyeLink 1000',
            id='eye_link_1000_2',
        ),
        pytest.param(
            '** DATE: Wed Mar  8 09:25:20 2023\n'
            '** VERSION: EYELINK II 1\n'
            '** EYELINK II CL v2.12 Feb  1 2018',
            '2.12',
            'EyeLink II',
            id='eye_link_II',
        ),
        pytest.param(
            '** DATE: Wed Mar  8 09:25:20 2023\n'
            '** VERSION: EYELINK REVISION 2.00 (Aug 12 1997)',
            '2.00',
            'EyeLink I',
            id='eye_link_I',
        ),
        pytest.param(
            '** DATE: Wed Mar  8 09:25:20 2023\n'
            '** VERSION: nothing\n',
            'unknown',
            'unknown',
            id='unknown_version_1',
        ),
        pytest.param(
            '** DATE: Wed Mar  8 09:25:20 2023\n'
            '** VERSION: EYELINK II 1\n'
            '** EYELINK II CL Feb  1 2018 (EyeLink Portable Duo)',
            'unknown',
            'unknown',
            id='unknown_version_2',
        ),
        pytest.param(
            '** DATE: Wed Mar  8 09:25:20 2023\n'
            '** TYPE: EDF_FILE BINARY EVENT SAMPLE TAGGED',
            'unknown',
            'unknown',
            id='unknown_version_3',
        ),
    ],
)
def test_parse_eyelink_version(tmp_path, metadata, expected_version, expected_model):
    filepath = tmp_path / 'sub.asc'
    filepath.write_text(metadata)

    _, _, metadata = pm.utils.parsing.parse_eyelink(
        filepath,
    )

    assert metadata['version_number'] == expected_version
    assert metadata['model'] == expected_model


@pytest.mark.parametrize(
    ('metadata', 'expected_msg'),
    [
        pytest.param(
            '',
            'No metadata found. Please check the file for errors.',
            id='eye_link_no_metadata',
        ),
    ],
)
def test_no_metadata_warning(tmp_path, metadata, expected_msg):
    filepath = tmp_path / 'sub.asc'
    filepath.write_text(metadata)

    with pytest.raises(Warning) as info:
        _, _, metadata = pm.utils.parsing.parse_eyelink(
            filepath,
        )

    msg = info.value.args[0]

    assert msg == expected_msg


@pytest.mark.parametrize(
    ('metadata', 'expected_validation', 'expected_calibration'),
    [
        pytest.param(
            'MSG	2095865 DISPLAY_COORDS 0 0 1279 1023\n'
            'MSG	7045618 !CAL \n'
            '>>>>>>> CALIBRATION (HV9,P-CR) FOR LEFT: <<<<<<<<<\n'
            'MSG	7045618 !CAL Calibration points:  \n'
            'MSG	1076158 !CAL VALIDATION HV9 R RIGHT POOR ERROR 2.40 avg. 6.03 max  '
            'OFFSET 0.19 deg. 4.2,6.3 pix.\n',
            [{
                'error': 'POOR ERROR',
                'tracked_eye': 'RIGHT',
                'num_points': '9',
                'timestamp': '1076158',
                'validation_score_avg': '2.40',
                'validation_score_max': '6.03',
            }],
            [{
                'num_points': '9',
                'timestamp': '7045618',
                'tracked_eye': 'LEFT',
                'type': 'P-CR',
            }],
            id='cal_timestamp_with_space',
        ),
        pytest.param(
            '** DATE: Wed Feb  1 04:38:54 2017\n'
            'MSG	7045618 !CAL\n'
            '>>>>>>> CALIBRATION (HV9,P-CR) FOR LEFT: <<<<<<<<<\n',
            [],
            [{
                'num_points': '9',
                'timestamp': '7045618',
                'tracked_eye': 'LEFT',
                'type': 'P-CR',
            }],
            id='cal_timestamp_no_space_no_val',
        ),
        pytest.param(
            '** DATE: Wed Feb  1 04:38:54 2017\n'
            'MSG	7045618 !CAL\n'
            'MSG	7045618 !CAL\n',
            [],
            [{'timestamp': '7045618'}],
            id='cal_timestamp_no_cal_no_val',
        ),
    ],
)
def test_val_cal_eyelink(tmp_path, metadata, expected_validation, expected_calibration):
    filepath = tmp_path / 'sub.asc'
    filepath.write_text(metadata)

    _, _, parsed_metadata = pm.utils.parsing.parse_eyelink(filepath)

    assert parsed_metadata['calibrations'] == expected_calibration
    assert parsed_metadata['validations'] == expected_validation


def test_parse_val_cal_eyelink_monocular_file():
    example_asc_monocular_path = Path(__file__).parent.parent.parent / \
        'files/eyelink_monocular_example.asc'

    _, _, metadata = pm.utils.parsing.parse_eyelink(example_asc_monocular_path)

    expected_validation = [{
        'error': 'GOOD ERROR',
        'tracked_eye': 'LEFT',
        'num_points': '9',
        'timestamp': '2148587',
        'validation_score_avg': '0.27',
        'validation_score_max': '0.83',
    }]
    expected_calibration = [{
        'num_points': '9', 'type': 'P-CR', 'tracked_eye': 'LEFT', 'timestamp': '2135819',
    }]

    assert metadata['calibrations'] == expected_calibration
    assert metadata['validations'] == expected_validation


@pytest.mark.parametrize(
    ('metadata', 'expected_blinks'),
    [
        pytest.param(
            '** DATE: Wed Mar  8 09:25:20 2023\n'
            'EVENTS	GAZE	LEFT	RATE	1000.00	TRACKING	CR	FILTER	2\n'
            'SBLINK R 10000018\n'
            '10000019	   .	   .	    0.0	    0.0	...\n'
            '10000020	   .	   .	    0.0	    0.0	...\n'
            'EBLINK R 10000018	10000020	2\n',
            [{
                'duration_ms': 2,
                'num_samples': 2,
                'start_timestamp': 10000018,
                'stop_timestamp': 10000020,
            }],
            id='blink',
        ),
        pytest.param(
            '** DATE: Wed Mar  8 09:25:20 2023\n'
            'EVENTS	GAZE	LEFT	RATE	1000.00	TRACKING	CR	FILTER	2\n'
            'SBLINK R 10000018\n'
            '10000019	   .	   .	    0.0	    0.0	...\n'
            '10000020	   .	   .	    0.0	    0.0	...\n'
            'EBLINK R 10000018	10000020	2\n'
            'SBLINK R 10000021\n'
            '10000021	   .	   .	    0.0	    0.0	...\n'
            '10000022	   .	   .	    0.0	    0.0	...\n'
            '10000023	   .	   .	    0.0	    0.0	...\n'
            '10000024	   .	   .	    0.0	    0.0	...\n'
            'EBLINK R 10000021	10000024	4\n',
            [
                {
                    'duration_ms': 2,
                    'num_samples': 2,
                    'start_timestamp': 10000018,
                    'stop_timestamp': 10000020,
                },
                {
                    'duration_ms': 4,
                    'num_samples': 4,
                    'start_timestamp': 10000021,
                    'stop_timestamp': 10000024,
                },
            ],
            id='multiple_blinks',
        ),
        pytest.param(
            '** DATE: Wed Mar  8 09:25:20 2023\n'
            'EVENTS	GAZE	LEFT	RATE	1000.00	TRACKING	CR	FILTER	2\n'
            'SBLINK R 10000018\n'
            '10000019	   .	   .	    0.0	...\n'
            '10000020	   .	   .	    0.0	...\n'
            'EBLINK R 10000018	10000020	2\n'
            'SBLINK R 10000021\n'
            '10000021	   .	   .	    0.0	...\n'
            '10000022	   .	   .	    0.0 ...\n'
            '10000023	   .	   .	    0.0	...\n'
            '10000024	   .	   .	    0.0	...\n'
            'EBLINK R 10000021	10000024	4\n',
            [
                {
                    'duration_ms': 2,
                    'num_samples': 2,
                    'start_timestamp': 10000018,
                    'stop_timestamp': 10000020,
                },
                {
                    'duration_ms': 4,
                    'num_samples': 4,
                    'start_timestamp': 10000021,
                    'stop_timestamp': 10000024,
                },
            ],
            id='multiple_blinks_no_dummy',
        ),
        pytest.param(
            '** DATE: Wed Mar  8 09:25:20 2023\n'
            'SBLINK R 10000018\n'
            '10000019	   .	   .	    0.0	    0.0	...\n'
            '10000020	   .	   .	    0.0	    0.0	...\n'
            'EBLINK R 10000018	10000020	2\n',
            [{
                'duration_ms': 2,
                'num_samples': 2,
                'start_timestamp': 10000018,
                'stop_timestamp': 10000020,
            }],
            id='blinks_no_sampling_rate',
        ),
    ],
)
def test_parse_eyelink_blinks(tmp_path, metadata, expected_blinks):
    filepath = tmp_path / 'sub.asc'
    filepath.write_text(metadata)

    _, _, parsed_metadata = pm.utils.parsing.parse_eyelink(filepath)

    assert parsed_metadata['blinks'] == expected_blinks


@pytest.mark.parametrize(
    ('metadata', 'expected_blink_ratio', 'expected_overall_ratio'),
    [
        pytest.param(
            'MSG	2154555 RECCFG CR 1000 2 1 L\n'
            'START	10000018 	RIGHT	SAMPLES	EVENTS\n'
            'SBLINK R 10000018\n'
            '10000019	   .	   .	    0.0	    0.0	...\n'
            '10000020	   .	   .	    0.0	    0.0	...\n'
            'EBLINK R 10000018	10000020	2\n'
            'END	10000020 	SAMPLES	EVENTS	RES	  38.54	  31.12\n',
            1,
            1,
            id='only_blinks',
        ),
        pytest.param(
            'MSG	2154555 RECCFG CR 1000 2 1 L\n'
            'START	10000018 	RIGHT	SAMPLES	EVENTS\n'
            'SBLINK R 10000018\n'
            '10000019	   .	   .	    0.0	...\n'
            '10000020	   .	   .	    0.0	...\n'
            'EBLINK R 10000018	10000020	2\n'
            'END	10000020 	SAMPLES	EVENTS	RES	  38.54	  31.12\n',
            1,
            1,
            id='only_blinks_no_dummy',
        ),
        pytest.param(
            '** DATE: Wed Mar  8 09:25:20 2023\n'
            'START	10000018 	RIGHT	SAMPLES	EVENTS\n'
            'SBLINK R 10000018\n'
            '10000019	   .	   .	    0.0	    0.0	...\n'
            '10000020	   .	   .	    0.0	    0.0	...\n'
            'EBLINK R 10000018	10000020	2\n'
            'END	10000020 	SAMPLES	EVENTS	RES	  38.54	  31.12\n',
            'unknown',
            'unknown',
            id='unknown_sampling_rate_only_blinks',
        ),
        pytest.param(
            'MSG	2154555 RECCFG CR 1000 2 1 L\n'
            'START	10000018 	RIGHT	SAMPLES	EVENTS\n'
            '10000019	   .	   .	    0.0	    0.0	...\n'
            'END	10000019 	SAMPLES	EVENTS	RES	  38.54	  31.12\n',
            0,
            1,
            id='lost_samples_no_blinks',
        ),
        pytest.param(
            'MSG	2154555 RECCFG CR 1000 2 1 L\n'
            'START	10000018 	RIGHT	SAMPLES	EVENTS\n'
            'SBLINK R 10000018\n'
            '10000019	   .	   .	    0.0	    0.0	...\n'
            'EBLINK R 10000018	10000019	1\n'
            '10000020	   .	   .	    0.0	    0.0	...\n'
            'END	10000020 	SAMPLES	EVENTS	RES	  38.54	  31.12\n',
            0.5,
            1.0,
            id='blinks_and_lost_samples',
        ),
        pytest.param(
            '** DATE: Wed Mar  8 09:25:20 2023\n'
            'START	10000021 	RIGHT	SAMPLES	EVENTS\n'
            '10000021	   .	   .	    0.0	    0.0	...\n'
            '10000022	   .	   .	    0.0	    0.0	...\n'
            'END	10000022 	SAMPLES	EVENTS	RES	  38.54	  31.12\n',
            'unknown',
            'unknown',
            id='lost_samples_no_sampling_rate',
        ),
        pytest.param(
            'MSG	2154555 RECCFG CR 1000 2 1 L\n'
            'START	10000018 	RIGHT	SAMPLES	EVENTS\n'
            '10000019	   850.7	  717.5	  714.0	    0.0	...\n'
            '10000020	   850.7	  717.5	  714.0	    0.0	...\n'
            '10000022	   850.7	  717.5	  714.0	    0.0	...\n'
            'END	10000022 	SAMPLES	EVENTS	RES	  38.54	  31.12\n',
            0,
            0.25,
            id='missing_timestamps',
        ),
        pytest.param(
            'MSG	2154555 RECCFG CR 1000 2 1 L\n'
            'START	10000018 	RIGHT	SAMPLES	EVENTS\n'
            '10000019	   850.7	  717.5	  714.0	    0.0	...\n'
            '10000020	   850.7	  717.5	  714.0	    0.0	...\n'
            '10000022	   .	   .	    0.0	    0.0	...\n'
            'END	10000022 	SAMPLES	EVENTS	RES	  38.54	  31.12\n',
            0,
            0.5,
            id='missing_timestamps_lost_samples',
        ),
        pytest.param(
            'MSG	2154555 RECCFG CR 1000 2 1 L\n'
            'START	10000020 	RIGHT	SAMPLES	EVENTS\n'
            '10000020	   850.7	  717.5	  714.0	    0.0	...\n'
            '10000022	   .	   .	    0.0	    0.0	...\n'
            'SBLINK R 10000023\n'
            '10000024	   .	   .	    0.0	    0.0	...\n'
            'EBLINK R 10000023	10000024	1\n'
            'END	10000024 	SAMPLES	EVENTS	RES	  38.54	  31.12\n',
            0.25,
            0.75,
            id='missing_timestamps_lost_samples',
        ),
        pytest.param(
            'MSG	2154555 RECCFG CR 1000 2 1 L\n'
            'SBLINK R 10000018\n'
            '10000019	   .	   .	    0.0	    0.0	...\n'
            '10000020	   .	   .	    0.0	    0.0	...\n'
            'EBLINK R 10000018	10000020	2\n'
            '10000021	   .	   .	    0.0	    0.0	...\n'
            '10000022	   .	   .	    0.0	    0.0	...\n',
            'unknown',
            'unknown',
            id='blinks_and_lost_samples_no_start_end',
        ),
        pytest.param(
            'MSG	2154555 RECCFG CR 1000 2 1 L\n'
            'START	10000020 	RIGHT	SAMPLES	EVENTS\n'
            'END	10000021 	SAMPLES	EVENTS	RES	  38.54	  31.12\n',
            0,
            1,
            id='missing_timestamps_lost_samples',
        ),
    ],
)
def test_parse_eyelink_data_loss_ratio(
        tmp_path, metadata, expected_blink_ratio, expected_overall_ratio,
):
    filepath = tmp_path / 'sub.asc'
    filepath.write_text(metadata)

    _, _, parsed_metadata = pm.utils.parsing.parse_eyelink(filepath)

    assert parsed_metadata['data_loss_ratio_blinks'] == expected_blink_ratio
    assert parsed_metadata['data_loss_ratio'] == expected_overall_ratio


def test_parse_eyelink_datetime(tmp_path):
    metadata = '** DATE: Wed Mar  8 09:25:20 2023\n'
    expected_datetime = datetime.datetime(2023, 3, 8, 9, 25, 20)

    filepath = tmp_path / 'sub.asc'
    filepath.write_text(metadata)

    _, _, parsed_metadata = pm.utils.parsing.parse_eyelink(filepath)

    assert parsed_metadata['datetime'] == expected_datetime


@pytest.mark.parametrize(
    ('metadata', 'expected_mount_config'),
    [
        pytest.param(
            'MSG	2154555 RECCFG CR 1000 2 1 L\n'
            'MSG	2154555 ELCLCFG BTABLER\n',
            {
                'mount_type': 'Desktop',
                'head_stabilization': 'stabilized',
                'eyes_recorded': 'binocular / monocular',
                'short_name': 'BTABLER',
            },
            id='desktop_stabilized_binocular',
        ),
        pytest.param(
            'MSG	2154555 RECCFG CR 1000 2 1 L\n'
            'MSG	2154555 ELCLCFG MTABLER\n',
            {
                'mount_type': 'Desktop',
                'head_stabilization': 'stabilized',
                'eyes_recorded': 'monocular',
                'short_name': 'MTABLER',
            },
            id='desktop_stabilized_monocular',
        ),
        pytest.param(
            'MSG	2154555 RECCFG CR 1000 2 1 L\n'
            'MSG	2154555 ELCLCFG RTABLER\n',
            {
                'mount_type': 'Desktop',
                'head_stabilization': 'remote',
                'eyes_recorded': 'monocular',
                'short_name': 'RTABLER',
            },
            id='desktop_remote_monocular',
        ),
        pytest.param(
            'MSG	2154555 RECCFG CR 1000 2 1 L\n'
            'MSG	2154555 ELCLCFG RBTABLER\n',
            {
                'mount_type': 'Desktop',
                'head_stabilization': 'remote',
                'eyes_recorded': 'binocular / monocular',
                'short_name': 'RBTABLER',
            },
            id='desktop_remote_binocular',
        ),
        pytest.param(
            'MSG	2154555 RECCFG CR 1000 2 1 L\n'
            'MSG	2154555 ELCLCFG AMTABLER\n',
            {
                'mount_type': 'Arm Mount',
                'head_stabilization': 'stabilized',
                'eyes_recorded': 'monocular',
                'short_name': 'AMTABLER',
            },
            id='arm_stabilized_monocular',
        ),
        pytest.param(
            'MSG	2154555 RECCFG CR 1000 2 1 L\n'
            'MSG	2154555 ELCLCFG ABTABLER\n',
            {
                'mount_type': 'Arm Mount',
                'head_stabilization': 'stabilized',
                'eyes_recorded': 'binocular / monocular',
                'short_name': 'ABTABLER',
            },
            id='arm_stabilized_binocular',
        ),
        pytest.param(
            'MSG	2154555 RECCFG CR 1000 2 1 L\n'
            'MSG	2154555 ELCLCFG ARTABLER\n',
            {
                'mount_type': 'Arm Mount',
                'head_stabilization': 'remote',
                'eyes_recorded': 'monocular',
                'short_name': 'ARTABLER',
            },
            id='arm_remote_monocular',
        ),
        pytest.param(
            'MSG	2154555 RECCFG CR 1000 2 1 L\n'
            'MSG	2154555 ELCLCFG ABRTABLE\n',
            {
                'mount_type': 'Arm Mount',
                'head_stabilization': 'remote',
                'eyes_recorded': 'binocular / monocular',
                'short_name': 'ABRTABLE',
            },
            id='arm_remote_binocular',
        ),
        pytest.param(
            'MSG	2154555 RECCFG CR 1000 2 1 L\n'
            'MSG	2154555 ELCLCFG BTOWER\n',
            {
                'mount_type': 'Binocular Tower Mount',
                'head_stabilization': 'stabilized',
                'eyes_recorded': 'binocular / monocular',
                'short_name': 'BTOWER',
            },
            id='binocular_tower_stabilized_binocular',
        ),
        pytest.param(
            'MSG	2154555 RECCFG CR 1000 2 1 L\n'
            'MSG	2154555 ELCLCFG TOWER\n',
            {
                'mount_type': 'Tower Mount',
                'head_stabilization': 'stabilized',
                'eyes_recorded': 'monocular',
                'short_name': 'TOWER',
            },
            id='tower_stabilized_monocular',
        ),
        pytest.param(
            'MSG	2154555 RECCFG CR 1000 2 1 L\n'
            'MSG	2154555 ELCLCFG MPRIM\n',
            {
                'mount_type': 'Primate Mount',
                'head_stabilization': 'stabilized',
                'eyes_recorded': 'monocular',
                'short_name': 'MPRIM',
            },
            id='primate_stabilized_binocular',
        ),
        pytest.param(
            'MSG	2154555 RECCFG CR 1000 2 1 L\n'
            'MSG	2154555 ELCLCFG BPRIM\n',
            {
                'mount_type': 'Primate Mount',
                'head_stabilization': 'stabilized',
                'eyes_recorded': 'binocular / monocular',
                'short_name': 'BPRIM',
            },
            id='primate_stabilized_monocular',
        ),
        pytest.param(
            'MSG	2154555 RECCFG CR 1000 2 1 L\n'
            'MSG	2154555 ELCLCFG MLRR\n',
            {
                'mount_type': 'Long-Range Mount',
                'head_stabilization': 'stabilized',
                'eyes_recorded': 'monocular',
                'camera_position': 'level',
                'short_name': 'MLRR',
            },
            id='long_range_level_monocular',
        ),
        pytest.param(
            'MSG	2154555 RECCFG CR 1000 2 1 L\n'
            'MSG	2154555 ELCLCFG BLRR\n',
            {
                'mount_type': 'Long-Range Mount',
                'head_stabilization': 'stabilized',
                'eyes_recorded': 'binocular / monocular',
                'camera_position': 'angled',
                'short_name': 'BLRR',
            },
            id='long_range_angled_binocular',
        ),
        pytest.param(
            'MSG	2154555 RECCFG CR 1000 2 1 L\n'
            'MSG	2154555 ELCLCFG XXXXX\n',
            {
                'mount_type': 'unknown',
                'head_stabilization': 'unknown',
                'eyes_recorded': 'unknown',
                'camera_position': 'unknown',
                'short_name': 'XXXXX',
            },
            id='unknown_mount_config',
        ),
    ],
)
def test_parse_eyelink_mount_config(tmp_path, metadata, expected_mount_config):
    filepath = tmp_path / 'sub.asc'
    filepath.write_text(metadata)

    _, _, parsed_metadata = pm.utils.parsing.parse_eyelink(filepath)

    assert parsed_metadata['mount_configuration'] == expected_mount_config
=======
    with pytest.raises(DeprecationWarning) as info:
        _ = pm.utils.parsing.parse_eyelink(filepath)

    regex = re.compile(r'.*will be removed in v(?P<version>[0-9]*[.][0-9]*[.][0-9]*)[.)].*')

    msg = info.value.args[0]
    remove_version = regex.match(msg).groupdict()['version']
    current_version = pm.__version__.split('+')[0]
    assert current_version < remove_version, (
        f'utils/parsing.py was planned to be removed in v{remove_version}. '
        f'Current version is v{current_version}.'
    )
>>>>>>> 2d9da18b
<|MERGE_RESOLUTION|>--- conflicted
+++ resolved
@@ -26,78 +26,9 @@
 import pymovements as pm
 
 
-<<<<<<< HEAD
-some
-lines
-MSG	2154555 RECCFG CR 1000 2 1 L
-MSG	2154555 ELCLCFG BTABLER
-MSG	2095865 DISPLAY_COORDS 0 0 1279 1023
-PRESCALER	1
-VPRESCALER	1
-PUPIL	AREA
-EVENTS	GAZE	LEFT	RATE	1000.00	TRACKING	CR	FILTER	2
-SAMPLES	GAZE	LEFT	RATE	1000.00	TRACKING	CR	FILTER	2	INPUT
-the next line has all additional trial columns set to None
-START	10000000 	RIGHT	SAMPLES	EVENTS
-SFIX	R	10000000
-10000000	  850.7	  717.5	  714.0	    0.0	...
-END	10000001 	SAMPLES	EVENTS	RES	  38.54	  31.12
-MSG 10000001 START_A
-START	10000002 	RIGHT	SAMPLES	EVENTS
-the next line now should have the task column set to A
-10000002	  850.7	  717.5	  714.0	    0.0	...
-END	10000003 	SAMPLES	EVENTS	RES	  38.54	  31.12
-MSG 10000003 STOP_A
-the task should be set to None again
-START	10000004 	RIGHT	SAMPLES	EVENTS
-10000004	  850.7	  717.5	  714.0	    0.0	...
-END	10000005 	SAMPLES	EVENTS	RES	  38.54	  31.12
-MSG 10000005 METADATA_1 123
-MSG 10000005 START_B
-the next line now should have the task column set to B
-START	10000006 	RIGHT	SAMPLES	EVENTS
-10000006	  850.7	  717.5	  714.0	    0.0	...
-END	10000007 	SAMPLES	EVENTS	RES	  38.54	  31.12
-MSG 10000007 START_TRIAL_1
-the next line now should have the trial column set to 1
-START	10000008 	RIGHT	SAMPLES	EVENTS
-10000008	  850.7	  717.5	  714.0	    0.0	...
-EFIX	R	10000000	10000008	10	850.7	717.5	714.0
-END	10000009 	SAMPLES	EVENTS	RES	  38.54	  31.12
-MSG 10000009 STOP_TRIAL_1
-MSG 10000010 START_TRIAL_2
-the next line now should have the trial column set to 2
-START	10000011 	RIGHT	SAMPLES	EVENTS
-SSACC	R	10000011
-10000011	  850.7	  717.5	  714.0	    0.0	...
-END	10000012 	SAMPLES	EVENTS	RES	  38.54	  31.12
-MSG 10000012 STOP_TRIAL_2
-MSG 10000013 START_TRIAL_3
-the next line now should have the trial column set to 3
-START	10000014 	RIGHT	SAMPLES	EVENTS
-MSG 10000014 METADATA_2 abc
-MSG 10000014 METADATA_1 456
-10000014	  850.7	  717.5	  714.0	    0.0	...
-END	10000015 	SAMPLES	EVENTS	RES	  38.54	  31.12
-MSG 10000015 STOP_TRIAL_3
-MSG 10000016 STOP_B
-task and trial should be set to None again
-MSG 10000017 METADATA_3
-START	10000017 	RIGHT	SAMPLES	EVENTS
-10000017	  850.7	  717.5	  714.0	    0.0	...
-10000019	  850.7	  717.5	  .	    0.0	...
-SBLINK R 10000020
-10000020	   .	   .	    0.0	    0.0	...
-10000021	   .	   .	    0.0	    0.0	...
-EBLINK R 10000020	10000022	4
-ESACC	R	10000011	10000022	13	850.7	717.5	850.7	717.5	19.00	590
-END	10000022 	SAMPLES	EVENTS	RES	  38.54	  31.12
-"""
-=======
 @pytest.mark.filterwarnings('ignore::DeprecationWarning')
 def test_parse_eyelink_equal_gaze():
     filepath = 'tests/files/eyelink_monocular_example.asc'
->>>>>>> 2d9da18b
 
     gaze, _ = pm.gaze._utils.parsing.parse_eyelink(filepath)
     gaze_depr, _ = pm.utils.parsing.parse_eyelink(filepath)
@@ -105,783 +36,16 @@
     assert_frame_equal(gaze, gaze_depr)
 
 
-<<<<<<< HEAD
-EXPECTED_GAZE_DF = pl.from_dict(
-    {
-        'time': [
-            10000000.0, 10000002.0, 10000004.0, 10000006.0, 10000008.0, 10000011.0, 10000014.0,
-            10000017.0, 10000019.0, 10000020.0, 10000021.0,
-        ],
-        'x_pix': [
-            850.7, 850.7, 850.7, 850.7, 850.7, 850.7, 850.7, 850.7, 850.7, np.nan, np.nan,
-        ],
-        'y_pix': [
-            717.5, 717.5, 717.5, 717.5, 717.5, 717.5, 717.5, 717.5, 717.5, np.nan, np.nan,
-        ],
-        'pupil': [714.0, 714.0, 714.0, 714.0, 714.0, 714.0, 714.0, 714.0, np.nan, 0.0, 0.0],
-        'task': [None, 'A', None, 'B', 'B', 'B', 'B', None, None, None, None],
-        'trial_id': [None, None, None, None, '1', '2', '3', None, None, None, None],
-    },
-)
-
-EXPECTED_EVENT_DF = pl.from_dict(
-    {
-        'name': ['fixation_eyelink', 'blink_eyelink', 'saccade_eyelink'],
-        'onset': [10000000.0, 10000020.0, 10000011.0],
-        'offset': [10000008.0, 10000022.0, 10000022.0],
-        'task': [None, None, 'B'],
-        'trial_id': [None, None, '2'],
-    },
-)
-
-EXPECTED_METADATA = {
-    'weekday': 'Wed',
-    'month': 'Mar',
-    'day': 8,
-    'time': '09:25:20',
-    'year': 2023,
-    'version_1': 'EYELINK II 1',
-    'version_2': 'EYELINK II CL v6.12 Feb  1 2018 (EyeLink Portable Duo)',
-    'model': 'EyeLink Portable Duo',
-    'version_number': '6.12',
-    'sampling_rate': 1000.00,
-    'file_sample_filter': '2',
-    'link_sample_filter': '1',
-    'pupil_data_type': 'AREA',
-    'tracking_mode': 'CR',
-    'tracked_eye': 'L',
-    'calibrations': [],
-    'validations': [],
-    'resolution': (1280, 1024),
-    'data_loss_ratio_blinks': 0.16666666666666666,
-    'data_loss_ratio': 0.25,
-    'total_recording_duration_ms': 12.0,
-    'datetime': datetime.datetime(2023, 3, 8, 9, 25, 20),
-    'blinks': [{
-        'duration_ms': 4.0,
-        'num_samples': 2,
-        'start_timestamp': 10000020.0,
-        'stop_timestamp': 10000022.0,
-    }],
-    'mount_configuration': {
-        'mount_type': 'Desktop',
-        'head_stabilization': 'stabilized',
-        'eyes_recorded': 'binocular / monocular',
-        'short_name': 'BTABLER',
-    },
-    'metadata_1': '123',
-    'metadata_2': 'abc',
-    'metadata_3': True,
-    'metadata_4': None,
-}
-=======
 def test_parse_eyelink_deprecated():
     filepath = 'tests/files/eyelink_monocular_example.asc'
 
     with pytest.raises(DeprecationWarning):
         _ = pm.utils.parsing.parse_eyelink(filepath)
->>>>>>> 2d9da18b
 
 
 def test_parse_eyelink_removed():
     filepath = 'tests/files/eyelink_monocular_example.asc'
 
-<<<<<<< HEAD
-    gaze_df, event_df, metadata = pm.utils.parsing.parse_eyelink(
-        filepath,
-        patterns=PATTERNS,
-        metadata_patterns=METADATA_PATTERNS,
-    )
-
-    assert_frame_equal(gaze_df, EXPECTED_GAZE_DF, check_column_order=False)
-    assert_frame_equal(event_df, EXPECTED_EVENT_DF, check_column_order=False)
-    assert metadata == EXPECTED_METADATA
-
-
-@pytest.mark.parametrize(
-    ('kwargs', 'expected_metadata'),
-    [
-        pytest.param(
-            {
-                'filepath': 'tests/files/eyelink_monocular_example.asc',
-                'metadata_patterns': [
-                    {'pattern': r'!V TRIAL_VAR SUBJECT_ID (?P<subject_id>-?\d+)'},
-                    r'!V TRIAL_VAR STIMULUS_COMBINATION_ID (?P<stimulus_combination_id>.+)',
-                ],
-            },
-            {
-                'subject_id': '-1',
-                'stimulus_combination_id': 'start',
-            },
-            id='eyelink_asc_metadata_patterns',
-        ),
-        pytest.param(
-            {
-                'filepath': 'tests/files/eyelink_monocular_example.asc',
-                'metadata_patterns': [r'inexistent pattern (?P<value>-?\d+)'],
-            },
-            {
-                'value': None,
-            },
-            id='eyelink_asc_metadata_pattern_not_found',
-        ),
-    ],
-)
-def test_from_asc_metadata_patterns(kwargs, expected_metadata):
-    _, _, metadata = pm.utils.parsing.parse_eyelink(**kwargs)
-
-    for key, value in expected_metadata.items():
-        assert metadata[key] == value
-
-
-@pytest.mark.parametrize(
-    'patterns',
-    [
-        [1],
-        [{'pattern': 1}],
-    ],
-)
-def test_parse_eyelink_raises_value_error(tmp_path, patterns):
-    filepath = tmp_path / 'sub.asc'
-    filepath.write_text(ASC_TEXT)
-
-    with pytest.raises(ValueError) as excinfo:
-        pm.utils.parsing.parse_eyelink(
-            filepath,
-            patterns=patterns,
-        )
-
-    msg, = excinfo.value.args
-
-    expected_substrings = ['invalid pattern', '1']
-    for substring in expected_substrings:
-        assert substring in msg
-
-
-@pytest.mark.parametrize(
-    ('metadata', 'expected_version', 'expected_model'),
-    [
-        pytest.param(
-            '** DATE: Wed Mar  8 09:25:20 2023\n'
-            '** VERSION: EYELINK II 1\n'
-            '** EYELINK II CL v6.12 Feb  1 2018 (EyeLink Portable Duo)',
-            '6.12',
-            'EyeLink Portable Duo',
-            id='eye_link_portable_duo',
-        ),
-        pytest.param(
-            '** DATE: Wed Mar  8 09:25:20 2023\n'
-            '** VERSION: EYELINK II 1\n'
-            '** EYELINK II CL v5.12 Feb  1 2018\n',
-            '5.12',
-            'EyeLink 1000 Plus',
-            id='eye_link_1000_plus',
-        ),
-        pytest.param(
-            '** DATE: Wed Mar  8 09:25:20 2023\n'
-            '** VERSION: EYELINK II 1\n'
-            '** EYELINK II CL v4.12 Feb  1 2018',
-            '4.12',
-            'EyeLink 1000',
-            id='eye_link_1000_1',
-        ),
-        pytest.param(
-            '** DATE: Wed Mar  8 09:25:20 2023\n'
-            '** VERSION: EYELINK II 1\n'
-            '** EYELINK II CL v3.12 Feb  1 2018',
-            '3.12',
-            'EyeLink 1000',
-            id='eye_link_1000_2',
-        ),
-        pytest.param(
-            '** DATE: Wed Mar  8 09:25:20 2023\n'
-            '** VERSION: EYELINK II 1\n'
-            '** EYELINK II CL v2.12 Feb  1 2018',
-            '2.12',
-            'EyeLink II',
-            id='eye_link_II',
-        ),
-        pytest.param(
-            '** DATE: Wed Mar  8 09:25:20 2023\n'
-            '** VERSION: EYELINK REVISION 2.00 (Aug 12 1997)',
-            '2.00',
-            'EyeLink I',
-            id='eye_link_I',
-        ),
-        pytest.param(
-            '** DATE: Wed Mar  8 09:25:20 2023\n'
-            '** VERSION: nothing\n',
-            'unknown',
-            'unknown',
-            id='unknown_version_1',
-        ),
-        pytest.param(
-            '** DATE: Wed Mar  8 09:25:20 2023\n'
-            '** VERSION: EYELINK II 1\n'
-            '** EYELINK II CL Feb  1 2018 (EyeLink Portable Duo)',
-            'unknown',
-            'unknown',
-            id='unknown_version_2',
-        ),
-        pytest.param(
-            '** DATE: Wed Mar  8 09:25:20 2023\n'
-            '** TYPE: EDF_FILE BINARY EVENT SAMPLE TAGGED',
-            'unknown',
-            'unknown',
-            id='unknown_version_3',
-        ),
-    ],
-)
-def test_parse_eyelink_version(tmp_path, metadata, expected_version, expected_model):
-    filepath = tmp_path / 'sub.asc'
-    filepath.write_text(metadata)
-
-    _, _, metadata = pm.utils.parsing.parse_eyelink(
-        filepath,
-    )
-
-    assert metadata['version_number'] == expected_version
-    assert metadata['model'] == expected_model
-
-
-@pytest.mark.parametrize(
-    ('metadata', 'expected_msg'),
-    [
-        pytest.param(
-            '',
-            'No metadata found. Please check the file for errors.',
-            id='eye_link_no_metadata',
-        ),
-    ],
-)
-def test_no_metadata_warning(tmp_path, metadata, expected_msg):
-    filepath = tmp_path / 'sub.asc'
-    filepath.write_text(metadata)
-
-    with pytest.raises(Warning) as info:
-        _, _, metadata = pm.utils.parsing.parse_eyelink(
-            filepath,
-        )
-
-    msg = info.value.args[0]
-
-    assert msg == expected_msg
-
-
-@pytest.mark.parametrize(
-    ('metadata', 'expected_validation', 'expected_calibration'),
-    [
-        pytest.param(
-            'MSG	2095865 DISPLAY_COORDS 0 0 1279 1023\n'
-            'MSG	7045618 !CAL \n'
-            '>>>>>>> CALIBRATION (HV9,P-CR) FOR LEFT: <<<<<<<<<\n'
-            'MSG	7045618 !CAL Calibration points:  \n'
-            'MSG	1076158 !CAL VALIDATION HV9 R RIGHT POOR ERROR 2.40 avg. 6.03 max  '
-            'OFFSET 0.19 deg. 4.2,6.3 pix.\n',
-            [{
-                'error': 'POOR ERROR',
-                'tracked_eye': 'RIGHT',
-                'num_points': '9',
-                'timestamp': '1076158',
-                'validation_score_avg': '2.40',
-                'validation_score_max': '6.03',
-            }],
-            [{
-                'num_points': '9',
-                'timestamp': '7045618',
-                'tracked_eye': 'LEFT',
-                'type': 'P-CR',
-            }],
-            id='cal_timestamp_with_space',
-        ),
-        pytest.param(
-            '** DATE: Wed Feb  1 04:38:54 2017\n'
-            'MSG	7045618 !CAL\n'
-            '>>>>>>> CALIBRATION (HV9,P-CR) FOR LEFT: <<<<<<<<<\n',
-            [],
-            [{
-                'num_points': '9',
-                'timestamp': '7045618',
-                'tracked_eye': 'LEFT',
-                'type': 'P-CR',
-            }],
-            id='cal_timestamp_no_space_no_val',
-        ),
-        pytest.param(
-            '** DATE: Wed Feb  1 04:38:54 2017\n'
-            'MSG	7045618 !CAL\n'
-            'MSG	7045618 !CAL\n',
-            [],
-            [{'timestamp': '7045618'}],
-            id='cal_timestamp_no_cal_no_val',
-        ),
-    ],
-)
-def test_val_cal_eyelink(tmp_path, metadata, expected_validation, expected_calibration):
-    filepath = tmp_path / 'sub.asc'
-    filepath.write_text(metadata)
-
-    _, _, parsed_metadata = pm.utils.parsing.parse_eyelink(filepath)
-
-    assert parsed_metadata['calibrations'] == expected_calibration
-    assert parsed_metadata['validations'] == expected_validation
-
-
-def test_parse_val_cal_eyelink_monocular_file():
-    example_asc_monocular_path = Path(__file__).parent.parent.parent / \
-        'files/eyelink_monocular_example.asc'
-
-    _, _, metadata = pm.utils.parsing.parse_eyelink(example_asc_monocular_path)
-
-    expected_validation = [{
-        'error': 'GOOD ERROR',
-        'tracked_eye': 'LEFT',
-        'num_points': '9',
-        'timestamp': '2148587',
-        'validation_score_avg': '0.27',
-        'validation_score_max': '0.83',
-    }]
-    expected_calibration = [{
-        'num_points': '9', 'type': 'P-CR', 'tracked_eye': 'LEFT', 'timestamp': '2135819',
-    }]
-
-    assert metadata['calibrations'] == expected_calibration
-    assert metadata['validations'] == expected_validation
-
-
-@pytest.mark.parametrize(
-    ('metadata', 'expected_blinks'),
-    [
-        pytest.param(
-            '** DATE: Wed Mar  8 09:25:20 2023\n'
-            'EVENTS	GAZE	LEFT	RATE	1000.00	TRACKING	CR	FILTER	2\n'
-            'SBLINK R 10000018\n'
-            '10000019	   .	   .	    0.0	    0.0	...\n'
-            '10000020	   .	   .	    0.0	    0.0	...\n'
-            'EBLINK R 10000018	10000020	2\n',
-            [{
-                'duration_ms': 2,
-                'num_samples': 2,
-                'start_timestamp': 10000018,
-                'stop_timestamp': 10000020,
-            }],
-            id='blink',
-        ),
-        pytest.param(
-            '** DATE: Wed Mar  8 09:25:20 2023\n'
-            'EVENTS	GAZE	LEFT	RATE	1000.00	TRACKING	CR	FILTER	2\n'
-            'SBLINK R 10000018\n'
-            '10000019	   .	   .	    0.0	    0.0	...\n'
-            '10000020	   .	   .	    0.0	    0.0	...\n'
-            'EBLINK R 10000018	10000020	2\n'
-            'SBLINK R 10000021\n'
-            '10000021	   .	   .	    0.0	    0.0	...\n'
-            '10000022	   .	   .	    0.0	    0.0	...\n'
-            '10000023	   .	   .	    0.0	    0.0	...\n'
-            '10000024	   .	   .	    0.0	    0.0	...\n'
-            'EBLINK R 10000021	10000024	4\n',
-            [
-                {
-                    'duration_ms': 2,
-                    'num_samples': 2,
-                    'start_timestamp': 10000018,
-                    'stop_timestamp': 10000020,
-                },
-                {
-                    'duration_ms': 4,
-                    'num_samples': 4,
-                    'start_timestamp': 10000021,
-                    'stop_timestamp': 10000024,
-                },
-            ],
-            id='multiple_blinks',
-        ),
-        pytest.param(
-            '** DATE: Wed Mar  8 09:25:20 2023\n'
-            'EVENTS	GAZE	LEFT	RATE	1000.00	TRACKING	CR	FILTER	2\n'
-            'SBLINK R 10000018\n'
-            '10000019	   .	   .	    0.0	...\n'
-            '10000020	   .	   .	    0.0	...\n'
-            'EBLINK R 10000018	10000020	2\n'
-            'SBLINK R 10000021\n'
-            '10000021	   .	   .	    0.0	...\n'
-            '10000022	   .	   .	    0.0 ...\n'
-            '10000023	   .	   .	    0.0	...\n'
-            '10000024	   .	   .	    0.0	...\n'
-            'EBLINK R 10000021	10000024	4\n',
-            [
-                {
-                    'duration_ms': 2,
-                    'num_samples': 2,
-                    'start_timestamp': 10000018,
-                    'stop_timestamp': 10000020,
-                },
-                {
-                    'duration_ms': 4,
-                    'num_samples': 4,
-                    'start_timestamp': 10000021,
-                    'stop_timestamp': 10000024,
-                },
-            ],
-            id='multiple_blinks_no_dummy',
-        ),
-        pytest.param(
-            '** DATE: Wed Mar  8 09:25:20 2023\n'
-            'SBLINK R 10000018\n'
-            '10000019	   .	   .	    0.0	    0.0	...\n'
-            '10000020	   .	   .	    0.0	    0.0	...\n'
-            'EBLINK R 10000018	10000020	2\n',
-            [{
-                'duration_ms': 2,
-                'num_samples': 2,
-                'start_timestamp': 10000018,
-                'stop_timestamp': 10000020,
-            }],
-            id='blinks_no_sampling_rate',
-        ),
-    ],
-)
-def test_parse_eyelink_blinks(tmp_path, metadata, expected_blinks):
-    filepath = tmp_path / 'sub.asc'
-    filepath.write_text(metadata)
-
-    _, _, parsed_metadata = pm.utils.parsing.parse_eyelink(filepath)
-
-    assert parsed_metadata['blinks'] == expected_blinks
-
-
-@pytest.mark.parametrize(
-    ('metadata', 'expected_blink_ratio', 'expected_overall_ratio'),
-    [
-        pytest.param(
-            'MSG	2154555 RECCFG CR 1000 2 1 L\n'
-            'START	10000018 	RIGHT	SAMPLES	EVENTS\n'
-            'SBLINK R 10000018\n'
-            '10000019	   .	   .	    0.0	    0.0	...\n'
-            '10000020	   .	   .	    0.0	    0.0	...\n'
-            'EBLINK R 10000018	10000020	2\n'
-            'END	10000020 	SAMPLES	EVENTS	RES	  38.54	  31.12\n',
-            1,
-            1,
-            id='only_blinks',
-        ),
-        pytest.param(
-            'MSG	2154555 RECCFG CR 1000 2 1 L\n'
-            'START	10000018 	RIGHT	SAMPLES	EVENTS\n'
-            'SBLINK R 10000018\n'
-            '10000019	   .	   .	    0.0	...\n'
-            '10000020	   .	   .	    0.0	...\n'
-            'EBLINK R 10000018	10000020	2\n'
-            'END	10000020 	SAMPLES	EVENTS	RES	  38.54	  31.12\n',
-            1,
-            1,
-            id='only_blinks_no_dummy',
-        ),
-        pytest.param(
-            '** DATE: Wed Mar  8 09:25:20 2023\n'
-            'START	10000018 	RIGHT	SAMPLES	EVENTS\n'
-            'SBLINK R 10000018\n'
-            '10000019	   .	   .	    0.0	    0.0	...\n'
-            '10000020	   .	   .	    0.0	    0.0	...\n'
-            'EBLINK R 10000018	10000020	2\n'
-            'END	10000020 	SAMPLES	EVENTS	RES	  38.54	  31.12\n',
-            'unknown',
-            'unknown',
-            id='unknown_sampling_rate_only_blinks',
-        ),
-        pytest.param(
-            'MSG	2154555 RECCFG CR 1000 2 1 L\n'
-            'START	10000018 	RIGHT	SAMPLES	EVENTS\n'
-            '10000019	   .	   .	    0.0	    0.0	...\n'
-            'END	10000019 	SAMPLES	EVENTS	RES	  38.54	  31.12\n',
-            0,
-            1,
-            id='lost_samples_no_blinks',
-        ),
-        pytest.param(
-            'MSG	2154555 RECCFG CR 1000 2 1 L\n'
-            'START	10000018 	RIGHT	SAMPLES	EVENTS\n'
-            'SBLINK R 10000018\n'
-            '10000019	   .	   .	    0.0	    0.0	...\n'
-            'EBLINK R 10000018	10000019	1\n'
-            '10000020	   .	   .	    0.0	    0.0	...\n'
-            'END	10000020 	SAMPLES	EVENTS	RES	  38.54	  31.12\n',
-            0.5,
-            1.0,
-            id='blinks_and_lost_samples',
-        ),
-        pytest.param(
-            '** DATE: Wed Mar  8 09:25:20 2023\n'
-            'START	10000021 	RIGHT	SAMPLES	EVENTS\n'
-            '10000021	   .	   .	    0.0	    0.0	...\n'
-            '10000022	   .	   .	    0.0	    0.0	...\n'
-            'END	10000022 	SAMPLES	EVENTS	RES	  38.54	  31.12\n',
-            'unknown',
-            'unknown',
-            id='lost_samples_no_sampling_rate',
-        ),
-        pytest.param(
-            'MSG	2154555 RECCFG CR 1000 2 1 L\n'
-            'START	10000018 	RIGHT	SAMPLES	EVENTS\n'
-            '10000019	   850.7	  717.5	  714.0	    0.0	...\n'
-            '10000020	   850.7	  717.5	  714.0	    0.0	...\n'
-            '10000022	   850.7	  717.5	  714.0	    0.0	...\n'
-            'END	10000022 	SAMPLES	EVENTS	RES	  38.54	  31.12\n',
-            0,
-            0.25,
-            id='missing_timestamps',
-        ),
-        pytest.param(
-            'MSG	2154555 RECCFG CR 1000 2 1 L\n'
-            'START	10000018 	RIGHT	SAMPLES	EVENTS\n'
-            '10000019	   850.7	  717.5	  714.0	    0.0	...\n'
-            '10000020	   850.7	  717.5	  714.0	    0.0	...\n'
-            '10000022	   .	   .	    0.0	    0.0	...\n'
-            'END	10000022 	SAMPLES	EVENTS	RES	  38.54	  31.12\n',
-            0,
-            0.5,
-            id='missing_timestamps_lost_samples',
-        ),
-        pytest.param(
-            'MSG	2154555 RECCFG CR 1000 2 1 L\n'
-            'START	10000020 	RIGHT	SAMPLES	EVENTS\n'
-            '10000020	   850.7	  717.5	  714.0	    0.0	...\n'
-            '10000022	   .	   .	    0.0	    0.0	...\n'
-            'SBLINK R 10000023\n'
-            '10000024	   .	   .	    0.0	    0.0	...\n'
-            'EBLINK R 10000023	10000024	1\n'
-            'END	10000024 	SAMPLES	EVENTS	RES	  38.54	  31.12\n',
-            0.25,
-            0.75,
-            id='missing_timestamps_lost_samples',
-        ),
-        pytest.param(
-            'MSG	2154555 RECCFG CR 1000 2 1 L\n'
-            'SBLINK R 10000018\n'
-            '10000019	   .	   .	    0.0	    0.0	...\n'
-            '10000020	   .	   .	    0.0	    0.0	...\n'
-            'EBLINK R 10000018	10000020	2\n'
-            '10000021	   .	   .	    0.0	    0.0	...\n'
-            '10000022	   .	   .	    0.0	    0.0	...\n',
-            'unknown',
-            'unknown',
-            id='blinks_and_lost_samples_no_start_end',
-        ),
-        pytest.param(
-            'MSG	2154555 RECCFG CR 1000 2 1 L\n'
-            'START	10000020 	RIGHT	SAMPLES	EVENTS\n'
-            'END	10000021 	SAMPLES	EVENTS	RES	  38.54	  31.12\n',
-            0,
-            1,
-            id='missing_timestamps_lost_samples',
-        ),
-    ],
-)
-def test_parse_eyelink_data_loss_ratio(
-        tmp_path, metadata, expected_blink_ratio, expected_overall_ratio,
-):
-    filepath = tmp_path / 'sub.asc'
-    filepath.write_text(metadata)
-
-    _, _, parsed_metadata = pm.utils.parsing.parse_eyelink(filepath)
-
-    assert parsed_metadata['data_loss_ratio_blinks'] == expected_blink_ratio
-    assert parsed_metadata['data_loss_ratio'] == expected_overall_ratio
-
-
-def test_parse_eyelink_datetime(tmp_path):
-    metadata = '** DATE: Wed Mar  8 09:25:20 2023\n'
-    expected_datetime = datetime.datetime(2023, 3, 8, 9, 25, 20)
-
-    filepath = tmp_path / 'sub.asc'
-    filepath.write_text(metadata)
-
-    _, _, parsed_metadata = pm.utils.parsing.parse_eyelink(filepath)
-
-    assert parsed_metadata['datetime'] == expected_datetime
-
-
-@pytest.mark.parametrize(
-    ('metadata', 'expected_mount_config'),
-    [
-        pytest.param(
-            'MSG	2154555 RECCFG CR 1000 2 1 L\n'
-            'MSG	2154555 ELCLCFG BTABLER\n',
-            {
-                'mount_type': 'Desktop',
-                'head_stabilization': 'stabilized',
-                'eyes_recorded': 'binocular / monocular',
-                'short_name': 'BTABLER',
-            },
-            id='desktop_stabilized_binocular',
-        ),
-        pytest.param(
-            'MSG	2154555 RECCFG CR 1000 2 1 L\n'
-            'MSG	2154555 ELCLCFG MTABLER\n',
-            {
-                'mount_type': 'Desktop',
-                'head_stabilization': 'stabilized',
-                'eyes_recorded': 'monocular',
-                'short_name': 'MTABLER',
-            },
-            id='desktop_stabilized_monocular',
-        ),
-        pytest.param(
-            'MSG	2154555 RECCFG CR 1000 2 1 L\n'
-            'MSG	2154555 ELCLCFG RTABLER\n',
-            {
-                'mount_type': 'Desktop',
-                'head_stabilization': 'remote',
-                'eyes_recorded': 'monocular',
-                'short_name': 'RTABLER',
-            },
-            id='desktop_remote_monocular',
-        ),
-        pytest.param(
-            'MSG	2154555 RECCFG CR 1000 2 1 L\n'
-            'MSG	2154555 ELCLCFG RBTABLER\n',
-            {
-                'mount_type': 'Desktop',
-                'head_stabilization': 'remote',
-                'eyes_recorded': 'binocular / monocular',
-                'short_name': 'RBTABLER',
-            },
-            id='desktop_remote_binocular',
-        ),
-        pytest.param(
-            'MSG	2154555 RECCFG CR 1000 2 1 L\n'
-            'MSG	2154555 ELCLCFG AMTABLER\n',
-            {
-                'mount_type': 'Arm Mount',
-                'head_stabilization': 'stabilized',
-                'eyes_recorded': 'monocular',
-                'short_name': 'AMTABLER',
-            },
-            id='arm_stabilized_monocular',
-        ),
-        pytest.param(
-            'MSG	2154555 RECCFG CR 1000 2 1 L\n'
-            'MSG	2154555 ELCLCFG ABTABLER\n',
-            {
-                'mount_type': 'Arm Mount',
-                'head_stabilization': 'stabilized',
-                'eyes_recorded': 'binocular / monocular',
-                'short_name': 'ABTABLER',
-            },
-            id='arm_stabilized_binocular',
-        ),
-        pytest.param(
-            'MSG	2154555 RECCFG CR 1000 2 1 L\n'
-            'MSG	2154555 ELCLCFG ARTABLER\n',
-            {
-                'mount_type': 'Arm Mount',
-                'head_stabilization': 'remote',
-                'eyes_recorded': 'monocular',
-                'short_name': 'ARTABLER',
-            },
-            id='arm_remote_monocular',
-        ),
-        pytest.param(
-            'MSG	2154555 RECCFG CR 1000 2 1 L\n'
-            'MSG	2154555 ELCLCFG ABRTABLE\n',
-            {
-                'mount_type': 'Arm Mount',
-                'head_stabilization': 'remote',
-                'eyes_recorded': 'binocular / monocular',
-                'short_name': 'ABRTABLE',
-            },
-            id='arm_remote_binocular',
-        ),
-        pytest.param(
-            'MSG	2154555 RECCFG CR 1000 2 1 L\n'
-            'MSG	2154555 ELCLCFG BTOWER\n',
-            {
-                'mount_type': 'Binocular Tower Mount',
-                'head_stabilization': 'stabilized',
-                'eyes_recorded': 'binocular / monocular',
-                'short_name': 'BTOWER',
-            },
-            id='binocular_tower_stabilized_binocular',
-        ),
-        pytest.param(
-            'MSG	2154555 RECCFG CR 1000 2 1 L\n'
-            'MSG	2154555 ELCLCFG TOWER\n',
-            {
-                'mount_type': 'Tower Mount',
-                'head_stabilization': 'stabilized',
-                'eyes_recorded': 'monocular',
-                'short_name': 'TOWER',
-            },
-            id='tower_stabilized_monocular',
-        ),
-        pytest.param(
-            'MSG	2154555 RECCFG CR 1000 2 1 L\n'
-            'MSG	2154555 ELCLCFG MPRIM\n',
-            {
-                'mount_type': 'Primate Mount',
-                'head_stabilization': 'stabilized',
-                'eyes_recorded': 'monocular',
-                'short_name': 'MPRIM',
-            },
-            id='primate_stabilized_binocular',
-        ),
-        pytest.param(
-            'MSG	2154555 RECCFG CR 1000 2 1 L\n'
-            'MSG	2154555 ELCLCFG BPRIM\n',
-            {
-                'mount_type': 'Primate Mount',
-                'head_stabilization': 'stabilized',
-                'eyes_recorded': 'binocular / monocular',
-                'short_name': 'BPRIM',
-            },
-            id='primate_stabilized_monocular',
-        ),
-        pytest.param(
-            'MSG	2154555 RECCFG CR 1000 2 1 L\n'
-            'MSG	2154555 ELCLCFG MLRR\n',
-            {
-                'mount_type': 'Long-Range Mount',
-                'head_stabilization': 'stabilized',
-                'eyes_recorded': 'monocular',
-                'camera_position': 'level',
-                'short_name': 'MLRR',
-            },
-            id='long_range_level_monocular',
-        ),
-        pytest.param(
-            'MSG	2154555 RECCFG CR 1000 2 1 L\n'
-            'MSG	2154555 ELCLCFG BLRR\n',
-            {
-                'mount_type': 'Long-Range Mount',
-                'head_stabilization': 'stabilized',
-                'eyes_recorded': 'binocular / monocular',
-                'camera_position': 'angled',
-                'short_name': 'BLRR',
-            },
-            id='long_range_angled_binocular',
-        ),
-        pytest.param(
-            'MSG	2154555 RECCFG CR 1000 2 1 L\n'
-            'MSG	2154555 ELCLCFG XXXXX\n',
-            {
-                'mount_type': 'unknown',
-                'head_stabilization': 'unknown',
-                'eyes_recorded': 'unknown',
-                'camera_position': 'unknown',
-                'short_name': 'XXXXX',
-            },
-            id='unknown_mount_config',
-        ),
-    ],
-)
-def test_parse_eyelink_mount_config(tmp_path, metadata, expected_mount_config):
-    filepath = tmp_path / 'sub.asc'
-    filepath.write_text(metadata)
-
-    _, _, parsed_metadata = pm.utils.parsing.parse_eyelink(filepath)
-
-    assert parsed_metadata['mount_configuration'] == expected_mount_config
-=======
     with pytest.raises(DeprecationWarning) as info:
         _ = pm.utils.parsing.parse_eyelink(filepath)
 
@@ -893,5 +57,4 @@
     assert current_version < remove_version, (
         f'utils/parsing.py was planned to be removed in v{remove_version}. '
         f'Current version is v{current_version}.'
-    )
->>>>>>> 2d9da18b
+    )