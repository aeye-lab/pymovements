--- conflicted
+++ resolved
@@ -46,11 +46,8 @@
         pytest.param(pm.datasets.InteRead, 'InteRead', id='InteRead'),
         pytest.param(pm.datasets.JuDo1000, 'JuDo1000', id='JuDo1000'),
         pytest.param(pm.datasets.PoTeC, 'PoTeC', id='PoTeC'),
-<<<<<<< HEAD
+        pytest.param(pm.datasets.Provo, 'Provo', id='Provo'),
         pytest.param(pm.datasets.RaCCooNS, 'RaCCooNS', id='RaCCooNS'),
-=======
-        pytest.param(pm.datasets.Provo, 'Provo', id='Provo'),
->>>>>>> 26747e8b
         pytest.param(pm.datasets.SBSAT, 'SBSAT', id='SBSAT'),
         pytest.param(pm.datasets.ToyDataset, 'ToyDataset', id='ToyDataset'),
         pytest.param(pm.datasets.ToyDatasetEyeLink, 'ToyDatasetEyeLink', id='ToyDatasetEyeLink'),
