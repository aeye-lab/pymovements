# Copyright (c) 2023-2025 The pymovements Project Authors
#
# Permission is hereby granted, free of charge, to any person obtaining a copy
# of this software and associated documentation files (the "Software"), to deal
# in the Software without restriction, including without limitation the rights
# to use, copy, modify, merge, publish, distribute, sublicense, and/or sell
# copies of the Software, and to permit persons to whom the Software is
# furnished to do so, subject to the following conditions:
#
# The above copyright notice and this permission notice shall be included in all
# copies or substantial portions of the Software.
#
# THE SOFTWARE IS PROVIDED "AS IS", WITHOUT WARRANTY OF ANY KIND, EXPRESS OR
# IMPLIED, INCLUDING BUT NOT LIMITED TO THE WARRANTIES OF MERCHANTABILITY,
# FITNESS FOR A PARTICULAR PURPOSE AND NONINFRINGEMENT. IN NO EVENT SHALL THE
# AUTHORS OR COPYRIGHT HOLDERS BE LIABLE FOR ANY CLAIM, DAMAGES OR OTHER
# LIABILITY, WHETHER IN AN ACTION OF CONTRACT, TORT OR OTHERWISE, ARISING FROM,
# OUT OF OR IN CONNECTION WITH THE SOFTWARE OR THE USE OR OTHER DEALINGS IN THE
# SOFTWARE.
"""Test public dataset definitions."""
from __future__ import annotations

import pytest

import pymovements as pm
from pymovements import DatasetLibrary


@pytest.mark.parametrize(
    ('definition', 'dataset_name'),
    # please add datasets in alphabetical order
    [
        pytest.param(pm.datasets.BSC, 'BSC', id='BSC'),
        pytest.param(pm.datasets.BSCII, 'BSCII', id='BSCII'),
        pytest.param(pm.datasets.CodeComprehension, 'CodeComprehension', id='CodeComprehension'),
        pytest.param(pm.datasets.CopCo, 'CopCo', id='CopCo'),
        pytest.param(pm.datasets.DAEMONS, 'DAEMONS', id='DAEMONS'),
        pytest.param(pm.datasets.DIDEC, 'DIDEC', id='DIDEC'),
        pytest.param(pm.datasets.EMTeC, 'EMTeC', id='EMTeC'),
        pytest.param(pm.datasets.FakeNewsPerception, 'FakeNewsPerception', id='FakeNewsPerception'),
        pytest.param(pm.datasets.GazeBase, 'GazeBase', id='GazeBase'),
        pytest.param(pm.datasets.GazeBaseVR, 'GazeBaseVR', id='GazeBaseVR'),
        pytest.param(pm.datasets.GazeOnFaces, 'GazeOnFaces', id='GazeOnFaces'),
        pytest.param(pm.datasets.HBN, 'HBN', id='HBN'),
        pytest.param(pm.datasets.InteRead, 'InteRead', id='InteRead'),
        pytest.param(pm.datasets.JuDo1000, 'JuDo1000', id='JuDo1000'),
        pytest.param(pm.datasets.MouseCursor, 'MouseCursor', id='MouseCursor'),
        pytest.param(pm.datasets.PoTeC, 'PoTeC', id='PoTeC'),
        pytest.param(pm.datasets.Provo, 'Provo', id='Provo'),
        pytest.param(pm.datasets.SBSAT, 'SBSAT', id='SBSAT'),
        pytest.param(pm.datasets.ToyDataset, 'ToyDataset', id='ToyDataset'),
        pytest.param(pm.datasets.ToyDatasetEyeLink, 'ToyDatasetEyeLink', id='ToyDatasetEyeLink'),
        pytest.param(pm.datasets.UCL, 'UCL', id='UCL'),
    ],
)
def test_public_dataset_registered(definition, dataset_name):
    assert dataset_name in DatasetLibrary.names()
    definition_from_library = DatasetLibrary.get(dataset_name).__dict__
    python_definition = definition().__dict__
    assert definition_from_library == python_definition
<<<<<<< HEAD
=======


@pytest.mark.parametrize(
    ('definition', 'dataset_name'),
    # please add datasets in alphabetical order
    [
        pytest.param(pm.datasets.BSC, 'BSC', id='BSC'),
        pytest.param(pm.datasets.BSCII, 'BSCII', id='BSCII'),
        pytest.param(pm.datasets.CodeComprehension, 'CodeComprehension', id='CodeComprehension'),
        pytest.param(pm.datasets.CopCo, 'CopCo', id='CopCo'),
        pytest.param(pm.datasets.DAEMONS, 'DAEMONS', id='DAEMONS'),
        pytest.param(pm.datasets.DIDEC, 'DIDEC', id='DIDEC'),
        pytest.param(pm.datasets.EMTeC, 'EMTeC', id='EMTeC'),
        pytest.param(pm.datasets.FakeNewsPerception, 'FakeNewsPerception', id='FakeNewsPerception'),
        pytest.param(pm.datasets.GazeBase, 'GazeBase', id='GazeBase'),
        pytest.param(pm.datasets.GazeBaseVR, 'GazeBaseVR', id='GazeBaseVR'),
        pytest.param(pm.datasets.GazeOnFaces, 'GazeOnFaces', id='GazeOnFaces'),
        pytest.param(pm.datasets.HBN, 'HBN', id='HBN'),
        pytest.param(pm.datasets.InteRead, 'InteRead', id='InteRead'),
        pytest.param(pm.datasets.JuDo1000, 'JuDo1000', id='JuDo1000'),
        pytest.param(pm.datasets.MouseCursor, 'MouseCursor', id='MouseCursor'),
        pytest.param(pm.datasets.PoTeC, 'PoTeC', id='PoTeC'),
        pytest.param(pm.datasets.Provo, 'Provo', id='Provo'),
        pytest.param(pm.datasets.SBSAT, 'SBSAT', id='SBSAT'),
        pytest.param(pm.datasets.ToyDataset, 'ToyDataset', id='ToyDataset'),
        pytest.param(pm.datasets.ToyDatasetEyeLink, 'ToyDatasetEyeLink', id='ToyDatasetEyeLink'),
        pytest.param(pm.datasets.UCL, 'UCL', id='UCL'),
    ],
)
def test_public_dataset_registered_experiment(definition, dataset_name):
    definition_from_library = DatasetLibrary.get(dataset_name).__dict__
>>>>>>> f8152b31
    definition_from_lib_exp = definition_from_library.pop('experiment')
    python_definition_exp = python_definition.pop('experiment')
    assert python_definition_exp == definition_from_lib_exp<|MERGE_RESOLUTION|>--- conflicted
+++ resolved
@@ -58,40 +58,6 @@
     definition_from_library = DatasetLibrary.get(dataset_name).__dict__
     python_definition = definition().__dict__
     assert definition_from_library == python_definition
-<<<<<<< HEAD
-=======
-
-
-@pytest.mark.parametrize(
-    ('definition', 'dataset_name'),
-    # please add datasets in alphabetical order
-    [
-        pytest.param(pm.datasets.BSC, 'BSC', id='BSC'),
-        pytest.param(pm.datasets.BSCII, 'BSCII', id='BSCII'),
-        pytest.param(pm.datasets.CodeComprehension, 'CodeComprehension', id='CodeComprehension'),
-        pytest.param(pm.datasets.CopCo, 'CopCo', id='CopCo'),
-        pytest.param(pm.datasets.DAEMONS, 'DAEMONS', id='DAEMONS'),
-        pytest.param(pm.datasets.DIDEC, 'DIDEC', id='DIDEC'),
-        pytest.param(pm.datasets.EMTeC, 'EMTeC', id='EMTeC'),
-        pytest.param(pm.datasets.FakeNewsPerception, 'FakeNewsPerception', id='FakeNewsPerception'),
-        pytest.param(pm.datasets.GazeBase, 'GazeBase', id='GazeBase'),
-        pytest.param(pm.datasets.GazeBaseVR, 'GazeBaseVR', id='GazeBaseVR'),
-        pytest.param(pm.datasets.GazeOnFaces, 'GazeOnFaces', id='GazeOnFaces'),
-        pytest.param(pm.datasets.HBN, 'HBN', id='HBN'),
-        pytest.param(pm.datasets.InteRead, 'InteRead', id='InteRead'),
-        pytest.param(pm.datasets.JuDo1000, 'JuDo1000', id='JuDo1000'),
-        pytest.param(pm.datasets.MouseCursor, 'MouseCursor', id='MouseCursor'),
-        pytest.param(pm.datasets.PoTeC, 'PoTeC', id='PoTeC'),
-        pytest.param(pm.datasets.Provo, 'Provo', id='Provo'),
-        pytest.param(pm.datasets.SBSAT, 'SBSAT', id='SBSAT'),
-        pytest.param(pm.datasets.ToyDataset, 'ToyDataset', id='ToyDataset'),
-        pytest.param(pm.datasets.ToyDatasetEyeLink, 'ToyDatasetEyeLink', id='ToyDatasetEyeLink'),
-        pytest.param(pm.datasets.UCL, 'UCL', id='UCL'),
-    ],
-)
-def test_public_dataset_registered_experiment(definition, dataset_name):
-    definition_from_library = DatasetLibrary.get(dataset_name).__dict__
->>>>>>> f8152b31
     definition_from_lib_exp = definition_from_library.pop('experiment')
     python_definition_exp = python_definition.pop('experiment')
     assert python_definition_exp == definition_from_lib_exp