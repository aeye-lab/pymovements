# Copyright (c) 2023-2024 The pymovements Project Authors
#
# Permission is hereby granted, free of charge, to any person obtaining a copy
# of this software and associated documentation files (the "Software"), to deal
# in the Software without restriction, including without limitation the rights
# to use, copy, modify, merge, publish, distribute, sublicense, and/or sell
# copies of the Software, and to permit persons to whom the Software is
# furnished to do so, subject to the following conditions:
#
# The above copyright notice and this permission notice shall be included in all
# copies or substantial portions of the Software.
#
# THE SOFTWARE IS PROVIDED "AS IS", WITHOUT WARRANTY OF ANY KIND, EXPRESS OR
# IMPLIED, INCLUDING BUT NOT LIMITED TO THE WARRANTIES OF MERCHANTABILITY,
# FITNESS FOR A PARTICULAR PURPOSE AND NONINFRINGEMENT. IN NO EVENT SHALL THE
# AUTHORS OR COPYRIGHT HOLDERS BE LIABLE FOR ANY CLAIM, DAMAGES OR OTHER
# LIABILITY, WHETHER IN AN ACTION OF CONTRACT, TORT OR OTHERWISE, ARISING FROM,
# OUT OF OR IN CONNECTION WITH THE SOFTWARE OR THE USE OR OTHER DEALINGS IN THE
# SOFTWARE.
"""Test public dataset definitions."""
from __future__ import annotations

from pathlib import Path

import pytest

import pymovements as pm


@pytest.mark.parametrize(
    ('public_dataset', 'dataset_name'),
    # XXX: add public dataset in alphabetical order
    [
        pytest.param(pm.datasets.GazeBase, 'GazeBase', id='GazeBase'),
        pytest.param(pm.datasets.GazeBaseVR, 'GazeBaseVR', id='GazeBaseVR'),
        pytest.param(pm.datasets.GazeOnFaces, 'GazeOnFaces', id='GazeOnFaces'),
        pytest.param(pm.datasets.HBN, 'HBN', id='HBN'),
        pytest.param(pm.datasets.JuDo1000, 'JuDo1000', id='JuDo1000'),
        pytest.param(pm.datasets.PoTeC, 'PoTeC', id='PoTeC'),
        pytest.param(pm.datasets.SBSAT, 'SBSAT', id='SBSAT'),
        pytest.param(pm.datasets.ToyDataset, 'ToyDataset', id='ToyDataset'),
        pytest.param(pm.datasets.ToyDatasetEyeLink, 'ToyDatasetEyeLink', id='ToyDatasetEyeLink'),
    ],
)
@pytest.mark.parametrize(
    ('dataset_path'),
    [
        pytest.param(
            None,
            id='dataset_path_None',
        ),
        pytest.param(
            '.',
            id='dataset_path_dot',
        ),
        pytest.param(
            'dataset_path',
            id='dataset_path_dataset',
        ),
    ],
)
@pytest.mark.parametrize(
    ('downloads'),
    [
        pytest.param(
            'downloads',
            id='downloads_None',
        ),
        pytest.param(
            'custom_downloads',
            id='downloads_custom_downloads',
        ),

    ],
)
@pytest.mark.parametrize(
    ('str_root'),
    [
        pytest.param(
            True,
            id='path_str',
        ),
        pytest.param(
            False,
            id='path_DatasetPaths',
        ),
    ],
)
def test_public_dataset_registered(public_dataset, dataset_name, dataset_path, downloads, str_root):
    assert dataset_name in pm.DatasetLibrary.definitions
    assert pm.DatasetLibrary.get(dataset_name) == public_dataset
    assert pm.DatasetLibrary.get(dataset_name)().name == dataset_name

    dataset_definition = public_dataset()
    registered_definition = pm.DatasetLibrary.get(dataset_definition.name)()
<<<<<<< HEAD
    assert dataset_definition.mirrors == registered_definition.mirrors
    assert dataset_definition.resources == registered_definition.resources
    assert dataset_definition.experiment == registered_definition.experiment
    assert dataset_definition.filename_format == registered_definition.filename_format
    assert dataset_definition.filename_format_dtypes == registered_definition.filename_format_dtypes
    assert dataset_definition.custom_read_kwargs == registered_definition.custom_read_kwargs

    dataset, expected_paths = construct_public_dataset(
        public_dataset,
        dataset_path,
        downloads,
        str_root,
    )
    assert dataset.paths.root == expected_paths['root']
    assert dataset.path == expected_paths['dataset']
    assert dataset.paths.dataset == expected_paths['dataset']
    assert dataset.paths.downloads == expected_paths['downloads']


def construct_public_dataset(
        public_dataset,
        dataset_path,
        downloads,
        str_root,
):
    expected = {}
    expected['root'] = Path('/data/set/path')

    if str_root:
        init_path = '/data/set/path'
        expected['dataset'] = Path('/data/set/path')
        expected['downloads'] = Path('/data/set/path/downloads')

        dataset = pm.Dataset(public_dataset, path=init_path)
        return dataset, expected
    init_path = pm.DatasetPaths(
        root='/data/set/path',
        dataset=dataset_path,
        downloads=downloads,
    )

    if dataset_path == '.':
        expected['dataset'] = Path('/data/set/path')
    elif dataset_path == 'dataset_path':
        expected['dataset'] = Path('/data/set/path/dataset_path')
    else:
        expected['dataset'] = Path(f'/data/set/path/{public_dataset.__name__}')
    expected['downloads'] = expected['dataset'] / Path(downloads)

    dataset = pm.Dataset(public_dataset, path=init_path)
    return dataset, expected
=======

    assert dataset_definition.gaze_mirrors == registered_definition.gaze_mirrors
    assert dataset_definition.gaze_resources == registered_definition.gaze_resources
    assert dataset_definition.experiment == registered_definition.experiment
    assert dataset_definition.filename_format == registered_definition.filename_format
    assert dataset_definition.filename_format_dtypes == registered_definition.filename_format_dtypes
    assert dataset_definition.has_gaze_files == registered_definition.has_gaze_files
    assert dataset_definition.has_precomputed_event_files == registered_definition.has_precomputed_event_files  # noqa: E501
    assert dataset_definition.custom_read_kwargs == registered_definition.custom_read_kwargs
>>>>>>> b545c41e
<|MERGE_RESOLUTION|>--- conflicted
+++ resolved
@@ -93,12 +93,15 @@
 
     dataset_definition = public_dataset()
     registered_definition = pm.DatasetLibrary.get(dataset_definition.name)()
-<<<<<<< HEAD
     assert dataset_definition.mirrors == registered_definition.mirrors
     assert dataset_definition.resources == registered_definition.resources
+    assert dataset_definition.gaze_mirrors == registered_definition.gaze_mirrors
+    assert dataset_definition.gaze_resources == registered_definition.gaze_resources
     assert dataset_definition.experiment == registered_definition.experiment
     assert dataset_definition.filename_format == registered_definition.filename_format
     assert dataset_definition.filename_format_dtypes == registered_definition.filename_format_dtypes
+    assert dataset_definition.has_gaze_files == registered_definition.has_gaze_files
+    assert dataset_definition.has_precomputed_event_files == registered_definition.has_precomputed_event_files  # noqa: E501
     assert dataset_definition.custom_read_kwargs == registered_definition.custom_read_kwargs
 
     dataset, expected_paths = construct_public_dataset(
@@ -144,15 +147,4 @@
     expected['downloads'] = expected['dataset'] / Path(downloads)
 
     dataset = pm.Dataset(public_dataset, path=init_path)
-    return dataset, expected
-=======
-
-    assert dataset_definition.gaze_mirrors == registered_definition.gaze_mirrors
-    assert dataset_definition.gaze_resources == registered_definition.gaze_resources
-    assert dataset_definition.experiment == registered_definition.experiment
-    assert dataset_definition.filename_format == registered_definition.filename_format
-    assert dataset_definition.filename_format_dtypes == registered_definition.filename_format_dtypes
-    assert dataset_definition.has_gaze_files == registered_definition.has_gaze_files
-    assert dataset_definition.has_precomputed_event_files == registered_definition.has_precomputed_event_files  # noqa: E501
-    assert dataset_definition.custom_read_kwargs == registered_definition.custom_read_kwargs
->>>>>>> b545c41e
+    return dataset, expected