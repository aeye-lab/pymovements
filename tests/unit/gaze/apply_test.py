# Copyright (c) 2023-2025 The pymovements Project Authors
#
# Permission is hereby granted, free of charge, to any person obtaining a copy
# of this software and associated documentation files (the "Software"), to deal
# in the Software without restriction, including without limitation the rights
# to use, copy, modify, merge, publish, distribute, sublicense, and/or sell
# copies of the Software, and to permit persons to whom the Software is
# furnished to do so, subject to the following conditions:
#
# The above copyright notice and this permission notice shall be included in all
# copies or substantial portions of the Software.
#
# THE SOFTWARE IS PROVIDED "AS IS", WITHOUT WARRANTY OF ANY KIND, EXPRESS OR
# IMPLIED, INCLUDING BUT NOT LIMITED TO THE WARRANTIES OF MERCHANTABILITY,
# FITNESS FOR A PARTICULAR PURPOSE AND NONINFRINGEMENT. IN NO EVENT SHALL THE
# AUTHORS OR COPYRIGHT HOLDERS BE LIABLE FOR ANY CLAIM, DAMAGES OR OTHER
# LIABILITY, WHETHER IN AN ACTION OF CONTRACT, TORT OR OTHERWISE, ARISING FROM,
# OUT OF OR IN CONNECTION WITH THE SOFTWARE OR THE USE OR OTHER DEALINGS IN THE
# SOFTWARE.
"""Test Gaze detect method."""
import numpy as np
import polars as pl
import pytest
from polars.testing import assert_frame_equal

import pymovements as pm
from pymovements.synthetic import step_function


@pytest.mark.parametrize(
    ('method', 'kwargs', 'gaze', 'expected'),
    [
        pytest.param(
            'ivt',
            {
                'velocity_threshold': 1,
                'minimum_duration': 2,
                'eye': 'cyclops',
            },
            pm.gaze.from_numpy(
                velocity=step_function(
                    length=100, steps=[0, 10], values=[(1, 1, 1, 1, 0, 0), (0, 0, 0, 0, 0, 0)],
                ),
                orient='row',
                experiment=pm.Experiment(1024, 768, 38, 30, 60, 'center', 1000),
            ),
            pm.gaze.from_numpy(
                velocity=step_function(
                    length=100, steps=[0, 10], values=[(1, 1, 1, 1, 0, 0), (0, 0, 0, 0, 0, 0)],
                ),
                orient='row',
                experiment=pm.Experiment(1024, 768, 38, 30, 60, 'center', 1000),
                events=pm.events.Events(
                    name='fixation',
                    onsets=[0],
                    offsets=[99],
                ),
            ),
            id='ivt_constant_position_monocular_fixation_six_components_eye_cyclops',
        ),

        pytest.param(
            'microsaccades',
            {
                'threshold': 1e-5,
            },
            pm.gaze.from_numpy(
                velocity=step_function(
                    length=100,
                    steps=[20, 30, 70, 80],
                    values=[(9, 9), (0, 0), (9, 9), (0, 0)],
                    start_value=(0, 0),
                ),
                orient='row',
                experiment=pm.Experiment(1024, 768, 38, 30, 60, 'center', 1000),
            ),
            pm.gaze.from_numpy(
                velocity=step_function(
                    length=100,
                    steps=[20, 30, 70, 80],
                    values=[(9, 9), (0, 0), (9, 9), (0, 0)],
                    start_value=(0, 0),
                ),
                orient='row',
                experiment=pm.Experiment(1024, 768, 38, 30, 60, 'center', 1000),
                events=pm.Events(
                    name='saccade',
                    onsets=[20, 70],
                    offsets=[29, 79],
                ),
            ),
            id='microsaccades_four_steps_two_saccades',
        ),

        pytest.param(
            'fill',
            {},
            pm.gaze.from_numpy(
                time=np.arange(0, 100),
<<<<<<< HEAD
                events=pm.Events(
=======
                position=np.zeros((2, 100)),
                events=pm.EventDataFrame(
>>>>>>> 3e301de8
                    name=['fixation', 'saccade'], onsets=[0, 50], offsets=[40, 100],
                ),
            ),
            pm.gaze.from_numpy(
                time=np.arange(0, 100),
<<<<<<< HEAD
                events=pm.Events(
=======
                position=np.zeros((2, 100)),
                events=pm.EventDataFrame(
>>>>>>> 3e301de8
                    name=['fixation', 'saccade', 'unclassified'],
                    onsets=[0, 50, 40],
                    offsets=[40, 100, 49],
                ),
            ),
            id='fill_fixation_10_ms_break_then_saccade_until_end_single_fill',
        ),

        pytest.param(
            'downsample',
            {'factor': 2},
            pm.Gaze(
                data=pl.from_dict(
                    {
                        'time': np.arange(1000, 1010, 1),
                        'x_pix': np.arange(0, 1, 0.1),
                        'y_pix': np.arange(20, 21, 0.1),
                    },
                ),
                pixel_columns=['x_pix', 'y_pix'],
            ),
            pm.Gaze(
                data=pl.from_dict(
                    {
                        'time': np.arange(1000, 1010, 2),
                        'x_pix': np.arange(0, 1, 0.2),
                        'y_pix': [20.0, 20.2, 20.4, 20.6, 20.8],
                    },
                ),
                pixel_columns=['x_pix', 'y_pix'],
            ),
            id='downsample_factor_2',
        ),

        pytest.param(
            'pix2deg',
            {},
            pm.Gaze(
                data=pl.from_dict(
                    {
                        'time': [1000, 1000],
                        'x_pix': [(100 - 1) / 2, (100 - 1) / 2],
                        'y_pix': [0.0, 0.0],
                    },
                ),
                experiment=pm.Experiment(100, 100, 100, 100, 100, 'center', 1000),
                pixel_columns=['x_pix', 'y_pix'],
            ),
            pm.Gaze(
                data=pl.from_dict(
                    {
                        'time': [1000, 1000],
                        'x_pix': [49.5, 49.5],
                        'y_pix': [0.0, 0.0],
                        'x_dva': [26.3354, 26.3354],
                        'y_dva': [0.0, 0.0],
                    },
                ),
                pixel_columns=['x_pix', 'y_pix'],
                position_columns=['x_dva', 'y_dva'],
            ),
            id='pix2deg_origin_center',
        ),

        pytest.param(
            'deg2pix',
            {'pixel_origin': 'center'},
            pm.Gaze(
                data=pl.from_dict(
                    {
                        'time': [1000, 1000],
                        'x_dva': [26.335410003881346, 26.335410003881346],
                        'y_dva': [0.0, 0.0],
                    },
                ),
                experiment=pm.Experiment(100, 100, 100, 100, 100, 'center', 1000),
                position_columns=['x_dva', 'y_dva'],
            ),
            pm.Gaze(
                data=pl.from_dict(
                    {
                        'time': [1000, 1000],
                        'x_pix': [49.5, 49.5],
                        'y_pix': [0.0, 0.0],
                        'x_dva': [26.335410003881346, 26.335410003881346],
                        'y_dva': [0.0, 0.0],
                    },
                ),
                pixel_columns=['x_pix', 'y_pix'],
                position_columns=['x_dva', 'y_dva'],
            ),
            id='deg2pix_origin_center',
        ),

        pytest.param(
            'pos2vel',
            {'method': 'preceding'},
            pm.Gaze(
                data=pl.from_dict(
                    {
                        'trial_id': [1, 1, 1, 2, 2, 2],
                        'time': [1000, 1001, 1002, 1003, 1004, 1005],
                        'x': [1.0, 1.0, 1.0, 1.0, 1.0, 1.0],
                        'y': [1.0, 1.1, 1.2, 1.0, 1.1, 1.2],
                    },
                ),
                experiment=pm.Experiment(100, 100, 100, 100, 100, 'center', 1000),
                trial_columns='trial_id',
                position_columns=['x', 'y'],
            ),
            pm.Gaze(
                data=pl.from_dict(
                    {
                        'trial_id': [1, 1, 1, 2, 2, 2],
                        'time': [1000, 1001, 1002, 1003, 1004, 1005],
                        'x_dva': [1.0, 1.0, 1.0, 1.0, 1.0, 1.0],
                        'y_dva': [1.0, 1.1, 1.2, 1.0, 1.1, 1.2],
                        'x_vel': [None, 0.0, 0.0, None, 0.0, 0.0],
                        'y_vel': [None, 100.0, 100.0, None, 100.0, 100.0],
                    },
                ),
                trial_columns='trial_id',
                position_columns=['x_dva', 'y_dva'],
                velocity_columns=['x_vel', 'y_vel'],
            ),
            id='pos2vel_preceding_trialize_single_column_str',
        ),
    ],
)
def test_gaze_apply(method, kwargs, gaze, expected):
    gaze.apply(method, **kwargs)

    # the deg2pix test case results in a column order different to the default
    check_column_order = not method == 'deg2pix'

    assert_frame_equal(gaze.frame, expected.frame, check_column_order=check_column_order)
    assert_frame_equal(gaze.events.frame, expected.events.frame)


@pytest.mark.parametrize(
    ('method', 'kwargs', 'gaze', 'exception', 'exception_msg'),
    [
        pytest.param(
            'foobar',
            {},
            pm.gaze.from_numpy(
                velocity=step_function(
                    length=100, steps=[0, 10], values=[(1, 1, 1, 1, 0, 0), (0, 0, 0, 0, 0, 0)],
                ),
                orient='row',
                experiment=pm.Experiment(1024, 768, 38, 30, 60, 'center', 10),
            ),
            ValueError,
            "unsupported method 'foobar'",
            id='unknown_method',
        ),

    ],
)
def test_gaze_apply_raises_exception(method, kwargs, gaze, exception, exception_msg):
    with pytest.raises(exception) as exc_info:
        gaze.apply(method, **kwargs)

    msg, = exc_info.value.args
    assert msg == exception_msg<|MERGE_RESOLUTION|>--- conflicted
+++ resolved
@@ -97,23 +97,15 @@
             {},
             pm.gaze.from_numpy(
                 time=np.arange(0, 100),
-<<<<<<< HEAD
+                position=np.zeros((2, 100)),
                 events=pm.Events(
-=======
+                    name=['fixation', 'saccade'], onsets=[0, 50], offsets=[40, 100],
+                ),
+            ),
+            pm.gaze.from_numpy(
+                time=np.arange(0, 100),
                 position=np.zeros((2, 100)),
-                events=pm.EventDataFrame(
->>>>>>> 3e301de8
-                    name=['fixation', 'saccade'], onsets=[0, 50], offsets=[40, 100],
-                ),
-            ),
-            pm.gaze.from_numpy(
-                time=np.arange(0, 100),
-<<<<<<< HEAD
                 events=pm.Events(
-=======
-                position=np.zeros((2, 100)),
-                events=pm.EventDataFrame(
->>>>>>> 3e301de8
                     name=['fixation', 'saccade', 'unclassified'],
                     onsets=[0, 50, 40],
                     offsets=[40, 100, 49],
