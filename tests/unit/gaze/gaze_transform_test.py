# Copyright (c) 2023-2024 The pymovements Project Authors
#
# Permission is hereby granted, free of charge, to any person obtaining a copy
# of this software and associated documentation files (the "Software"), to deal
# in the Software without restriction, including without limitation the rights
# to use, copy, modify, merge, publish, distribute, sublicense, and/or sell
# copies of the Software, and to permit persons to whom the Software is
# furnished to do so, subject to the following conditions:
#
# The above copyright notice and this permission notice shall be included in all
# copies or substantial portions of the Software.
#
# THE SOFTWARE IS PROVIDED "AS IS", WITHOUT WARRANTY OF ANY KIND, EXPRESS OR
# IMPLIED, INCLUDING BUT NOT LIMITED TO THE WARRANTIES OF MERCHANTABILITY,
# FITNESS FOR A PARTICULAR PURPOSE AND NONINFRINGEMENT. IN NO EVENT SHALL THE
# AUTHORS OR COPYRIGHT HOLDERS BE LIABLE FOR ANY CLAIM, DAMAGES OR OTHER
# LIABILITY, WHETHER IN AN ACTION OF CONTRACT, TORT OR OTHERWISE, ARISING FROM,
# OUT OF OR IN CONNECTION WITH THE SOFTWARE OR THE USE OR OTHER DEALINGS IN THE
# SOFTWARE.
"""Test GazeDataFrame transform method."""
import numpy as np
import polars as pl
import pytest
from polars.testing import assert_frame_equal

import pymovements as pm


@pytest.fixture(name='experiment')
def fixture_experiment():
    return pm.Experiment(1024, 768, 38, 30, 60, 'center', 1000)


@pytest.mark.parametrize(
    ('gaze_init_kwargs', 'transform_method', 'transform_kwargs', 'expected'),
    [
        pytest.param(
            {
                'data': pl.from_dict(
                    {
                        'time': np.arange(1000, 1100, 1),
                        'x_pix': np.arange(0, 10, 0.1),
                        'y_pix': np.arange(20, 30, 0.1),
                    },
                ),
                'pixel_columns': ['x_pix', 'y_pix'],
            },
            pm.gaze.transforms.downsample, {'factor': 1},
            pm.GazeDataFrame(
                data=pl.from_dict(
                    {
                        'time': np.arange(1000, 1100, 1),
                        'x_pix': np.arange(0, 10, 0.1),
                        'y_pix': np.arange(20, 30, 0.1),
                    },
                ),
                pixel_columns=['x_pix', 'y_pix'],
            ),
            id='downsample_factor_1_method_pass',
        ),

        pytest.param(
            {
                'data': pl.from_dict(
                    {
                        'time': np.arange(1000, 1100, 1),
                        'x_pix': np.arange(0, 10, 0.1),
                        'y_pix': np.arange(20, 30, 0.1),
                    },
                ),
                'pixel_columns': ['x_pix', 'y_pix'],
            },
            'downsample', {'factor': 1},
            pm.GazeDataFrame(
                data=pl.from_dict(
                    {
                        'time': np.arange(1000, 1100, 1),
                        'x_pix': np.arange(0, 10, 0.1),
                        'y_pix': np.arange(20, 30, 0.1),
                    },
                ),
                pixel_columns=['x_pix', 'y_pix'],
            ),
            id='downsample_factor_1',
        ),

        pytest.param(
            {
                'data': pl.from_dict(
                    {
                        'time': np.arange(1000, 1010, 1),
                        'x_pix': np.arange(0, 1, 0.1),
                        'y_pix': np.arange(20, 21, 0.1),
                    },
                ),
                'pixel_columns': ['x_pix', 'y_pix'],
            },
            'downsample', {'factor': 2},
            pm.GazeDataFrame(
                data=pl.from_dict(
                    {
                        'time': np.arange(1000, 1010, 2),
                        'x_pix': np.arange(0, 1, 0.2),
                        'y_pix': [20.0, 20.2, 20.4, 20.6, 20.8],
                    },
                ),
                pixel_columns=['x_pix', 'y_pix'],
            ),
            id='downsample_factor_2',
        ),
        pytest.param(
            {
                'data': pl.from_dict(
                    {
                        'time': [1000],
                        'x_pix': [(100 - 1) / 2],
                        'y_pix': [0.0],
                    },
                ),
                'experiment': pm.Experiment(
                    sampling_rate=1000,
                    screen_width_px=100,
                    screen_height_px=100,
                    screen_width_cm=100,
                    screen_height_cm=100,
                    distance_cm=100,
                    origin='center',
                ),
                'pixel_columns': ['x_pix', 'y_pix'],
            },
            'center_origin', {},
            pm.GazeDataFrame(
                data=pl.from_dict(
                    {
                        'time': [1000],
                        'x_pix': [(100 - 1) / 2],
                        'y_pix': [0.0],
                    },
                ),
                pixel_columns=['x_pix', 'y_pix'],
            ),
            id='center_origin_center',
        ),

        pytest.param(
            {
                'data': pl.from_dict(
                    {
                        'time': [1000, 1000],
                        'x_pix': [(100 - 1) / 2, (100 - 1) / 2],
                        'y_pix': [0.0, 0.0],
                    },
                ),
                'experiment': pm.Experiment(
                    sampling_rate=1000,
                    screen_width_px=100,
                    screen_height_px=100,
                    screen_width_cm=100,
                    screen_height_cm=100,
                    distance_cm=100,
                    origin='lower left',
                ),
                'pixel_columns': ['x_pix', 'y_pix'],
            },
            'center_origin', {},
            pm.GazeDataFrame(
                data=pl.from_dict(
                    {
                        'time': [1000, 1000],
                        'x_pix': [0.0, 0.0],
                        'y_pix': [-(100 - 1) / 2, -(100 - 1) / 2],
                    },
                ),
                pixel_columns=['x_pix', 'y_pix'],
            ),
            id='center_origin_lower_left',
        ),

        pytest.param(
            {
                'data': pl.from_dict(
                    {
                        'time': [1000, 1000],
                        'x_pix': [(100 - 1) / 2, (100 - 1) / 2],
                        'y_pix': [0.0, 0.0],
                    },
                ),
                'experiment': pm.Experiment(
                    sampling_rate=1000,
                    screen_width_px=100,
                    screen_height_px=100,
                    screen_width_cm=100,
                    screen_height_cm=100,
                    distance_cm=100,
                    origin='center',
                ),
                'pixel_columns': ['x_pix', 'y_pix'],
            },
            'pix2deg', {},
            pm.GazeDataFrame(
                data=pl.from_dict(
                    {
                        'time': [1000, 1000],
                        'x_pix': [49.5, 49.5],
                        'y_pix': [0.0, 0.0],
                        'x_dva': [26.3354, 26.3354],
                        'y_dva': [0.0, 0.0],
                    },
                ),
                pixel_columns=['x_pix', 'y_pix'],
                position_columns=['x_dva', 'y_dva'],
            ),
            id='pix2deg_origin_center',
        ),

        pytest.param(
            {
                'data': pl.from_dict(
                    {
                        'time': [1000, 1000],
                        'x_pix': [(100 - 1) / 2, (100 - 1) / 2],
                        'y_pix': [0.0, 0.0],
                    },
                ),
                'experiment': pm.Experiment(
                    sampling_rate=1000,
                    screen_width_px=100,
                    screen_height_px=100,
                    screen_width_cm=100,
                    screen_height_cm=100,
                    distance_cm=100,
                    origin='center',
                ),
                'pixel_columns': ['x_pix', 'y_pix'],
            },
            'pix2deg', {'n_components': 2},
            pm.GazeDataFrame(
                data=pl.from_dict(
                    {
                        'time': [1000, 1000],
                        'x_pix': [49.5, 49.5],
                        'y_pix': [0.0, 0.0],
                        'x_dva': [26.3354, 26.3354],
                        'y_dva': [0.0, 0.0],
                    },
                ),
                pixel_columns=['x_pix', 'y_pix'],
                position_columns=['x_dva', 'y_dva'],
            ),
            id='pix2deg_origin_center_explicit_n_components',
        ),

        pytest.param(
            {
                'data': pl.from_dict(
                    {
                        'time': [1000],
                        'x_pix': [(100 - 1) / 2],
                        'y_pix': [0.0],
                    },
                ),
                'experiment': pm.Experiment(
                    sampling_rate=1000,
                    screen_width_px=100,
                    screen_height_px=100,
                    screen_width_cm=100,
                    screen_height_cm=100,
                    distance_cm=100,
                    origin='lower left',
                ),
                'pixel_columns': ['x_pix', 'y_pix'],
            },
            'pix2deg', {},
            pm.GazeDataFrame(
                data=pl.from_dict(
                    {
                        'time': [1000],
                        'x_pix': [49.5],
                        'y_pix': [0.0],
                        'x_dva': [0.0],
                        'y_dva': [-26.3354],
                    },
                ),
                pixel_columns=['x_pix', 'y_pix'],
                position_columns=['x_dva', 'y_dva'],
            ),
            id='pix2deg_origin_lower_left',
        ),

        pytest.param(
            {
                'data': pl.from_dict(
                    {
                        'time': [1000, 1000],
                        'x_pix': [(100 - 1) / 2, (100 - 1) / 2],
                        'y_pix': [0.0, 0.0],
                        'distance': [1000, 1000],
                    },
                ),
                'experiment': pm.Experiment(
                    sampling_rate=1000,
                    screen_width_px=100,
                    screen_height_px=100,
                    screen_width_cm=100,
                    screen_height_cm=100,
                    distance_cm=None,
                    origin='center',
                ),
                'pixel_columns': ['x_pix', 'y_pix'],
                'distance_column': 'distance',
            },
            'pix2deg', {},
            pm.GazeDataFrame(
                data=pl.from_dict(
                    {
                        'time': [1000, 1000],
                        'x_pix': [49.5, 49.5],
                        'y_pix': [0.0, 0.0],
                        'x_dva': [26.3354, 26.3354],
                        'y_dva': [0.0, 0.0],
                        'distance': [1000, 1000],
                    },
                ),
                pixel_columns=['x_pix', 'y_pix'],
                position_columns=['x_dva', 'y_dva'],
            ),
            id='pix2deg_origin_center_distance_column',
        ),

        pytest.param(
            {
                'data': pl.from_dict(
                    {
                        'time': [1000, 1000],
                        'x_pix': [(100 - 1) / 2, (100 - 1) / 2],
                        'y_pix': [0.0, 0.0],
                        'distance': [1000, 1000],
                    },
                ),
                'experiment': pm.Experiment(
                    sampling_rate=1000,
                    screen_width_px=100,
                    screen_height_px=100,
                    screen_width_cm=100,
                    screen_height_cm=100,
                    distance_cm=None,
                    origin='center',
                ),
                'pixel_columns': ['x_pix', 'y_pix'],
                'distance_column': 'distance',
            },
            'pix2deg', {'n_components': 2},
            pm.GazeDataFrame(
                data=pl.from_dict(
                    {
                        'time': [1000, 1000],
                        'x_pix': [49.5, 49.5],
                        'y_pix': [0.0, 0.0],
                        'x_dva': [26.3354, 26.3354],
                        'y_dva': [0.0, 0.0],
                        'distance': [1000, 1000],
                    },
                ),
                pixel_columns=['x_pix', 'y_pix'],
                position_columns=['x_dva', 'y_dva'],
                distance_column='distance',
            ),
            id='pix2deg_origin_center_explicit_n_components_distance_column',
        ),

        pytest.param(
            {
                'data': pl.from_dict(
                    {
                        'time': [1000, 1000],
                        'x_pix': [(100 - 1) / 2, (100 - 1) / 2],
                        'y_pix': [0.0, 0.0],
                        'distance': [1000, 1000],
                    },
                ),
                'experiment': pm.Experiment(
                    sampling_rate=1000,
                    screen_width_px=100,
                    screen_height_px=100,
                    screen_width_cm=100,
                    screen_height_cm=100,
                    distance_cm=None,
                    origin='center',
                ),
                'pixel_columns': ['x_pix', 'y_pix'],
            },
            'pix2deg', {'distance': 'distance'},
            pm.GazeDataFrame(
                data=pl.from_dict(
                    {
                        'time': [1000, 1000],
                        'x_pix': [49.5, 49.5],
                        'y_pix': [0.0, 0.0],
                        'x_dva': [26.3354, 26.3354],
                        'y_dva': [0.0, 0.0],
                        'distance': [1000, 1000],
                    },
                ),
                pixel_columns=['x_pix', 'y_pix'],
                position_columns=['x_dva', 'y_dva'],
            ),
            id='pix2deg_origin_center_explicit_distance_column',
        ),

        pytest.param(
            {
                'data': pl.from_dict(
                    {
                        'time': [1000],
                        'x_pix': [(100 - 1) / 2],
                        'y_pix': [0.0],
                        'distance': [1000],
                    },
                ),
                'experiment': pm.Experiment(
                    sampling_rate=1000,
                    screen_width_px=100,
                    screen_height_px=100,
                    screen_width_cm=100,
                    screen_height_cm=100,
                    distance_cm=None,
                    origin='lower left',
                ),
                'pixel_columns': ['x_pix', 'y_pix'],
                'distance_column': 'distance',
            },
            'pix2deg', {},
            pm.GazeDataFrame(
                data=pl.from_dict(
                    {
                        'time': [1000],
                        'x_pix': [49.5],
                        'y_pix': [0.0],
                        'x_dva': [0.0],
                        'y_dva': [-26.3354],
                        'distance': [1000],
                    },
                ),
                pixel_columns=['x_pix', 'y_pix'],
                position_columns=['x_dva', 'y_dva'],
                distance_column='distance',
            ),
            id='pix2deg_origin_lower_left_distance_column',
        ),

        pytest.param(
            {
                'data': pl.from_dict(
                    {
                        'trial_id': [1, 1, 1, 2, 2, 2],
                        'time': [1000, 1001, 1002, 1003, 1004, 1005],
                        'x_dva': [1.0, 1.0, 1.0, 1.0, 1.0, 1.0],
                        'y_dva': [1.0, 1.1, 1.2, 1.0, 1.1, 1.2],
                    },
                ),
                'experiment': pm.Experiment(
                    sampling_rate=1000,
                    screen_width_px=100,
                    screen_height_px=100,
                    screen_width_cm=100,
                    screen_height_cm=100,
                    distance_cm=100,
                    origin='lower left',
                ),
                'position_columns': ['x_dva', 'y_dva'],
            },
            'pos2vel', {'method': 'preceding'},
            pm.GazeDataFrame(
                data=pl.from_dict(
                    {
                        'trial_id': [1, 1, 1, 2, 2, 2],
                        'time': [1000, 1001, 1002, 1003, 1004, 1005],
                        'x_dva': [1.0, 1.0, 1.0, 1.0, 1.0, 1.0],
                        'y_dva': [1.0, 1.1, 1.2, 1.0, 1.1, 1.2],
                        'x_vel': [None, 0.0, 0.0, 0.0, 0.0, 0.0],
                        'y_vel': [None, 100.0, 100.0, -200.0, 100.0, 100.0],
                    },
                ),
                position_columns=['x_dva', 'y_dva'],
                velocity_columns=['x_vel', 'y_vel'],
            ),
            id='pos2vel_preceding',
        ),

        pytest.param(
            {
                'data': pl.from_dict(
                    {
                        'time': [1000, 1001, 1002],
                        'x_dva': [1.0, 1.0, 1.0],
                        'y_dva': [1.0, 1.1, 1.2],
                    },
                ),
                'experiment': pm.Experiment(
                    sampling_rate=1000,
                    screen_width_px=100,
                    screen_height_px=100,
                    screen_width_cm=100,
                    screen_height_cm=100,
                    distance_cm=100,
                    origin='lower left',
                ),
                'position_columns': ['x_dva', 'y_dva'],
            },
            'pos2vel', {'method': 'neighbors'},
            pm.GazeDataFrame(
                data=pl.from_dict(
                    {
                        'time': [1000, 1001, 1002],
                        'x_dva': [1.0, 1.0, 1.0],
                        'y_dva': [1.0, 1.1, 1.2],
                        'x_vel': [None, 0.0, None],
                        'y_vel': [None, 100.0, None],
                    },
                ),
                position_columns=['x_dva', 'y_dva'],
                velocity_columns=['x_vel', 'y_vel'],
            ),
            id='pos2vel_neighbors',
        ),

        pytest.param(
            {
                'data': pl.from_dict(
                    {
                        'time': [1000, 1001, 1002, 1003, 1004],
                        'x_dva': [1.0, 1.0, 1.0, 1.0, 1.0],
                        'y_dva': [1.0, 1.1, 1.2, 1.3, 1.4],
                    },
                ),
                'experiment': pm.Experiment(
                    sampling_rate=1000,
                    screen_width_px=100,
                    screen_height_px=100,
                    screen_width_cm=100,
                    screen_height_cm=100,
                    distance_cm=100,
                    origin='lower left',
                ),
                'position_columns': ['x_dva', 'y_dva'],
            },
            'pos2vel', {'method': 'fivepoint'},
            pm.GazeDataFrame(
                data=pl.from_dict(
                    {
                        'time': [1000, 1001, 1002, 1003, 1004],
                        'x_dva': [1.0, 1.0, 1.0, 1.0, 1.0],
                        'y_dva': [1.0, 1.1, 1.2, 1.3, 1.4],
                        'x_vel': [None, None, 0.0, None, None],
                        'y_vel': [None, None, 100.0, None, None],
                    },
                ),
                position_columns=['x_dva', 'y_dva'],
                velocity_columns=['x_vel', 'y_vel'],
            ),
            id='pos2vel_five_point',
        ),

        pytest.param(
            {
                'data': pl.from_dict(
                    {
                        'trial_id': [1, 1, 1, 2, 2, 2],
                        'time': [1000, 1001, 1002, 1003, 1004, 1005],
                        'x_dva': [1.0, 1.0, 1.0, 1.0, 1.0, 1.0],
                        'y_dva': [1.0, 1.1, 1.2, 1.0, 1.1, 1.2],
                    },
                ),
                'experiment': pm.Experiment(
                    sampling_rate=1000,
                    screen_width_px=100,
                    screen_height_px=100,
                    screen_width_cm=100,
                    screen_height_cm=100,
                    distance_cm=100,
                    origin='lower left',
                ),
                'position_columns': ['x_dva', 'y_dva'],
                'trial_columns': 'trial_id',
            },
            'pos2vel', {'method': 'preceding'},
            pm.GazeDataFrame(
                data=pl.from_dict(
                    {
                        'trial_id': [1, 1, 1, 2, 2, 2],
                        'time': [1000, 1001, 1002, 1003, 1004, 1005],
                        'x_dva': [1.0, 1.0, 1.0, 1.0, 1.0, 1.0],
                        'y_dva': [1.0, 1.1, 1.2, 1.0, 1.1, 1.2],
                        'x_vel': [None, 0.0, 0.0, None, 0.0, 0.0],
                        'y_vel': [None, 100.0, 100.0, None, 100.0, 100.0],
                    },
                ),
                position_columns=['x_dva', 'y_dva'],
                velocity_columns=['x_vel', 'y_vel'],
            ),
            id='pos2vel_preceding_trialize_single_column_str',
        ),
        pytest.param(
            {
                'data': pl.from_dict(
                    {
                        'x_dva': [1.0, 1.0, 1.0, 1.0, 1.0, 1.0],
                        'y_dva': [2.0, 2.0, 2.0, 2.0, 2.0, 2.0],
                    },
                ),
                'position_columns': ['x_dva', 'y_dva'],
            },
            'smooth', {'method': 'moving_average', 'window_length': 3},
            pm.GazeDataFrame(
                data=pl.from_dict(
                    {
                        'x_dva': [1.0, 1.0, 1.0, 1.0, 1.0, 1.0],
                        'y_dva': [2.0, 2.0, 2.0, 2.0, 2.0, 2.0],
                    },
                ),
                position_columns=['x_dva', 'y_dva'],
            ),
            id='smooth',
        ),
        pytest.param(
            {
                'data': pl.from_dict(
                    {
                        'x_dva': [1.0, 1.0, 1.0, 1.0, 1.0, 1.0],
                        'y_dva': [2.0, 2.0, 2.0, 2.0, 2.0, 2.0],
                    },
                ),
                'position_columns': ['x_dva', 'y_dva'],
            },
            pm.gaze.transforms.smooth, {'method': 'moving_average', 'window_length': 3},
            pm.GazeDataFrame(
                data=pl.from_dict(
                    {
                        'x_dva': [1.0, 1.0, 1.0, 1.0, 1.0, 1.0],
                        'y_dva': [2.0, 2.0, 2.0, 2.0, 2.0, 2.0],
                    },
                ),
                position_columns=['x_dva', 'y_dva'],
            ),
            id='smooth_method_pass',
        ),

    ],
)
def test_gaze_transform_expected_frame(
        gaze_init_kwargs, transform_method, transform_kwargs, expected,
):
    gaze = pm.GazeDataFrame(**gaze_init_kwargs)
    gaze.transform(transform_method, **transform_kwargs)

    assert_frame_equal(gaze.frame, expected.frame)


@pytest.mark.parametrize(
    (
        'gaze_init_kwargs',
        'transform_method',
        'transform_kwargs',
        'expected_result',
        'expected_warning',
    ),
    [
        pytest.param(
            {
                'data': pl.from_dict(
                    {
                        'time': [1000],
                        'x_pix': [(100 - 1) / 2],
                        'y_pix': [0.0],
                        'distance': [1000],
                    },
                ),
                'experiment': pm.Experiment(
                    sampling_rate=1000,
                    screen_width_px=100,
                    screen_height_px=100,
                    screen_width_cm=100,
                    screen_height_cm=100,
                    distance_cm=1,
                    origin='lower left',
                ),
                'pixel_columns': ['x_pix', 'y_pix'],
                'distance_column': 'distance',
            },
            'pix2deg', {},
            pm.GazeDataFrame(
                data=pl.from_dict(
                    {
                        'time': [1000],
                        'x_pix': [49.5],
                        'y_pix': [0.0],
                        'x_dva': [0.0],
                        'y_dva': [-26.3354],
                        'distance': [1000],
                    },
                ),
                pixel_columns=['x_pix', 'y_pix'],
                position_columns=['x_dva', 'y_dva'],
                distance_column='distance',
            ),
            UserWarning,
            id='pix2deg_distance_experiment_and_distance_column_defaults_to_column',
        ),
    ],
)
def test_gaze_transfrom_expected_frame_warning(
        gaze_init_kwargs, transform_method, transform_kwargs, expected_result, expected_warning,
):
    with pytest.warns(expected_warning):
        gaze = pm.GazeDataFrame(**gaze_init_kwargs)
        gaze.transform(transform_method, **transform_kwargs)

        assert_frame_equal(gaze.frame, expected_result.frame)


@pytest.mark.parametrize(
    ('init_kwargs', 'exception', 'exception_msg'),
    [
        pytest.param(
            {
                'data': pl.DataFrame(schema={'x': pl.Float64, 'y': pl.Float64}),
                'pixel_columns': 1,
            },
            TypeError,
            'pixel_columns must be of type list, but is of type int',
            id='pixel_columns_int',
        ),
    ],
)
def test_gaze_transform_raises_exception(init_kwargs, exception, exception_msg):
    with pytest.raises(exception) as excinfo:
        pm.GazeDataFrame(**init_kwargs)

    msg, = excinfo.value.args
    assert msg == exception_msg


@pytest.mark.parametrize(
    ('data', 'pixel_columns'),
    [
        pytest.param(
            {'x': [0.0], 'y': [0.0]},
            ['x', 'y'],
            id='two_components',
        ),
        pytest.param(
            {'t': [0], 'x': [0.0], 'y': [0.0]},
            ['x', 'y'],
            id='two_components_and_time',
        ),
        pytest.param(
            {'xl': [0.0], 'yl': [0.0], 'xr': [0.0], 'yr': [0.0]},
            ['xl', 'yl', 'xr', 'yr'],
            id='four_components',
        ),
        pytest.param(
            {'xl': [0.0], 'yl': [0.0], 'xr': [0.0], 'yr': [0.0], 'xa': [0.0], 'ya': [0.0]},
            ['xl', 'yl', 'xr', 'yr', 'xa', 'ya'],
            id='six_components',
        ),
    ],
)
def test_gaze_dataframe_pix2deg_creates_position_column(data, experiment, pixel_columns):
    gaze = pm.GazeDataFrame(
        data=pl.from_dict(data),
        experiment=experiment,
        pixel_columns=pixel_columns,
    )
    gaze.pix2deg()
    assert 'position' in gaze.columns


@pytest.mark.parametrize(
    ('init_kwargs', 'exception', 'expected_msg'),
    [
        pytest.param(
            {
                'data': pl.DataFrame(schema={'x': pl.Float64, 'y': pl.Float64}),
                'experiment': pm.Experiment(1024, 768, 38, 30, 60, 'center', 1000),
            },
            AttributeError,
            'n_components must be either 2, 4 or 6 but is None',
            id='no_column_components',
        ),
        pytest.param(
            {
                'data': pl.from_dict({'x': [0.1], 'y': [0.2]}),
                'experiment': pm.Experiment(1024, 768, 38, 30, 60, 'center', 1000),
                'acceleration_columns': ['x', 'y'],
            },
            pl.exceptions.ColumnNotFoundError,
            (
<<<<<<< HEAD
                "Neither 'position' is in the columns of the dataframe: ['time', 'acceleration'] "
                'nor is the pixel column specified. You can specify the pixel column via: '
                'pix2deg(pixel_column="name_of_your_pixel_column"). Available dataframe '
                "columns are ['time', 'acceleration']"
=======
                "Neither is 'pixel' in the dataframe columns, "
                'nor is a pixel column explicitly specified. '
                'You can specify the pixel column via: '
                'pix2deg(pixel_column="name_of_your_pixel_column"). '
                "Available dataframe columns are: ['acceleration']"
>>>>>>> a526dd05
            ),
            id='no_pixel_column',
        ),
        pytest.param(
            {
                'data': pl.DataFrame(schema={'x': pl.Float64, 'y': pl.Float64}),
                'pixel_columns': ['x', 'y'],
            },
            AttributeError,
            'experiment must not be None for this method to work',
            id='no_experiment',
        ),
        pytest.param(
            {
                'data': pl.DataFrame(schema={'x': pl.Float64, 'y': pl.Float64}),
                'experiment': pm.Experiment(1024, 768, 38, 30, None, 'center', 1000),
                'pixel_columns': ['x', 'y'],
            },
            AttributeError,
            'Neither eye-to-screen distance is in the columns of the dataframe '
            'nor experiment eye-to-screen distance is specified.',
            id='no_distance_column_no_experiment_distance',
        ),
        pytest.param(
            {
                'data': pl.DataFrame(schema={'x': pl.Float64, 'y': pl.Float64}),
                'experiment': pm.Experiment(1024, 768, 38, 30, None, 'center', 1000),
                'pixel_columns': ['x', 'y'],
                'distance_column': 'distance',
            },
            AttributeError,
            'Neither eye-to-screen distance is in the columns of the dataframe '
            'nor experiment eye-to-screen distance is specified.',
            id='distance_column_not_in_dataframe',
        ),
    ],
)
def test_gaze_dataframe_pix2deg_exceptions(init_kwargs, exception, expected_msg):
    gaze_df = pm.GazeDataFrame(**init_kwargs)

    with pytest.raises(exception) as excinfo:
        gaze_df.pix2deg()

    msg, = excinfo.value.args
    assert msg == expected_msg


@pytest.mark.parametrize(
    ('init_kwargs', 'warning', 'expected_msg'),
    [
        pytest.param(
            {
                'data': pl.DataFrame(schema={'d': pl.Float64, 'x': pl.Float64, 'y': pl.Float64}),
                'experiment': pm.Experiment(1024, 768, 38, 30, 60, 'center', 1000),
                'pixel_columns': ['x', 'y'],
                'distance_column': 'd',
            },
            UserWarning,
            "Both a distance column and experiment's "
            'eye-to-screen distance are specified. '
            'Using eye-to-screen distances from column '
            "'distance' in the dataframe.",
            id='both_distance_column_and_experiment_distance',
        ),
    ],
)
def test_gaze_dataframe_pix2deg_warnings(init_kwargs, warning, expected_msg):
    gaze_df = pm.GazeDataFrame(**init_kwargs)

    with pytest.warns(warning) as excinfo:
        gaze_df.pix2deg()

    msg = excinfo[0].message.args[0]
    assert msg == expected_msg


@pytest.mark.parametrize(
    ('data', 'position_columns'),
    [
        pytest.param(
            {'x': [0.0], 'y': [0.0]},
            ['x', 'y'],
            id='two_components',
        ),
        pytest.param(
            {'t': [0], 'x': [0.0], 'y': [0.0]},
            ['x', 'y'],
            id='two_components_and_time',
        ),
        pytest.param(
            {'xl': [0.0], 'yl': [0.0], 'xr': [0.0], 'yr': [0.0]},
            ['xl', 'yl', 'xr', 'yr'],
            id='four_components',
        ),
        pytest.param(
            {'xl': [0.0], 'yl': [0.0], 'xr': [0.0], 'yr': [0.0], 'xa': [0.0], 'ya': [0.0]},
            ['xl', 'yl', 'xr', 'yr', 'xa', 'ya'],
            id='six_components',
        ),
    ],
)
def test_gaze_dataframe_pos2acc_creates_acceleration_column(data, experiment, position_columns):
    gaze = pm.GazeDataFrame(
        data=pl.from_dict(data),
        experiment=experiment,
        position_columns=position_columns,
    )
    gaze.pos2acc()
    assert 'acceleration' in gaze.columns


@pytest.mark.parametrize(
    ('init_kwargs', 'exception', 'expected_msg'),
    [
        pytest.param(
            {
                'data': pl.DataFrame(schema={'x': pl.Float64, 'y': pl.Float64}),
                'experiment': pm.Experiment(1024, 768, 38, 30, 60, 'center', 1000),
            },
            AttributeError,
            'n_components must be either 2, 4 or 6 but is None',
            id='no_column_components',
        ),
        pytest.param(
            {
                'data': pl.from_dict({'x': [0.1], 'y': [0.2]}),
                'experiment': pm.Experiment(1024, 768, 38, 30, 60, 'center', 1000),
                'pixel_columns': ['x', 'y'],
            },
            pl.exceptions.ColumnNotFoundError,
            (
<<<<<<< HEAD
                "Neither 'position' is in the columns of the dataframe: ['time', 'pixel'] "
                "nor is the position column specified. Since the dataframe has a 'pixel' column, "
                'consider running pix2deg() before pos2acc(). If you want to calculate pixel '
                "transformations, you can do so by using pos2acc(position_column='pixel'). "
                "Available dataframe columns are ['time', 'pixel']"
=======
                "Neither is 'position' in the dataframe columns, "
                'nor is a position column explicitly specified. '
                "Since the dataframe has a 'pixel' column, "
                'consider running pix2deg() before pos2acc(). If you want to run transformations '
                "in pixel units, you can do so by using pos2acc(position_column='pixel'). "
                "Available dataframe columns are: ['pixel']"
>>>>>>> a526dd05
            ),
            id='no_position_column_but_has_pixel_column',
        ),
        pytest.param(
            {
                'data': pl.from_dict({'x': [0.1], 'y': [0.2]}),
                'experiment': pm.Experiment(1024, 768, 38, 30, 60, 'center', 1000),
                'acceleration_columns': ['x', 'y'],
            },
            pl.exceptions.ColumnNotFoundError,
            (
<<<<<<< HEAD
                "Neither 'position' is in the columns of the dataframe: ['time', 'acceleration'] "
                'nor is the position column specified. Available dataframe columns are '
                "['time', 'acceleration']"
=======
                "Neither is 'position' in the dataframe columns, "
                'nor is a position column explicitly specified. '
                'You can specify the position column via: '
                'pos2acc(position_column="your_position_column"). '
                "Available dataframe columns are: ['acceleration']"
>>>>>>> a526dd05
            ),
            id='no_position_column',
        ),
        pytest.param(
            {
                'data': pl.DataFrame(schema={'x': pl.Float64, 'y': pl.Float64}),
                'position_columns': ['x', 'y'],
            },
            AttributeError,
            'experiment must not be None for this method to work',
            id='no_experiment',
        ),
    ],
)
def test_gaze_dataframe_pos2acc_exceptions(init_kwargs, exception, expected_msg):
    gaze_df = pm.GazeDataFrame(**init_kwargs)

    with pytest.raises(exception) as excinfo:
        gaze_df.pos2acc()

    msg, = excinfo.value.args
    assert msg == expected_msg


@pytest.mark.parametrize(
    ('data', 'position_columns'),
    [
        pytest.param(
            {'x': [0.0], 'y': [0.0]},
            ['x', 'y'],
            id='two_components',
        ),
        pytest.param(
            {'t': [0], 'x': [0.0], 'y': [0.0]},
            ['x', 'y'],
            id='two_components_and_time',
        ),
        pytest.param(
            {'xl': [0.0], 'yl': [0.0], 'xr': [0.0], 'yr': [0.0]},
            ['xl', 'yl', 'xr', 'yr'],
            id='four_components',
        ),
        pytest.param(
            {'xl': [0.0], 'yl': [0.0], 'xr': [0.0], 'yr': [0.0], 'xa': [0.0], 'ya': [0.0]},
            ['xl', 'yl', 'xr', 'yr', 'xa', 'ya'],
            id='six_components',
        ),
    ],
)
def test_gaze_dataframe_pos2vel_creates_velocity_column(data, experiment, position_columns):
    gaze = pm.GazeDataFrame(
        data=pl.from_dict(data),
        experiment=experiment,
        position_columns=position_columns,
    )
    gaze.pos2vel(method='savitzky_golay', window_length=7, degree=2)
    assert 'velocity' in gaze.columns


@pytest.mark.parametrize(
    ('init_kwargs', 'exception', 'expected_msg'),
    [
        pytest.param(
            {
                'data': pl.DataFrame(schema={'x': pl.Float64, 'y': pl.Float64}),
                'experiment': pm.Experiment(1024, 768, 38, 30, 60, 'center', 1000),
            },
            AttributeError,
            'n_components must be either 2, 4 or 6 but is None',
            id='no_column_components',
        ),
        pytest.param(
            {
                'data': pl.from_dict({'x': [0.1], 'y': [0.2]}),
                'experiment': pm.Experiment(1024, 768, 38, 30, 60, 'center', 1000),
                'pixel_columns': ['x', 'y'],
            },
            pl.exceptions.ColumnNotFoundError,
            (
<<<<<<< HEAD
                "Neither 'position' is in the columns of the dataframe: ['time', 'pixel'] "
                "nor is the position column specified. Since the dataframe has a 'pixel' column, "
                'consider running pix2deg() before pos2vel(). If you want to calculate pixel '
                "transformations, you can do so by using pos2vel(position_column='pixel'). "
                "Available dataframe columns are ['time', 'pixel']"
=======
                "Neither is 'position' in the dataframe columns, "
                'nor is a position column explicitly specified. '
                "Since the dataframe has a 'pixel' column, "
                'consider running pix2deg() before pos2vel(). If you want to run transformations '
                "in pixel units, you can do so by using pos2vel(position_column='pixel'). "
                "Available dataframe columns are: ['pixel']"
>>>>>>> a526dd05
            ),
            id='no_position_column_but_has_pixel_column',
        ),
        pytest.param(
            {
                'data': pl.from_dict({'x': [0.1], 'y': [0.2]}),
                'experiment': pm.Experiment(1024, 768, 38, 30, 60, 'center', 1000),
                'acceleration_columns': ['x', 'y'],
            },
            pl.exceptions.ColumnNotFoundError,
            (
<<<<<<< HEAD
                "Neither 'position' is in the columns of the dataframe: ['time', 'acceleration'] "
                'nor is the position column specified. Available dataframe columns are '
                "['time', 'acceleration']"
=======
                "Neither is 'position' in the dataframe columns, "
                'nor is a position column explicitly specified. '
                'You can specify the position column via: '
                'pos2vel(position_column="your_position_column"). '
                "Available dataframe columns are: ['acceleration']"
>>>>>>> a526dd05
            ),
            id='no_position_column',
        ),
        pytest.param(
            {
                'data': pl.DataFrame(schema={'x': pl.Float64, 'y': pl.Float64}),
                'position_columns': ['x', 'y'],
            },
            AttributeError,
            'experiment must not be None for this method to work',
            id='no_experiment',
        ),
    ],
)
def test_gaze_dataframe_pos2vel_exceptions(init_kwargs, exception, expected_msg):
    gaze_df = pm.GazeDataFrame(**init_kwargs)

    with pytest.raises(exception) as excinfo:
        gaze_df.pos2vel()

    msg, = excinfo.value.args
    assert msg == expected_msg


@pytest.mark.parametrize(
    ('gaze_init_kwargs', 'kwargs', 'expected'),
    [
        pytest.param(
            {
                'data': pl.from_dict(
                    {
                        'x_pix': [0.0, 1.0, 0.0, 0.0, 1.0, 0.0],
                        'y_pix': [0.0, 1.0, 0.0, 0.0, 1.0, 0.0],
                        'x_dva': [0.0, 1.0, 0.0, 0.0, 1.0, 0.0],
                        'y_dva': [0.0, 1.0, 0.0, 0.0, 1.0, 0.0],
                    },
                ),
                'pixel_columns': ['x_pix', 'y_pix'],
                'position_columns': ['x_dva', 'y_dva'],
            },
            {'method': 'moving_average', 'column': 'pixel', 'window_length': 3},
            pm.GazeDataFrame(
                data=pl.from_dict(
                    {

                        'x_pix': [1 / 3, 1 / 3, 1 / 3, 1 / 3, 1 / 3, 1 / 3],
                        'y_pix': [1 / 3, 1 / 3, 1 / 3, 1 / 3, 1 / 3, 1 / 3],
                        'x_dva': [0.0, 1.0, 0.0, 0.0, 1.0, 0.0],
                        'y_dva': [0.0, 1.0, 0.0, 0.0, 1.0, 0.0],
                    },
                ),
                pixel_columns=['x_pix', 'y_pix'],
                position_columns=['x_dva', 'y_dva'],
            ),
            id='pixel',
        ),
        pytest.param(
            {
                'data': pl.from_dict(
                    {
                        'x_pix': [0.0, 1.0, 0.0, 0.0, 1.0, 0.0],
                        'y_pix': [0.0, 1.0, 0.0, 0.0, 1.0, 0.0],
                        'x_dva': [0.0, 1.0, 0.0, 0.0, 1.0, 0.0],
                        'y_dva': [0.0, 1.0, 0.0, 0.0, 1.0, 0.0],
                    },
                ),
                'pixel_columns': ['x_pix', 'y_pix'],
                'position_columns': ['x_dva', 'y_dva'],
            },
            {'method': 'moving_average', 'column': 'position', 'window_length': 3},
            pm.GazeDataFrame(
                data=pl.from_dict(
                    {

                        'x_pix': [0.0, 1.0, 0.0, 0.0, 1.0, 0.0],
                        'y_pix': [0.0, 1.0, 0.0, 0.0, 1.0, 0.0],
                        'x_dva': [1 / 3, 1 / 3, 1 / 3, 1 / 3, 1 / 3, 1 / 3],
                        'y_dva': [1 / 3, 1 / 3, 1 / 3, 1 / 3, 1 / 3, 1 / 3],
                    },
                ),
                pixel_columns=['x_pix', 'y_pix'],
                position_columns=['x_dva', 'y_dva'],
            ),
            id='position',
        ),
    ],
)
def test_gaze_dataframe_smooth_expected_column(
        gaze_init_kwargs, kwargs, expected,
):
    gaze = pm.GazeDataFrame(**gaze_init_kwargs)
    gaze.smooth(**kwargs)

    assert_frame_equal(gaze.frame, expected.frame)<|MERGE_RESOLUTION|>--- conflicted
+++ resolved
@@ -795,18 +795,11 @@
             },
             pl.exceptions.ColumnNotFoundError,
             (
-<<<<<<< HEAD
-                "Neither 'position' is in the columns of the dataframe: ['time', 'acceleration'] "
-                'nor is the pixel column specified. You can specify the pixel column via: '
-                'pix2deg(pixel_column="name_of_your_pixel_column"). Available dataframe '
-                "columns are ['time', 'acceleration']"
-=======
                 "Neither is 'pixel' in the dataframe columns, "
                 'nor is a pixel column explicitly specified. '
                 'You can specify the pixel column via: '
                 'pix2deg(pixel_column="name_of_your_pixel_column"). '
-                "Available dataframe columns are: ['acceleration']"
->>>>>>> a526dd05
+                "Available dataframe columns are: ['time', 'acceleration']"
             ),
             id='no_pixel_column',
         ),
@@ -938,20 +931,12 @@
             },
             pl.exceptions.ColumnNotFoundError,
             (
-<<<<<<< HEAD
-                "Neither 'position' is in the columns of the dataframe: ['time', 'pixel'] "
-                "nor is the position column specified. Since the dataframe has a 'pixel' column, "
-                'consider running pix2deg() before pos2acc(). If you want to calculate pixel '
-                "transformations, you can do so by using pos2acc(position_column='pixel'). "
-                "Available dataframe columns are ['time', 'pixel']"
-=======
                 "Neither is 'position' in the dataframe columns, "
                 'nor is a position column explicitly specified. '
                 "Since the dataframe has a 'pixel' column, "
                 'consider running pix2deg() before pos2acc(). If you want to run transformations '
                 "in pixel units, you can do so by using pos2acc(position_column='pixel'). "
-                "Available dataframe columns are: ['pixel']"
->>>>>>> a526dd05
+                "Available dataframe columns are: ['time', 'pixel']"
             ),
             id='no_position_column_but_has_pixel_column',
         ),
@@ -963,17 +948,11 @@
             },
             pl.exceptions.ColumnNotFoundError,
             (
-<<<<<<< HEAD
-                "Neither 'position' is in the columns of the dataframe: ['time', 'acceleration'] "
-                'nor is the position column specified. Available dataframe columns are '
-                "['time', 'acceleration']"
-=======
                 "Neither is 'position' in the dataframe columns, "
                 'nor is a position column explicitly specified. '
                 'You can specify the position column via: '
                 'pos2acc(position_column="your_position_column"). '
-                "Available dataframe columns are: ['acceleration']"
->>>>>>> a526dd05
+                "Available dataframe columns are: ['time', 'acceleration']"
             ),
             id='no_position_column',
         ),
@@ -1053,20 +1032,12 @@
             },
             pl.exceptions.ColumnNotFoundError,
             (
-<<<<<<< HEAD
-                "Neither 'position' is in the columns of the dataframe: ['time', 'pixel'] "
-                "nor is the position column specified. Since the dataframe has a 'pixel' column, "
-                'consider running pix2deg() before pos2vel(). If you want to calculate pixel '
-                "transformations, you can do so by using pos2vel(position_column='pixel'). "
-                "Available dataframe columns are ['time', 'pixel']"
-=======
                 "Neither is 'position' in the dataframe columns, "
                 'nor is a position column explicitly specified. '
                 "Since the dataframe has a 'pixel' column, "
                 'consider running pix2deg() before pos2vel(). If you want to run transformations '
                 "in pixel units, you can do so by using pos2vel(position_column='pixel'). "
-                "Available dataframe columns are: ['pixel']"
->>>>>>> a526dd05
+                "Available dataframe columns are: ['time', 'pixel']"
             ),
             id='no_position_column_but_has_pixel_column',
         ),
@@ -1078,17 +1049,11 @@
             },
             pl.exceptions.ColumnNotFoundError,
             (
-<<<<<<< HEAD
-                "Neither 'position' is in the columns of the dataframe: ['time', 'acceleration'] "
-                'nor is the position column specified. Available dataframe columns are '
-                "['time', 'acceleration']"
-=======
                 "Neither is 'position' in the dataframe columns, "
                 'nor is a position column explicitly specified. '
                 'You can specify the position column via: '
                 'pos2vel(position_column="your_position_column"). '
-                "Available dataframe columns are: ['acceleration']"
->>>>>>> a526dd05
+                "Available dataframe columns are: ['time', 'acceleration']"
             ),
             id='no_position_column',
         ),
