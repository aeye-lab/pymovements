# Copyright (c) 2023-2024 The pymovements Project Authors
#
# Permission is hereby granted, free of charge, to any person obtaining a copy
# of this software and associated documentation files (the "Software"), to deal
# in the Software without restriction, including without limitation the rights
# to use, copy, modify, merge, publish, distribute, sublicense, and/or sell
# copies of the Software, and to permit persons to whom the Software is
# furnished to do so, subject to the following conditions:
#
# The above copyright notice and this permission notice shall be included in all
# copies or substantial portions of the Software.
#
# THE SOFTWARE IS PROVIDED "AS IS", WITHOUT WARRANTY OF ANY KIND, EXPRESS OR
# IMPLIED, INCLUDING BUT NOT LIMITED TO THE WARRANTIES OF MERCHANTABILITY,
# FITNESS FOR A PARTICULAR PURPOSE AND NONINFRINGEMENT. IN NO EVENT SHALL THE
# AUTHORS OR COPYRIGHT HOLDERS BE LIABLE FOR ANY CLAIM, DAMAGES OR OTHER
# LIABILITY, WHETHER IN AN ACTION OF CONTRACT, TORT OR OTHERWISE, ARISING FROM,
# OUT OF OR IN CONNECTION WITH THE SOFTWARE OR THE USE OR OTHER DEALINGS IN THE
# SOFTWARE.
"""Test GazeDataFrame initialization."""
import numpy as np
import polars as pl
import pytest
from polars.testing import assert_frame_equal

import pymovements as pm


@pytest.mark.parametrize(
    ('init_kwargs', 'expected_frame', 'expected_n_components'),
    [
        pytest.param(
            {
                'data': pl.DataFrame(),
            },
            pl.DataFrame(schema={'time': pl.Int64}),
            None,
            id='empty_df_no_schema',
        ),

        pytest.param(
            {
                'data': pl.DataFrame(schema={'abc': pl.Int64}),
            },
            pl.DataFrame(schema={'abc': pl.Int64, 'time': pl.Int64}),
            None,
            id='empty_df_with_schema_no_component_columns',
        ),

        pytest.param(
            {
                'data': pl.DataFrame(schema={'abc': pl.Int64}),
                'pixel_columns': [],
                'position_columns': [],
                'velocity_columns': [],
                'acceleration_columns': [],
            },
            pl.DataFrame(schema={'abc': pl.Int64, 'time': pl.Int64}),
            None,
            id='empty_df_with_schema_all_component_columns_empty_lists',
        ),

        pytest.param(
            {
                'data': pl.DataFrame(schema={'x': pl.Float64, 'y': pl.Float64}),
                'pixel_columns': ['x', 'y'],
            },
            pl.DataFrame(schema={'time': pl.Int64, 'pixel': pl.List(pl.Float64)}),
            2,
            id='empty_df_with_schema_two_pixel_columns',
        ),

        pytest.param(
            {
                'data': pl.DataFrame(schema={'abc': pl.Int64, 'x': pl.Float64, 'y': pl.Float64}),
                'pixel_columns': ['x', 'y'],
            },
            pl.DataFrame(schema={'abc': pl.Int64, 'time': pl.Int64, 'pixel': pl.List(pl.Float64)}),
            2,
            id='empty_df_with_three_column_schema_two_pixel_columns',
        ),

        pytest.param(
            {
                'data': pl.DataFrame(
                    schema={
                        'xr': pl.Float64, 'yr': pl.Float64, 'xl': pl.Float64, 'yl': pl.Float64,
                    },
                ),
                'pixel_columns': ['xr', 'yr', 'xl', 'yl'],
            },
            pl.DataFrame(schema={'time': pl.Int64, 'pixel': pl.List(pl.Float64)}),
            4,
            id='empty_df_with_schema_four_pixel_columns',
        ),

        pytest.param(
            {
                'data': pl.DataFrame(
                    schema={
                        'x_right': pl.Float64, 'y_right': pl.Float64,
                        'x_left': pl.Float64, 'y_left': pl.Float64,
                        'x_avg': pl.Float64, 'y_avg': pl.Float64,
                    },
                ),
                'pixel_columns': [
                    'x_right', 'y_right', 'x_left', 'y_left', 'x_avg', 'y_avg',
                ],
            },
            pl.DataFrame(schema={'time': pl.Int64, 'pixel': pl.List(pl.Float64)}),
            6,
            id='empty_df_with_schema_six_pixel_columns',
        ),

        pytest.param(
            {
                'data': pl.from_dict(
                    {'x': [1.23], 'y': [4.56]}, schema={'x': pl.Float64, 'y': pl.Float64},
                ),
                'pixel_columns': ['x', 'y'],
            },
            pl.from_dict(
                {'time': [0], 'pixel': [[1.23, 4.56]]},
                schema={'time': pl.Int64, 'pixel': pl.List(pl.Float64)},
            ),
            2,
            id='df_single_row_two_pixel_columns',
        ),

        pytest.param(
            {
                'data': pl.from_dict(
                    {'abc': [1], 'x': [1.23], 'y': [4.56]},
                    schema={'abc': pl.Int64, 'x': pl.Float64, 'y': pl.Float64},
                ),
                'pixel_columns': ['x', 'y'],
            },
            pl.from_dict(
                {'time': [0], 'abc': [1], 'pixel': [[1.23, 4.56]]},
                schema={'abc': pl.Int64, 'time': pl.Int64, 'pixel': pl.List(pl.Float64)},
            ),
            2,
            id='df_single_row_three_columns_two_pixel_columns',
        ),

        pytest.param(
            {
                'data': pl.from_dict(
                    {'xl': [1.2], 'yl': [3.4], 'xr': [5.6], 'yr': [7.8]},
                    schema={'xl': pl.Float64, 'yl': pl.Float64, 'xr': pl.Float64, 'yr': pl.Float64},
                ),
                'pixel_columns': ['xl', 'yl', 'xr', 'yr'],
            },
            pl.from_dict(
                {'time': [0], 'pixel': [[1.2, 3.4, 5.6, 7.8]]},
                schema={'time': pl.Int64, 'pixel': pl.List(pl.Float64)},
            ),
            4,
            id='df_single_row_four_pixel_columns',
        ),

        pytest.param(
            {
                'data': pl.from_dict(
                    {
                        'x_right': [0.1], 'y_right': [0.2],
                        'x_left': [0.3], 'y_left': [0.4],
                        'x_avg': [0.5], 'y_avg': [0.6],
                    },
                    schema={
                        'x_right': pl.Float64, 'y_right': pl.Float64,
                        'x_left': pl.Float64, 'y_left': pl.Float64,
                        'x_avg': pl.Float64, 'y_avg': pl.Float64,
                    },
                ),
                'pixel_columns': [
                    'x_right', 'y_right', 'x_left', 'y_left', 'x_avg', 'y_avg',
                ],
            },
            pl.from_dict(
                {'time': [0], 'pixel': [[0.1, 0.2, 0.3, 0.4, 0.5, 0.6]]},
                schema={'time': pl.Int64, 'pixel': pl.List(pl.Float64)},
            ),
            6,
            id='df_single_row_six_pixel_columns',
        ),

        pytest.param(
            {
                'data': pl.DataFrame(schema={'x': pl.Float64, 'y': pl.Float64}),
                'position_columns': ['x', 'y'],
            },
            pl.DataFrame(schema={'time': pl.Int64, 'position': pl.List(pl.Float64)}),
            2,
            id='empty_df_with_schema_two_position_columns',
        ),

        pytest.param(
            {
                'data': pl.DataFrame(schema={'abc': pl.Int64, 'x': pl.Float64, 'y': pl.Float64}),
                'position_columns': ['x', 'y'],
            },
            pl.DataFrame(
                schema={
                    'abc': pl.Int64, 'time': pl.Int64, 'position': pl.List(pl.Float64),
                },
            ),
            2,
            id='empty_df_with_three_column_schema_two_position_columns',
        ),

        pytest.param(
            {
                'data': pl.DataFrame(
                    schema={
                        'xr': pl.Float64, 'yr': pl.Float64, 'xl': pl.Float64, 'yl': pl.Float64,
                    },
                ),
                'position_columns': ['xr', 'yr', 'xl', 'yl'],
            },
            pl.DataFrame(schema={'time': pl.Int64, 'position': pl.List(pl.Float64)}),
            4,
            id='empty_df_with_schema_four_position_columns',
        ),

        pytest.param(
            {
                'data': pl.DataFrame(
                    schema={
                        'x_right': pl.Float64, 'y_right': pl.Float64,
                        'x_left': pl.Float64, 'y_left': pl.Float64,
                        'x_avg': pl.Float64, 'y_avg': pl.Float64,
                    },
                ),
                'position_columns': [
                    'x_right', 'y_right', 'x_left', 'y_left', 'x_avg', 'y_avg',
                ],
            },
            pl.DataFrame(schema={'time': pl.Int64, 'position': pl.List(pl.Float64)}),
            6,
            id='empty_df_with_schema_six_position_columns',
        ),

        pytest.param(
            {
                'data': pl.from_dict(
                    {'x': [1.23], 'y': [4.56]}, schema={'x': pl.Float64, 'y': pl.Float64},
                ),
                'position_columns': ['x', 'y'],
            },
            pl.from_dict(
                {'time': [0], 'position': [[1.23, 4.56]]},
                schema={'time': pl.Int64, 'position': pl.List(pl.Float64)},
            ),
            2,
            id='df_single_row_two_position_columns',
        ),

        pytest.param(
            {
                'data': pl.from_dict(
                    {'abc': [1], 'x': [1.23], 'y': [4.56]},
                    schema={'abc': pl.Int64, 'x': pl.Float64, 'y': pl.Float64},
                ),
                'position_columns': ['x', 'y'],
            },
            pl.from_dict(
                {'time': [0], 'abc': [1], 'position': [[1.23, 4.56]]},
                schema={'abc': pl.Int64, 'time': pl.Int64, 'position': pl.List(pl.Float64)},
            ),
            2,
            id='df_single_row_three_columns_two_position_columns',
        ),

        pytest.param(
            {
                'data': pl.from_dict(
                    {'xl': [1.2], 'yl': [3.4], 'xr': [5.6], 'yr': [7.8]},
                    schema={'xl': pl.Float64, 'yl': pl.Float64, 'xr': pl.Float64, 'yr': pl.Float64},
                ),
                'position_columns': ['xl', 'yl', 'xr', 'yr'],
            },
            pl.from_dict(
                {'time': [0], 'position': [[1.2, 3.4, 5.6, 7.8]]},
                schema={'time': pl.Int64, 'position': pl.List(pl.Float64)},
            ),
            4,
            id='df_single_row_four_position_columns',
        ),

        pytest.param(
            {
                'data': pl.from_dict(
                    {
                        'x_right': [0.1], 'y_right': [0.2],
                        'x_left': [0.3], 'y_left': [0.4],
                        'x_avg': [0.5], 'y_avg': [0.6],
                    },
                    schema={
                        'x_right': pl.Float64, 'y_right': pl.Float64,
                        'x_left': pl.Float64, 'y_left': pl.Float64,
                        'x_avg': pl.Float64, 'y_avg': pl.Float64,
                    },
                ),
                'position_columns': [
                    'x_right', 'y_right', 'x_left', 'y_left', 'x_avg', 'y_avg',
                ],
            },
            pl.from_dict(
                {'time': [0], 'position': [[0.1, 0.2, 0.3, 0.4, 0.5, 0.6]]},
                schema={'time': pl.Int64, 'position': pl.List(pl.Float64)},
            ),
            6,
            id='df_single_row_six_position_columns',
        ),

        pytest.param(
            {
                'data': pl.DataFrame(schema={'x_vel': pl.Float64, 'y_vel': pl.Float64}),
                'velocity_columns': ['x_vel', 'y_vel'],
            },
            pl.DataFrame(schema={'time': pl.Int64, 'velocity': pl.List(pl.Float64)}),
            2,
            id='empty_df_with_schema_two_velocity_columns',
        ),

        pytest.param(
            {
                'data': pl.DataFrame(
                    schema={
                        'abc': pl.Int64, 'x_vel': pl.Float64, 'y_vel': pl.Float64,
                    },
                ),
                'velocity_columns': ['x_vel', 'y_vel'],
            },
            pl.DataFrame(
                schema={
                    'abc': pl.Int64, 'time': pl.Int64, 'velocity': pl.List(pl.Float64),
                },
            ),
            2,
            id='empty_df_with_three_column_schema_two_velocity_columns',
        ),

        pytest.param(
            {
                'data': pl.DataFrame(
                    schema={
                        'xr_vel': pl.Float64, 'yr_vel': pl.Float64,
                        'xl_vel': pl.Float64, 'yl_vel': pl.Float64,
                    },
                ),
                'velocity_columns': ['xr_vel', 'yr_vel', 'xl_vel', 'yl_vel'],
            },
            pl.DataFrame(schema={'time': pl.Int64, 'velocity': pl.List(pl.Float64)}),
            4,
            id='empty_df_with_schema_four_velocity_columns',
        ),

        pytest.param(
            {
                'data': pl.DataFrame(
                    schema={
                        'x_right_vel': pl.Float64, 'y_right_vel': pl.Float64,
                        'x_left_vel': pl.Float64, 'y_left_vel': pl.Float64,
                        'x_avg_vel': pl.Float64, 'y_avg_vel': pl.Float64,
                    },
                ),
                'velocity_columns': [
                    'x_right_vel', 'y_right_vel',
                    'x_left_vel', 'y_left_vel',
                    'x_avg_vel', 'y_avg_vel',
                ],
            },
            pl.DataFrame(schema={'time': pl.Int64, 'velocity': pl.List(pl.Float64)}),
            6,
            id='empty_df_with_schema_six_velocity_columns',
        ),

        pytest.param(
            {
                'data': pl.from_dict(
                    {'x_vel': [1.23], 'y_vel': [4.56]},
                    schema={'x_vel': pl.Float64, 'y_vel': pl.Float64},
                ),
                'velocity_columns': ['x_vel', 'y_vel'],
            },
            pl.from_dict(
                {'time': [0], 'velocity': [[1.23, 4.56]]},
                schema={'time': pl.Int64, 'velocity': pl.List(pl.Float64)},
            ),
            2,
            id='df_single_row_two_velocity_columns',
        ),

        pytest.param(
            {
                'data': pl.from_dict(
                    {'abc': [1], 'x_vel': [1.23], 'y_vel': [4.56]},
                    schema={'abc': pl.Int64, 'x_vel': pl.Float64, 'y_vel': pl.Float64},
                ),
                'velocity_columns': ['x_vel', 'y_vel'],
            },
            pl.from_dict(
                {'time': [0], 'abc': [1], 'velocity': [[1.23, 4.56]]},
                schema={'abc': pl.Int64, 'time': pl.Int64, 'velocity': pl.List(pl.Float64)},
            ),
            2,
            id='df_single_row_three_columns_two_velocity_columns',
        ),

        pytest.param(
            {
                'data': pl.from_dict(
                    {
                        'xl_vel': [1.2], 'yl_vel': [3.4],
                        'xr_vel': [5.6], 'yr_vel': [7.8],
                    },
                    schema={
                        'xl_vel': pl.Float64, 'yl_vel': pl.Float64,
                        'xr_vel': pl.Float64, 'yr_vel': pl.Float64,
                    },
                ),
                'velocity_columns': ['xl_vel', 'yl_vel', 'xr_vel', 'yr_vel'],
            },
            pl.from_dict(
                {'time': [0], 'velocity': [[1.2, 3.4, 5.6, 7.8]]},
                schema={'time': pl.Int64, 'velocity': pl.List(pl.Float64)},
            ),
            4,
            id='df_single_row_four_velocity_columns',
        ),

        pytest.param(
            {
                'data': pl.from_dict(
                    {
                        'x_right_vel': [0.1], 'y_right_vel': [0.2],
                        'x_left_vel': [0.3], 'y_left_vel': [0.4],
                        'x_avg_vel': [0.5], 'y_avg_vel': [0.6],
                    },
                    schema={
                        'x_right_vel': pl.Float64, 'y_right_vel': pl.Float64,
                        'x_left_vel': pl.Float64, 'y_left_vel': pl.Float64,
                        'x_avg_vel': pl.Float64, 'y_avg_vel': pl.Float64,
                    },
                ),
                'velocity_columns': [
                    'x_right_vel', 'y_right_vel',
                    'x_left_vel', 'y_left_vel',
                    'x_avg_vel', 'y_avg_vel',
                ],
            },
            pl.from_dict(
                {'time': [0], 'velocity': [[0.1, 0.2, 0.3, 0.4, 0.5, 0.6]]},
                schema={'time': pl.Int64, 'velocity': pl.List(pl.Float64)},
            ),
            6,
            id='df_single_row_six_velocity_columns',
        ),

        pytest.param(
            {
                'data': pl.DataFrame(schema={'x_acc': pl.Float64, 'y_acc': pl.Float64}),
                'acceleration_columns': ['x_acc', 'y_acc'],
            },
            pl.DataFrame(schema={'time': pl.Int64, 'acceleration': pl.List(pl.Float64)}),
            2,
            id='empty_df_with_schema_two_acceleration_columns',
        ),

        pytest.param(
            {
                'data': pl.DataFrame(
                    schema={
                        'abc': pl.Int64, 'x_acc': pl.Float64, 'y_acc': pl.Float64,
                    },
                ),
                'acceleration_columns': ['x_acc', 'y_acc'],
            },
            pl.DataFrame(
                schema={
                    'abc': pl.Int64, 'time': pl.Int64, 'acceleration': pl.List(pl.Float64),
                },
            ),
            2,
            id='empty_df_with_three_column_schema_two_acceleration_columns',
        ),

        pytest.param(
            {
                'data': pl.DataFrame(
                    schema={
                        'xr_acc': pl.Float64, 'yr_acc': pl.Float64,
                        'xl_acc': pl.Float64, 'yl_acc': pl.Float64,
                    },
                ),
                'acceleration_columns': ['xr_acc', 'yr_acc', 'xl_acc', 'yl_acc'],
            },
            pl.DataFrame(schema={'time': pl.Int64, 'acceleration': pl.List(pl.Float64)}),
            4,
            id='empty_df_with_schema_four_acceleration_columns',
        ),

        pytest.param(
            {
                'data': pl.DataFrame(
                    schema={
                        'x_right_acc': pl.Float64, 'y_right_acc': pl.Float64,
                        'x_left_acc': pl.Float64, 'y_left_acc': pl.Float64,
                        'x_avg_acc': pl.Float64, 'y_avg_acc': pl.Float64,
                    },
                ),
                'acceleration_columns': [
                    'x_right_acc', 'y_right_acc',
                    'x_left_acc', 'y_left_acc',
                    'x_avg_acc', 'y_avg_acc',
                ],
            },
            pl.DataFrame(schema={'time': pl.Int64, 'acceleration': pl.List(pl.Float64)}),
            6,
            id='empty_df_with_schema_six_acceleration_columns',
        ),

        pytest.param(
            {
                'data': pl.from_dict(
                    {'x_acc': [1.23], 'y_acc': [4.56]},
                    schema={'x_acc': pl.Float64, 'y_acc': pl.Float64},
                ),
                'acceleration_columns': ['x_acc', 'y_acc'],
            },
            pl.from_dict(
                {'time': [0], 'acceleration': [[1.23, 4.56]]},
                schema={'time': pl.Int64, 'acceleration': pl.List(pl.Float64)},
            ),
            2,
            id='df_single_row_two_acceleration_columns',
        ),

        pytest.param(
            {
                'data': pl.from_dict(
                    {'abc': [1], 'x_acc': [1.23], 'y_acc': [4.56]},
                    schema={'abc': pl.Int64, 'x_acc': pl.Float64, 'y_acc': pl.Float64},
                ),
                'acceleration_columns': ['x_acc', 'y_acc'],
            },
            pl.from_dict(
                {'time': [0], 'abc': [1], 'acceleration': [[1.23, 4.56]]},
                schema={'abc': pl.Int64, 'time': pl.Int64, 'acceleration': pl.List(pl.Float64)},
            ),
            2,
            id='df_single_row_three_columns_two_acceleration_columns',
        ),

        pytest.param(
            {
                'data': pl.from_dict(
                    {
                        'xl_acc': [1.2], 'yl_acc': [3.4],
                        'xr_acc': [5.6], 'yr_acc': [7.8],
                    },
                    schema={
                        'xl_acc': pl.Float64, 'yl_acc': pl.Float64,
                        'xr_acc': pl.Float64, 'yr_acc': pl.Float64,
                    },
                ),
                'acceleration_columns': ['xl_acc', 'yl_acc', 'xr_acc', 'yr_acc'],
            },
            pl.from_dict(
                {'time': [0], 'acceleration': [[1.2, 3.4, 5.6, 7.8]]},
                schema={'time': pl.Int64, 'acceleration': pl.List(pl.Float64)},
            ),
            4,
            id='df_single_row_four_acceleration_columns',
        ),

        pytest.param(
            {
                'data': pl.from_dict(
                    {
                        'x_right_acc': [0.1], 'y_right_acc': [0.2],
                        'x_left_acc': [0.3], 'y_left_acc': [0.4],
                        'x_avg_acc': [0.5], 'y_avg_acc': [0.6],
                    },
                    schema={
                        'x_right_acc': pl.Float64, 'y_right_acc': pl.Float64,
                        'x_left_acc': pl.Float64, 'y_left_acc': pl.Float64,
                        'x_avg_acc': pl.Float64, 'y_avg_acc': pl.Float64,
                    },
                ),
                'acceleration_columns': [
                    'x_right_acc', 'y_right_acc',
                    'x_left_acc', 'y_left_acc',
                    'x_avg_acc', 'y_avg_acc',
                ],
            },
            pl.from_dict(
                {'time': [0], 'acceleration': [[0.1, 0.2, 0.3, 0.4, 0.5, 0.6]]},
                schema={'time': pl.Int64, 'acceleration': pl.List(pl.Float64)},
            ),
            6,
            id='df_single_row_six_acceleration_columns',
        ),

        pytest.param(
            {
                'data': pl.from_dict(
                    {
                        'x_pix': [0.1], 'y_pix': [0.2],
                        'x_dva': [1.1], 'y_dva': [1.2],
                        'x_vel': [3.1], 'y_vel': [3.2],
                        'x_acc': [5.1], 'y_acc': [5.2],
                    },
                    schema={
                        'x_pix': pl.Float64, 'y_pix': pl.Float64,
                        'x_dva': pl.Float64, 'y_dva': pl.Float64,
                        'x_vel': pl.Float64, 'y_vel': pl.Float64,
                        'x_acc': pl.Float64, 'y_acc': pl.Float64,
                    },
                ),
                'pixel_columns': ['x_pix', 'y_pix'],
                'position_columns': ['x_dva', 'y_dva'],
                'velocity_columns': ['x_vel', 'y_vel'],
                'acceleration_columns': ['x_acc', 'y_acc'],
            },
            pl.from_dict(
                {
                    'time': [0],
                    'pixel': [[0.1, 0.2]],
                    'position': [[1.1, 1.2]],
                    'velocity': [[3.1, 3.2]],
                    'acceleration': [[5.1, 5.2]],
                },
                schema={
                    'time': pl.Int64,
                    'pixel': pl.List(pl.Float64),
                    'position': pl.List(pl.Float64),
                    'velocity': pl.List(pl.Float64),
                    'acceleration': pl.List(pl.Float64),
                },
            ),
            2,
            id='df_single_row_all_types_two_columns',
        ),

        pytest.param(
            {
                'data': pl.from_dict(
                    {
                        'x_right_pos_pix': [0.1], 'y_right_pos_pix': [0.2],
                        'x_left_pos_pix': [0.3], 'y_left_pos_pix': [0.4],
                        'x_avg_pos_pix': [0.5], 'y_avg_pos_pix': [0.6],
                        'x_right_pos_dva': [1.1], 'y_right_pos_dva': [1.2],
                        'x_left_pos_dva': [1.3], 'y_left_pos_dva': [1.4],
                        'x_avg_pos_dva': [1.5], 'y_avg_pos_dva': [1.6],
                        'x_right_vel_dva': [3.1], 'y_right_vel_dva': [3.2],
                        'x_left_vel_dva': [3.3], 'y_left_vel_dva': [3.4],
                        'x_avg_vel_dva': [3.5], 'y_avg_vel_dva': [3.6],
                        'x_right_acc_dva': [5.1], 'y_right_acc_dva': [5.2],
                        'x_left_acc_dva': [5.3], 'y_left_acc_dva': [5.4],
                        'x_avg_acc_dva': [5.5], 'y_avg_acc_dva': [5.6],
                    },
                    schema={
                        'x_right_pos_pix': pl.Float64, 'y_right_pos_pix': pl.Float64,
                        'x_left_pos_pix': pl.Float64, 'y_left_pos_pix': pl.Float64,
                        'x_avg_pos_pix': pl.Float64, 'y_avg_pos_pix': pl.Float64,
                        'x_right_pos_dva': pl.Float64, 'y_right_pos_dva': pl.Float64,
                        'x_left_pos_dva': pl.Float64, 'y_left_pos_dva': pl.Float64,
                        'x_avg_pos_dva': pl.Float64, 'y_avg_pos_dva': pl.Float64,
                        'x_right_vel_dva': pl.Float64, 'y_right_vel_dva': pl.Float64,
                        'x_left_vel_dva': pl.Float64, 'y_left_vel_dva': pl.Float64,
                        'x_avg_vel_dva': pl.Float64, 'y_avg_vel_dva': pl.Float64,
                        'x_right_acc_dva': pl.Float64, 'y_right_acc_dva': pl.Float64,
                        'x_left_acc_dva': pl.Float64, 'y_left_acc_dva': pl.Float64,
                        'x_avg_acc_dva': pl.Float64, 'y_avg_acc_dva': pl.Float64,
                    },
                ),
                'pixel_columns': [
                    'x_right_pos_pix', 'y_right_pos_pix',
                    'x_left_pos_pix', 'y_left_pos_pix',
                    'x_avg_pos_pix', 'y_avg_pos_pix',
                ],
                'position_columns': [
                    'x_right_pos_dva', 'y_right_pos_dva',
                    'x_left_pos_dva', 'y_left_pos_dva',
                    'x_avg_pos_dva', 'y_avg_pos_dva',
                ],
                'velocity_columns': [
                    'x_right_vel_dva', 'y_right_vel_dva',
                    'x_left_vel_dva', 'y_left_vel_dva',
                    'x_avg_vel_dva', 'y_avg_vel_dva',
                ],
                'acceleration_columns': [
                    'x_right_acc_dva', 'y_right_acc_dva',
                    'x_left_acc_dva', 'y_left_acc_dva',
                    'x_avg_acc_dva', 'y_avg_acc_dva',
                ],
            },
            pl.from_dict(
                {
                    'time': [0],
                    'pixel': [[0.1, 0.2, 0.3, 0.4, 0.5, 0.6]],
                    'position': [[1.1, 1.2, 1.3, 1.4, 1.5, 1.6]],
                    'velocity': [[3.1, 3.2, 3.3, 3.4, 3.5, 3.6]],
                    'acceleration': [[5.1, 5.2, 5.3, 5.4, 5.5, 5.6]],
                },
                schema={
                    'time': pl.Int64,
                    'pixel': pl.List(pl.Float64),
                    'position': pl.List(pl.Float64),
                    'velocity': pl.List(pl.Float64),
                    'acceleration': pl.List(pl.Float64),
                },
            ),
            6,
            id='df_single_row_all_types_six_columns',
        ),

        pytest.param(
            {
                'data': pl.from_dict(
                    {'x': [1.23, 2.34, 3.45], 'y': [4.56, 5.67, 6.78]},
                    schema={'x': pl.Float64, 'y': pl.Float64},
                ),
                'position_columns': ['x', 'y'],
            },
            pl.from_dict(
                {'time': [0, 1, 2], 'position': [[1.23, 4.56], [2.34, 5.67], [3.45, 6.78]]},
                schema={'time': pl.Int64, 'position': pl.List(pl.Float64)},
            ),
            2,
            id='df_three_rows_two_position_columns_no_time_no_experiment',
        ),

        pytest.param(
            {
                'data': pl.from_dict(
                    {'x': [1.23, 2.34, 3.45], 'y': [4.56, 5.67, 6.78]},
                    schema={'x': pl.Float64, 'y': pl.Float64},
                ),
                'position_columns': ['x', 'y'],
                'experiment': pm.Experiment(1024, 768, 38, 30, None, 'center', 100),
            },
            pl.from_dict(
                {'time': [0.0, 10.0, 20.0], 'position': [[1.23, 4.56], [2.34, 5.67], [3.45, 6.78]]},
                schema={'time': pl.Float64, 'position': pl.List(pl.Float64)},
            ),
            2,
            id='df_three_rows_two_position_columns_no_time_100_hz',
        ),

        pytest.param(
            {
                'data': pl.from_dict(
                    {'x': [1.23, 2.34, 3.45], 'y': [4.56, 5.67, 6.78]},
                    schema={'x': pl.Float64, 'y': pl.Float64},
                ),
                'position_columns': ['x', 'y'],
                'experiment': pm.Experiment(1024, 768, 38, 30, None, 'center', 1000),
            },
            pl.from_dict(
                {'time': [0.0, 1.0, 2.0], 'position': [[1.23, 4.56], [2.34, 5.67], [3.45, 6.78]]},
                schema={'time': pl.Float64, 'position': pl.List(pl.Float64)},
            ),
            2,
            id='df_three_rows_two_position_columns_no_time_1000_hz',
        ),

    ],
)
def test_init_gaze_dataframe_has_expected_attrs(init_kwargs, expected_frame, expected_n_components):
    gaze = pm.GazeDataFrame(**init_kwargs)
    assert_frame_equal(gaze.frame, expected_frame)
    assert gaze.n_components == expected_n_components


<<<<<<< HEAD
@pytest.mark.parametrize(
    ('init_kwargs', 'expected_trial_columns'),
    [
        pytest.param(
            {
                'data': pl.from_dict(
                    data={'trial': [1]},
                    schema={'trial': pl.Int64},
                ),
                'trial_columns': 'trial',
            },
            ['trial'],
            id='df_single_trial_column_str',
        ),

        pytest.param(
            {
                'data': pl.from_dict(
                    data={'trial': [1]},
                    schema={'trial': pl.Int64},
                ),
                'trial_columns': ['trial'],
            },
            ['trial'],
            id='df_single_trial_column_list',
        ),

        pytest.param(
            {
                'data': pl.from_dict(
                    {'group': [2], 'trial': [1]},
                    schema={'group': pl.Int64, 'trial': pl.Int64},
                ),
                'trial_columns': ['group', 'trial'],
            },
            ['group', 'trial'],
            id='df_two_trial_columns',
        ),

    ],
)
def test_init_gaze_dataframe_has_expected_trial_columns(init_kwargs, expected_trial_columns):
    gaze = pm.GazeDataFrame(**init_kwargs)
    assert gaze.trial_columns == expected_trial_columns


@pytest.mark.parametrize(
=======
@ pytest.mark.parametrize(
>>>>>>> 8f17a970
    ('init_kwargs', 'exception', 'exception_msg'),
    [
        pytest.param(
            {
                'data': pl.DataFrame(schema={'x': pl.Float64, 'y': pl.Float64}),
                'pixel_columns': 1,
            },
            TypeError,
            'pixel_columns must be of type list, but is of type int',
            id='pixel_columns_int',
        ),

        pytest.param(
            {
                'data': pl.DataFrame(schema={'x': pl.Float64, 'y': pl.Float64}),
                'pixel_columns': 'x',
            },
            TypeError,
            'pixel_columns must be of type list, but is of type str',
            id='pixel_columns_str',
        ),

        pytest.param(
            {
                'data': pl.DataFrame(schema={'x': pl.Float64, 'y': pl.Float64}),
                'pixel_columns': [0, 1],
            },
            TypeError,
            'all elements in pixel_columns must be of type str,'
            ' but one of the elements is of type int',
            id='pixel_columns_list_elements_not_string',
        ),

        pytest.param(
            {
                'data': pl.DataFrame(schema={'x': pl.Float64, 'y': pl.Float64}),
                'pixel_columns': ['x'],
            },
            ValueError,
            'pixel_columns must contain either 2, 4 or 6 columns, but has 1',
            id='pixel_columns_list_of_one',
        ),

        pytest.param(
            {
                'data': pl.DataFrame(
                    schema={
                        'xr': pl.Float64, 'yr': pl.Float64, 'xl': pl.Float64, 'yl': pl.Float64,
                    },
                ),
                'pixel_columns': ['xr', 'xl', 'yl'],
            },
            ValueError,
            'pixel_columns must contain either 2, 4 or 6 columns, but has 3',
            id='pixel_columns_list_of_three',
        ),

        pytest.param(
            {
                'data': pl.DataFrame(
                    schema={
                        'xr': pl.Float64, 'yr': pl.Float64,
                        'xl': pl.Float64, 'yl': pl.Float64,
                        'xa': pl.Float64, 'ya': pl.Float64,
                    },
                ),
                'pixel_columns': ['xr', 'yr', 'xl', 'yl', 'xa'],
            },
            ValueError,
            'pixel_columns must contain either 2, 4 or 6 columns, but has 5',
            id='pixel_columns_list_of_five',
        ),

        pytest.param(
            {
                'data': pl.DataFrame(
                    schema={
                        'abc': pl.Int64,
                        'xr': pl.Float64, 'yr': pl.Float64,
                        'xl': pl.Float64, 'yl': pl.Float64,
                        'xa': pl.Float64, 'ya': pl.Float64,
                    },
                ),
                'pixel_columns': ['xr', 'yr', 'xl', 'yl', 'xa', 'ya', 'abc'],
            },
            ValueError,
            'pixel_columns must contain either 2, 4 or 6 columns, but has 7',
            id='pixel_columns_list_of_seven',
        ),

        pytest.param(
            {
                'data': pl.DataFrame(schema={'x': pl.Float64, 'y': pl.Int64}),
                'pixel_columns': ['x', 'y'],
            },
            ValueError,
            'all columns in pixel_columns must be of same type, but types are'
            " ['Float64', 'Int64']",
            id='pixel_columns_different_type',
        ),

        pytest.param(
            {
                'data': pl.DataFrame(schema={'x': pl.Float64}),
                'pixel_columns': ['x', 'y'],
            },
            pl.exceptions.ColumnNotFoundError,
            'column y from pixel_columns is not available in dataframe',
            id='pixel_columns_missing_column',
        ),

        pytest.param(
            {
                'data': pl.DataFrame(schema={'x': pl.Float64, 'y': pl.Float64}),
                'position_columns': 1,
            },
            TypeError,
            'position_columns must be of type list, but is of type int',
            id='position_columns_int',
        ),

        pytest.param(
            {
                'data': pl.DataFrame(schema={'x': pl.Float64, 'y': pl.Float64}),
                'position_columns': 'x',
            },
            TypeError,
            'position_columns must be of type list, but is of type str',
            id='position_columns_str',
        ),

        pytest.param(
            {
                'data': pl.DataFrame(schema={'x': pl.Float64, 'y': pl.Float64}),
                'position_columns': [0, 1],
            },
            TypeError,
            'all elements in position_columns must be of type str,'
            ' but one of the elements is of type int',
            id='position_columns_list_elements_not_string',
        ),

        pytest.param(
            {
                'data': pl.DataFrame(schema={'x': pl.Float64, 'y': pl.Float64}),
                'position_columns': ['x'],
            },
            ValueError,
            'position_columns must contain either 2, 4 or 6 columns, but has 1',
            id='position_columns_list_of_one',
        ),

        pytest.param(
            {
                'data': pl.DataFrame(
                    schema={
                        'xr': pl.Float64, 'yr': pl.Float64, 'xl': pl.Float64, 'yl': pl.Float64,
                    },
                ),
                'position_columns': ['xr', 'xl', 'yl'],
            },
            ValueError,
            'position_columns must contain either 2, 4 or 6 columns, but has 3',
            id='position_columns_list_of_three',
        ),

        pytest.param(
            {
                'data': pl.DataFrame(
                    schema={
                        'xr': pl.Float64, 'yr': pl.Float64,
                        'xl': pl.Float64, 'yl': pl.Float64,
                        'xa': pl.Float64, 'ya': pl.Float64,
                    },
                ),
                'position_columns': ['xr', 'yr', 'xl', 'yl', 'xa'],
            },
            ValueError,
            'position_columns must contain either 2, 4 or 6 columns, but has 5',
            id='position_columns_list_of_five',
        ),

        pytest.param(
            {
                'data': pl.DataFrame(
                    schema={
                        'abc': pl.Int64,
                        'xr': pl.Float64, 'yr': pl.Float64,
                        'xl': pl.Float64, 'yl': pl.Float64,
                        'xa': pl.Float64, 'ya': pl.Float64,
                    },
                ),
                'position_columns': ['xr', 'yr', 'xl', 'yl', 'xa', 'ya', 'abc'],
            },
            ValueError,
            'position_columns must contain either 2, 4 or 6 columns, but has 7',
            id='position_columns_list_of_seven',
        ),

        pytest.param(
            {
                'data': pl.DataFrame(schema={'x': pl.Float64, 'y': pl.Int64}),
                'position_columns': ['x', 'y'],
            },
            ValueError,
            'all columns in position_columns must be of same type, but types are'
            " ['Float64', 'Int64']",
            id='position_columns_different_type',
        ),

        pytest.param(
            {
                'data': pl.DataFrame(schema={'x': pl.Float64}),
                'position_columns': ['x', 'y'],
            },
            pl.exceptions.ColumnNotFoundError,
            'column y from position_columns is not available in dataframe',
            id='position_columns_missing_column',
        ),

        pytest.param(
            {
                'data': pl.DataFrame(schema={'x_vel': pl.Float64, 'y_vel': pl.Float64}),
                'velocity_columns': 1,
            },
            TypeError,
            'velocity_columns must be of type list, but is of type int',
            id='velocity_columns_int',
        ),

        pytest.param(
            {
                'data': pl.DataFrame(schema={'x_vel': pl.Float64, 'y_vel': pl.Float64}),
                'velocity_columns': 'x_vel',
            },
            TypeError,
            'velocity_columns must be of type list, but is of type str',
            id='velocity_columns_str',
        ),

        pytest.param(
            {
                'data': pl.DataFrame(schema={'x_vel': pl.Float64, 'y_vel': pl.Float64}),
                'velocity_columns': [0, 1],
            },
            TypeError,
            'all elements in velocity_columns must be of type str,'
            ' but one of the elements is of type int',
            id='velocity_columns_list_elements_not_string',
        ),

        pytest.param(
            {
                'data': pl.DataFrame(schema={'x_vel': pl.Float64, 'y_vel': pl.Float64}),
                'velocity_columns': ['x_vel'],
            },
            ValueError,
            'velocity_columns must contain either 2, 4 or 6 columns, but has 1',
            id='velocity_columns_list_of_one',
        ),

        pytest.param(
            {
                'data': pl.DataFrame(
                    schema={
                        'xr_vel': pl.Float64, 'yr_vel': pl.Float64,
                        'xl_vel': pl.Float64, 'yl_vel': pl.Float64,
                    },
                ),
                'velocity_columns': ['xr_vel', 'xl_vel', 'yl_vel'],
            },
            ValueError,
            'velocity_columns must contain either 2, 4 or 6 columns, but has 3',
            id='velocity_columns_list_of_three',
        ),

        pytest.param(
            {
                'data': pl.DataFrame(
                    schema={
                        'xr_vel': pl.Float64, 'yr_vel': pl.Float64,
                        'xl_vel': pl.Float64, 'yl_vel': pl.Float64,
                        'xa_vel': pl.Float64, 'ya_vel': pl.Float64,
                    },
                ),
                'velocity_columns': ['xr_vel', 'yr_vel', 'xl_vel', 'yl_vel', 'xa_vel'],
            },
            ValueError,
            'velocity_columns must contain either 2, 4 or 6 columns, but has 5',
            id='velocity_columns_list_of_five',
        ),

        pytest.param(
            {
                'data': pl.DataFrame(
                    schema={
                        'abc': pl.Int64,
                        'xr_vel': pl.Float64, 'yr_vel': pl.Float64,
                        'xl_vel': pl.Float64, 'yl_vel': pl.Float64,
                        'xa_vel': pl.Float64, 'ya_vel': pl.Float64,
                    },
                ),
                'velocity_columns': [
                    'xr_vel', 'yr_vel', 'xl_vel', 'yl_vel', 'xa_vel', 'ya_vel', 'abc',
                ],
            },
            ValueError,
            'velocity_columns must contain either 2, 4 or 6 columns, but has 7',
            id='velocity_columns_list_of_seven',
        ),

        pytest.param(
            {
                'data': pl.DataFrame(schema={'x_vel': pl.Float64, 'y_vel': pl.Int64}),
                'velocity_columns': ['x_vel', 'y_vel'],
            },
            ValueError,
            'all columns in velocity_columns must be of same type, but types are'
            " ['Float64', 'Int64']",
            id='velocity_columns_different_type',
        ),

        pytest.param(
            {
                'data': pl.DataFrame(schema={'x_vel': pl.Float64}),
                'velocity_columns': ['x_vel', 'y_vel'],
            },
            pl.exceptions.ColumnNotFoundError,
            'column y_vel from velocity_columns is not available in dataframe',
            id='velocity_columns_missing_column',
        ),

        pytest.param(
            {
                'data': pl.DataFrame(schema={'x_acc': pl.Float64, 'y_acc': pl.Float64}),
                'acceleration_columns': 1,
            },
            TypeError,
            'acceleration_columns must be of type list, but is of type int',
            id='acceleration_columns_int',
        ),

        pytest.param(
            {
                'data': pl.DataFrame(schema={'x_acc': pl.Float64, 'y_acc': pl.Float64}),
                'acceleration_columns': 'x_acc',
            },
            TypeError,
            'acceleration_columns must be of type list, but is of type str',
            id='acceleration_columns_str',
        ),

        pytest.param(
            {
                'data': pl.DataFrame(schema={'x_acc': pl.Float64, 'y_acc': pl.Float64}),
                'acceleration_columns': [0, 1],
            },
            TypeError,
            'all elements in acceleration_columns must be of type str,'
            ' but one of the elements is of type int',
            id='acceleration_columns_list_elements_not_string',
        ),

        pytest.param(
            {
                'data': pl.DataFrame(schema={'x_acc': pl.Float64, 'y_acc': pl.Float64}),
                'acceleration_columns': ['x_acc'],
            },
            ValueError,
            'acceleration_columns must contain either 2, 4 or 6 columns, but has 1',
            id='acceleration_columns_list_of_one',
        ),

        pytest.param(
            {
                'data': pl.DataFrame(
                    schema={
                        'xr_acc': pl.Float64, 'yr_acc': pl.Float64,
                        'xl_acc': pl.Float64, 'yl_acc': pl.Float64,
                    },
                ),
                'acceleration_columns': ['xr_acc', 'xl_acc', 'yl_acc'],
            },
            ValueError,
            'acceleration_columns must contain either 2, 4 or 6 columns, but has 3',
            id='acceleration_columns_list_of_three',
        ),

        pytest.param(
            {
                'data': pl.DataFrame(
                    schema={
                        'xr_acc': pl.Float64, 'yr_acc': pl.Float64,
                        'xl_acc': pl.Float64, 'yl_acc': pl.Float64,
                        'xa_acc': pl.Float64, 'ya_acc': pl.Float64,
                    },
                ),
                'acceleration_columns': ['xr_acc', 'yr_acc', 'xl_acc', 'yl_acc', 'xa_acc'],
            },
            ValueError,
            'acceleration_columns must contain either 2, 4 or 6 columns, but has 5',
            id='acceleration_columns_list_of_five',
        ),

        pytest.param(
            {
                'data': pl.DataFrame(
                    schema={
                        'abc': pl.Int64,
                        'xr_acc': pl.Float64, 'yr_acc': pl.Float64,
                        'xl_acc': pl.Float64, 'yl_acc': pl.Float64,
                        'xa_acc': pl.Float64, 'ya_acc': pl.Float64,
                    },
                ),
                'acceleration_columns': [
                    'xr_acc', 'yr_acc', 'xl_acc', 'yl_acc', 'xa_acc', 'ya_acc', 'abc',
                ],
            },
            ValueError,
            'acceleration_columns must contain either 2, 4 or 6 columns, but has 7',
            id='acceleration_columns_list_of_seven',
        ),

        pytest.param(
            {
                'data': pl.DataFrame(schema={'x_acc': pl.Float64, 'y_acc': pl.Int64}),
                'acceleration_columns': ['x_acc', 'y_acc'],
            },
            ValueError,
            'all columns in acceleration_columns must be of same type, but types are'
            " ['Float64', 'Int64']",
            id='acceleration_columns_different_type',
        ),

        pytest.param(
            {
                'data': pl.DataFrame(schema={'x_acc': pl.Float64}),
                'acceleration_columns': ['x_acc', 'y_acc'],
            },
            pl.exceptions.ColumnNotFoundError,
            'column y_acc from acceleration_columns is not available in dataframe',
            id='acceleration_columns_missing_column',
        ),

        pytest.param(
            {
                'data': pl.DataFrame(
                    schema={
                        'x': pl.Float64, 'y': pl.Float64,
                        'xr': pl.Float64, 'yr': pl.Float64,
                        'xl': pl.Float64, 'yl': pl.Float64,
                    },
                ),
                'pixel_columns': ['x', 'y'],
                'position_columns': ['xl', 'yl', 'xr', 'yr'],
            },
            ValueError,
            'inconsistent number of components inferred: {2, 4}',
            id='inconsistent_number_of_components',
        ),

    ],
)
def test_gaze_dataframe_init_exceptions(init_kwargs, exception, exception_msg):
    with pytest.raises(exception) as excinfo:
        pm.GazeDataFrame(**init_kwargs)

    msg, = excinfo.value.args
    assert msg == exception_msg


def test_gaze_copy_init_has_same_n_components():
    """Tests if gaze initialization with frame with nested columns has correct n_components.

    Refers to issue #514.
    """
    df_orig = pl.from_numpy(np.zeros((2, 1000)), orient='col', schema=['x', 'y'])
    gaze = pm.GazeDataFrame(df_orig, position_columns=['x', 'y'])

    df_copy = gaze.frame.clone()
    gaze_copy = pm.GazeDataFrame(df_copy)

    assert gaze.n_components == gaze_copy.n_components


@ pytest.mark.parametrize(
    ('events', 'init_kwargs'),
    [
        pytest.param(
            None,
            {
                'data': pl.from_dict(
                    {'x': [1.23], 'y': [4.56]}, schema={'x': pl.Float64, 'y': pl.Float64},
                ),
                'position_columns': ['x', 'y'],
            },
            id='data_with_no_events',
        ),

        pytest.param(
            pm.EventDataFrame(),
            {
                'data': pl.from_dict(
                    {'x': [1.23], 'y': [4.56]}, schema={'x': pl.Float64, 'y': pl.Float64},
                ),
                'position_columns': ['x', 'y'],
            },
            id='data_empty_events',
        ),

        pytest.param(
            pm.EventDataFrame(),
            {},
            id='no_data_empty_events',
        ),

        pytest.param(
            pm.EventDataFrame(name='saccade', onsets=[0], offsets=[10]),
            {},
            id='no_data_with_saccades',
        ),

        pytest.param(
            pm.EventDataFrame(name='fixation', onsets=[100], offsets=[910]),
            {
                'data': pl.from_dict(
                    {'x': [1.23], 'y': [4.56]}, schema={'x': pl.Float64, 'y': pl.Float64},
                ),
                'position_columns': ['x', 'y'],
            },
            id='data_with_fixations',
        ),
    ],
)
def test_gaze_init_events(events, init_kwargs):
    if events is None:
        expected_events = pm.EventDataFrame().frame
    else:
        expected_events = events.frame

    gaze = pm.GazeDataFrame(events=events, **init_kwargs)

    assert_frame_equal(gaze.events.frame, expected_events)
    # We don't want the events point to the same reference.
    assert gaze.events.frame is not expected_events<|MERGE_RESOLUTION|>--- conflicted
+++ resolved
@@ -776,7 +776,6 @@
     assert gaze.n_components == expected_n_components
 
 
-<<<<<<< HEAD
 @pytest.mark.parametrize(
     ('init_kwargs', 'expected_trial_columns'),
     [
@@ -824,9 +823,6 @@
 
 
 @pytest.mark.parametrize(
-=======
-@ pytest.mark.parametrize(
->>>>>>> 8f17a970
     ('init_kwargs', 'exception', 'exception_msg'),
     [
         pytest.param(
@@ -1312,7 +1308,7 @@
     assert gaze.n_components == gaze_copy.n_components
 
 
-@ pytest.mark.parametrize(
+@pytest.mark.parametrize(
     ('events', 'init_kwargs'),
     [
         pytest.param(
