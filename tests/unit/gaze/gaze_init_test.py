--- conflicted
+++ resolved
@@ -717,11 +717,10 @@
             6,
             id='df_single_row_all_types_six_columns',
         ),
-
-        pytest.param(
-            {
-                'data': pl.from_dict(
-<<<<<<< HEAD
+        ##### My
+        pytest.param(
+            {
+                'data': pl.from_dict(
                     {
                         'time': [1.0, 1.5, 2.],
                         'x': [0., 1., 2.],
@@ -742,25 +741,11 @@
             ),
             2,
             id='time_column_float_millis_no_conversion',
-=======
-                    {'x': [1.23, 2.34, 3.45], 'y': [4.56, 5.67, 6.78]},
-                    schema={'x': pl.Float64, 'y': pl.Float64},
-                ),
-                'position_columns': ['x', 'y'],
-            },
-            pl.from_dict(
-                {'time': [0, 1, 2], 'position': [[1.23, 4.56], [2.34, 5.67], [3.45, 6.78]]},
-                schema={'time': pl.Int64, 'position': pl.List(pl.Float64)},
-            ),
-            2,
-            id='df_three_rows_two_position_columns_no_time_no_experiment',
->>>>>>> 88b9af80
-        ),
-
-        pytest.param(
-            {
-                'data': pl.from_dict(
-<<<<<<< HEAD
+        ),
+
+        pytest.param(
+            {
+                'data': pl.from_dict(
                     {
                         'time': [1, 2, 3],
                         'x': [0., 1., 2.],
@@ -781,26 +766,11 @@
             ),
             2,
             id='time_column_int_millis_no_conversion',
-=======
-                    {'x': [1.23, 2.34, 3.45], 'y': [4.56, 5.67, 6.78]},
-                    schema={'x': pl.Float64, 'y': pl.Float64},
-                ),
-                'position_columns': ['x', 'y'],
-                'experiment': pm.Experiment(1024, 768, 38, 30, None, 'center', 100),
-            },
-            pl.from_dict(
-                {'time': [0.0, 10.0, 20.0], 'position': [[1.23, 4.56], [2.34, 5.67], [3.45, 6.78]]},
-                schema={'time': pl.Float64, 'position': pl.List(pl.Float64)},
-            ),
-            2,
-            id='df_three_rows_two_position_columns_no_time_100_hz',
->>>>>>> 88b9af80
-        ),
-
-        pytest.param(
-            {
-                'data': pl.from_dict(
-<<<<<<< HEAD
+        ),
+
+        pytest.param(
+            {
+                'data': pl.from_dict(
                     {
                         'time': [1.0, 1.1, 1.2],
                         'x': [0., 1., 2.],
@@ -878,11 +848,52 @@
             ),
             2,
             id='time_column_float_step_converts_to_int_millis',
-=======
+        ),
+        ###################
+
+
+        ### THEIRS
+
+        pytest.param(
+            {
+                'data': pl.from_dict(
                     {'x': [1.23, 2.34, 3.45], 'y': [4.56, 5.67, 6.78]},
                     schema={'x': pl.Float64, 'y': pl.Float64},
                 ),
                 'position_columns': ['x', 'y'],
+            },
+            pl.from_dict(
+                {'time': [0, 1, 2], 'position': [[1.23, 4.56], [2.34, 5.67], [3.45, 6.78]]},
+                schema={'time': pl.Int64, 'position': pl.List(pl.Float64)},
+            ),
+            2,
+            id='df_three_rows_two_position_columns_no_time_no_experiment',
+        ),
+
+        pytest.param(
+            {
+                'data': pl.from_dict(
+                    {'x': [1.23, 2.34, 3.45], 'y': [4.56, 5.67, 6.78]},
+                    schema={'x': pl.Float64, 'y': pl.Float64},
+                ),
+                'position_columns': ['x', 'y'],
+                'experiment': pm.Experiment(1024, 768, 38, 30, None, 'center', 100),
+            },
+            pl.from_dict(
+                {'time': [0.0, 10.0, 20.0], 'position': [[1.23, 4.56], [2.34, 5.67], [3.45, 6.78]]},
+                schema={'time': pl.Float64, 'position': pl.List(pl.Float64)},
+            ),
+            2,
+            id='df_three_rows_two_position_columns_no_time_100_hz',
+        ),
+
+        pytest.param(
+            {
+                'data': pl.from_dict(
+                    {'x': [1.23, 2.34, 3.45], 'y': [4.56, 5.67, 6.78]},
+                    schema={'x': pl.Float64, 'y': pl.Float64},
+                ),
+                'position_columns': ['x', 'y'],
                 'experiment': pm.Experiment(1024, 768, 38, 30, None, 'center', 1000),
             },
             pl.from_dict(
@@ -891,8 +902,10 @@
             ),
             2,
             id='df_three_rows_two_position_columns_no_time_1000_hz',
->>>>>>> 88b9af80
-        ),
+        ),
+
+        #########
+
 
     ],
 )
