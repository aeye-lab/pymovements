--- conflicted
+++ resolved
@@ -26,7 +26,7 @@
 from polars.testing import assert_frame_equal
 
 from pymovements import __version__
-from pymovements import EventDataFrame
+from pymovements import Events
 from pymovements import Experiment
 from pymovements.gaze import from_pandas
 
@@ -127,31 +127,19 @@
 
         pytest.param(
             pd.DataFrame(),
-<<<<<<< HEAD
-            EventDataFrame(),
-=======
-            pm.Events(),
->>>>>>> 3460b57e
+            Events(),
             id='events_empty',
         ),
 
         pytest.param(
             pd.DataFrame(),
-<<<<<<< HEAD
-            EventDataFrame(name='fixation', onsets=[123], offsets=[345]),
-=======
-            pm.Events(name='fixation', onsets=[123], offsets=[345]),
->>>>>>> 3460b57e
+            Events(name='fixation', onsets=[123], offsets=[345]),
             id='fixation',
         ),
 
         pytest.param(
             pd.DataFrame(),
-<<<<<<< HEAD
-            EventDataFrame(name='saccade', onsets=[34123], offsets=[67345]),
-=======
-            pm.Events(name='saccade', onsets=[34123], offsets=[67345]),
->>>>>>> 3460b57e
+            Events(name='saccade', onsets=[34123], offsets=[67345]),
             id='saccade',
         ),
 
@@ -159,11 +147,7 @@
 )
 def test_from_pandas_events(samples, events):
     if events is None:
-<<<<<<< HEAD
-        expected_events = EventDataFrame().frame
-=======
-        expected_events = pm.Events().frame
->>>>>>> 3460b57e
+        expected_events = Events().frame
     else:
         expected_events = events.frame
 
