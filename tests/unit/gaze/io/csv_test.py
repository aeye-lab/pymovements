# Copyright (c) 2023-2025 The pymovements Project Authors
#
# Permission is hereby granted, free of charge, to any person obtaining a copy
# of this software and associated documentation files (the "Software"), to deal
# in the Software without restriction, including without limitation the rights
# to use, copy, modify, merge, publish, distribute, sublicense, and/or sell
# copies of the Software, and to permit persons to whom the Software is
# furnished to do so, subject to the following conditions:
#
# The above copyright notice and this permission notice shall be included in all
# copies or substantial portions of the Software.
#
# THE SOFTWARE IS PROVIDED "AS IS", WITHOUT WARRANTY OF ANY KIND, EXPRESS OR
# IMPLIED, INCLUDING BUT NOT LIMITED TO THE WARRANTIES OF MERCHANTABILITY,
# FITNESS FOR A PARTICULAR PURPOSE AND NONINFRINGEMENT. IN NO EVENT SHALL THE
# AUTHORS OR COPYRIGHT HOLDERS BE LIABLE FOR ANY CLAIM, DAMAGES OR OTHER
# LIABILITY, WHETHER IN AN ACTION OF CONTRACT, TORT OR OTHERWISE, ARISING FROM,
# OUT OF OR IN CONNECTION WITH THE SOFTWARE OR THE USE OR OTHER DEALINGS IN THE
# SOFTWARE.
"""Test read from csv."""
import polars as pl
import pytest

from pymovements import DatasetDefinition
from pymovements import datasets
from pymovements.gaze import from_csv


@pytest.mark.parametrize(
    ('kwargs', 'expected_shape', 'expected_schema'),
    [
        pytest.param(
            {
                'file': 'tests/files/monocular_example.csv',
                'time_column': 'time',
                'time_unit': 'ms',
                'pixel_columns': ['x_left_pix', 'y_left_pix'],
            },
            (10, 2),
            {'time': pl.Int64, 'pixel': pl.List(pl.Int64)},
            id='csv_mono_shape',
        ),

        pytest.param(
            {
                'file': 'tests/files/monocular_example.csv',
<<<<<<< HEAD
                'definition': DatasetDefinition(
                    time_column='time',
                    time_unit='ms',
                    pixel_columns=['x_left_pix', 'y_left_pix'],
                ),
            },
            (10, 2),
            {'time': pl.Int64, 'pixel': pl.List(pl.Int64)},
            id='csv_mono_shape_definition',
=======
                'column_map': {
                    'x_left_pix': 'pixel_xl',
                    'y_left_pix': 'pixel_yl',
                },
                'auto_column_detect': True,
            },
            (10, 2),
            id='csv_mono_shape_auto_column_detect',
>>>>>>> 4ac1519b
        ),

        pytest.param(
            {
                'file': 'tests/files/binocular_example.csv',
                'time_column': 'time',
                'time_unit': 'ms',
                'pixel_columns': ['x_left_pix', 'y_left_pix', 'x_right_pix', 'y_right_pix'],
                'position_columns': ['x_left_pos', 'y_left_pos', 'x_right_pos', 'y_right_pos'],
            },
            (10, 3),
            {'time': pl.Int64, 'pixel': pl.List(pl.Int64), 'position': pl.List(pl.Float64)},
            id='csv_bino_shape',
        ),

<<<<<<< HEAD
=======
        pytest.param(
            {
                'file': 'tests/files/binocular_example.csv',
                'column_map': {
                    'x_left_pix': 'pixel_xl',
                    'y_left_pix': 'pixel_yl',
                    'x_right_pix': 'pixel_xr',
                    'y_right_pix': 'pixel_yr',
                    'x_left_pos': 'position_xl',
                    'y_left_pos': 'position_yl',
                    'x_right_pos': 'position_xr',
                    'y_right_pos': 'position_yr',
                },
                'auto_column_detect': True,
            },
            (10, 3),
            id='csv_bino_shape_auto_column_detect',
        ),

>>>>>>> 4ac1519b
        pytest.param(
            {
                'file': 'tests/files/missing_values_example.csv',
                'time_column': 'time',
                'time_unit': 'ms',
                'pixel_columns': ['pixel_x', 'pixel_y'],
                'position_columns': ['position_x', 'position_y'],
            },
            (103, 3),
            {'time': pl.Int64, 'pixel': pl.List(pl.Float64), 'position': pl.List(pl.Float64)},
            id='csv_missing_values',
        ),

        pytest.param(
            {
                'file': 'tests/files/gaze_on_faces_example.csv',
                'definition': datasets.GazeOnFaces(),
            },
            (10, 2),
            {'time': pl.Float64, 'pixel': pl.List(pl.Float32)},
        ),

        pytest.param(
            {
                'file': 'tests/files/gaze_on_faces_example.csv',
                'definition': datasets.GazeOnFaces(),
                'pixel_columns': ['foo', 'bar'],
                **{
                    'separator': ',',
                    'has_header': False,
                    'new_columns': ['foo', 'bar'],
                    'schema_overrides': [pl.Float32, pl.Float32],
                },
            },
            (10, 2),
            {'time': pl.Float64, 'pixel': pl.List(pl.Float32)},
            id='gaze_on_faces_dataset_explicit_read_kwargs_and_columns',
        ),

        pytest.param(
            {
                'file': 'tests/files/gazebase_example.csv',
                'definition': datasets.GazeBase(),
            },
            (10, 7),
            {
                'time': pl.Int64, 'validity': pl.Int64, 'dP': pl.Float32, 'lab': pl.Int64,
                'x_target_pos': pl.Float32, 'y_target_pos': pl.Float32,
                'position': pl.List(pl.Float32),
            },
            id='gazebase_dataset_example',
        ),

        pytest.param(
            {
                'file': 'tests/files/gazebase_example.csv',
                'definition': datasets.GazeBase(),
                'column_map': {'dP': 'test'},
            },
            (10, 7),
            {
                'time': pl.Int64, 'val': pl.Int64, 'test': pl.Float32, 'lab': pl.Int64,
                'xT': pl.Float32, 'yT': pl.Float32,
                'position': pl.List(pl.Float32),
            },
            id='gazebase_dataset_example_column_map_overrides_definition',
        ),

        pytest.param(
            {
                'file': 'tests/files/gazebase_vr_example.csv',
                'definition': datasets.GazeBaseVR(),
            },
            (10, 11),
            {
                'time': pl.Float32,
                'x_target_pos': pl.Float32, 'y_target_pos': pl.Float32, 'z_target_pos': pl.Float32,
                'clx': pl.Float32, 'cly': pl.Float32, 'clz': pl.Float32,
                'crx': pl.Float32, 'cry': pl.Float32, 'crz': pl.Float32,
                'position': pl.List(pl.Float32),
            },
            id='gazebase_vr_dataset_example',
        ),

<<<<<<< HEAD
        pytest.param(
            {
                'file': 'tests/files/hbn_example.csv',
                'definition': datasets.HBN(),
            },
            (10, 2),
            {'time': pl.Float64, 'pixel': pl.List(pl.Float32)},
            id='hbn_dataset_example',
        ),

        pytest.param(
            {
                'file': 'tests/files/hbn_example.csv',
                'definition': datasets.HBN(),
                'pixel_columns': [],
                'position_columns': ['x_pix', 'y_pix'],
            },
            (10, 2),
            {'time': pl.Float64, 'position': pl.List(pl.Float32)},
            id='hbn_dataset_example_columns_override_definition',
        ),

=======
>>>>>>> 4ac1519b
        pytest.param(
            {
                'file': 'tests/files/judo1000_example.csv',
                'definition': datasets.JuDo1000(),
            },
            (10, 4),
            {
                'trial_id': pl.Int64, 'point_id': pl.Int64,
                'time': pl.Int64, 'pixel': pl.List(pl.Float32),
            },
            id='judo1000_dataset_example',
        ),

        pytest.param(
            {
                'file': 'tests/files/judo1000_example.csv',
                'definition': datasets.JuDo1000(),
                'column_schema_overrides': {'trial_id': pl.String},
            },
            (10, 4),
            {
                'trial_id': pl.String, 'point_id': pl.Int64,
                'time': pl.Int64, 'pixel': pl.List(pl.Float32),
            },
            id='judo1000_dataset_example_column_schema_overrides',
        ),

        pytest.param(
            {
                'file': 'tests/files/judo1000_example.csv',
                'definition': datasets.JuDo1000(
                    custom_read_kwargs={
                        'gaze': {
                            'schema_overrides': {
                                'trialId': pl.String,
                                'pointId': pl.String,
                                'time': pl.Int64,
                                'x_left': pl.Float32,
                                'y_left': pl.Float32,
                                'x_right': pl.Float32,
                                'y_right': pl.Float32,
                            },
                            'separator': '\t',
                        },
                    },
                ),
            },
            (10, 4),
            {
                'trial_id': pl.String, 'point_id': pl.String,
                'time': pl.Int64, 'pixel': pl.List(pl.Float32),
            },
            id='judo1000_dataset_example_schema_overrides_from_definition',
        ),

        pytest.param(
            {
                'file': 'tests/files/judo1000_example.csv',
                'definition': datasets.JuDo1000(
                    custom_read_kwargs={
                        'gaze': {
                            'schema_overrides': {
                                'trialId': pl.String,
                                'pointId': pl.String,
                                'time': pl.Int64,
                                'x_left': pl.Float32,
                                'y_left': pl.Float32,
                                'x_right': pl.Float32,
                                'y_right': pl.Float32,
                            },
                            'separator': '\t',
                        },
                    },
                ),
                'column_schema_overrides': {
                    'trial_id': pl.Int64,
                    'point_id': pl.Int64,
                },
            },
            (10, 4),
            {
                'trial_id': pl.Int64, 'point_id': pl.Int64,
                'time': pl.Int64, 'pixel': pl.List(pl.Float32),
            },
            id='judo1000_dataset_example_column_schema_overrides_overrides_definition',
        ),

        pytest.param(
            {
                'file': 'tests/files/sbsat_example.csv',
                'definition': datasets.SBSAT(),
            },
            (10, 5),
            {
                'book_name': pl.String, 'screen_id': pl.Int64, 'time': pl.Int64,
                'pupil_left': pl.Float32, 'pixel': pl.List(pl.Float32),
            },
            id='sbsat_dataset_example',
        ),
    ],
)
def test_from_csv_gaze_has_expected_shape_and_columns(kwargs, expected_shape, expected_schema):
    gaze_dataframe = from_csv(**kwargs)

    assert gaze_dataframe.frame.shape == expected_shape
    assert gaze_dataframe.frame.schema == expected_schema<|MERGE_RESOLUTION|>--- conflicted
+++ resolved
@@ -44,7 +44,6 @@
         pytest.param(
             {
                 'file': 'tests/files/monocular_example.csv',
-<<<<<<< HEAD
                 'definition': DatasetDefinition(
                     time_column='time',
                     time_unit='ms',
@@ -54,7 +53,11 @@
             (10, 2),
             {'time': pl.Int64, 'pixel': pl.List(pl.Int64)},
             id='csv_mono_shape_definition',
-=======
+        ),
+      
+        pytest.param(
+            {
+                'file': 'tests/files/monocular_example.csv',
                 'column_map': {
                     'x_left_pix': 'pixel_xl',
                     'y_left_pix': 'pixel_yl',
@@ -63,7 +66,6 @@
             },
             (10, 2),
             id='csv_mono_shape_auto_column_detect',
->>>>>>> 4ac1519b
         ),
 
         pytest.param(
@@ -79,8 +81,6 @@
             id='csv_bino_shape',
         ),
 
-<<<<<<< HEAD
-=======
         pytest.param(
             {
                 'file': 'tests/files/binocular_example.csv',
@@ -100,7 +100,6 @@
             id='csv_bino_shape_auto_column_detect',
         ),
 
->>>>>>> 4ac1519b
         pytest.param(
             {
                 'file': 'tests/files/missing_values_example.csv',
@@ -185,7 +184,6 @@
             id='gazebase_vr_dataset_example',
         ),
 
-<<<<<<< HEAD
         pytest.param(
             {
                 'file': 'tests/files/hbn_example.csv',
@@ -208,8 +206,6 @@
             id='hbn_dataset_example_columns_override_definition',
         ),
 
-=======
->>>>>>> 4ac1519b
         pytest.param(
             {
                 'file': 'tests/files/judo1000_example.csv',
