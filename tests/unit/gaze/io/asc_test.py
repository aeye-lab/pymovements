# Copyright (c) 2023-2025 The pymovements Project Authors
#
# Permission is hereby granted, free of charge, to any person obtaining a copy
# of this software and associated documentation files (the "Software"), to deal
# in the Software without restriction, including without limitation the rights
# to use, copy, modify, merge, publish, distribute, sublicense, and/or sell
# copies of the Software, and to permit persons to whom the Software is
# furnished to do so, subject to the following conditions:
#
# The above copyright notice and this permission notice shall be included in all
# copies or substantial portions of the Software.
#
# THE SOFTWARE IS PROVIDED "AS IS", WITHOUT WARRANTY OF ANY KIND, EXPRESS OR
# IMPLIED, INCLUDING BUT NOT LIMITED TO THE WARRANTIES OF MERCHANTABILITY,
# FITNESS FOR A PARTICULAR PURPOSE AND NONINFRINGEMENT. IN NO EVENT SHALL THE
# AUTHORS OR COPYRIGHT HOLDERS BE LIABLE FOR ANY CLAIM, DAMAGES OR OTHER
# LIABILITY, WHETHER IN AN ACTION OF CONTRACT, TORT OR OTHERWISE, ARISING FROM,
# OUT OF OR IN CONNECTION WITH THE SOFTWARE OR THE USE OR OTHER DEALINGS IN THE
# SOFTWARE.
"""Test read from eyelink asc files."""
import polars as pl
import pytest
from polars.testing import assert_frame_equal

from pymovements import DatasetDefinition
from pymovements import Experiment
from pymovements import EyeTracker
from pymovements import Screen
from pymovements.datasets import ToyDatasetEyeLink
from pymovements.gaze import from_asc


@pytest.mark.parametrize(
    ('kwargs', 'expected_frame'),
    [
        pytest.param(
            {
                'file': 'tests/files/eyelink_monocular_example.asc',
                'patterns': 'eyelink',
            },
            pl.from_dict(
                data={
                    'time': [
                        2154556, 2154557, 2154560, 2154564, 2154596, 2154598, 2154599, 2154695,
                        2154696, 2339227, 2339245, 2339246, 2339271, 2339272, 2339290, 2339291,
                    ],
                    'pupil': [
                        778.0, 778.0, 777.0, 778.0, 784.0, 784.0, 784.0, 798.0,
                        799.0, 619.0, 621.0, 622.0, 617.0, 617.0, 618.0, 618.0,
                    ],
                    'pixel': [
                        [138.1, 132.8], [138.2, 132.7], [137.9, 131.6], [138.1, 131.0],
                        [139.6, 132.1], [139.5, 131.9], [139.5, 131.8], [147.2, 134.4],
                        [147.3, 134.1], [673.2, 523.8], [629.0, 531.4], [629.9, 531.9],
                        [639.4, 531.9], [639.0, 531.9], [637.6, 531.4], [637.3, 531.2],
                    ],
                },
                schema={
                    'time': pl.Int64,
                    'pupil': pl.Float64,
                    'pixel': pl.List(pl.Float64),
                },
            ),
            id='eyelink_asc_mono_pattern_eyelink',
        ),

        pytest.param(
            {
                'file': 'tests/files/eyelink_monocular_example.asc',
                'definition': ToyDatasetEyeLink(),
            },
            pl.DataFrame(
                data={
                    'time': [
                        2154556, 2154557, 2154560, 2154564, 2154596, 2154598, 2154599, 2154695,
                        2154696, 2339227, 2339245, 2339246, 2339271, 2339272, 2339290, 2339291,
                    ],
                    'pupil': [
                        778.0, 778.0, 777.0, 778.0, 784.0, 784.0, 784.0, 798.0,
                        799.0, 619.0, 621.0, 622.0, 617.0, 617.0, 618.0, 618.0,
                    ],
                    'pixel': [
                        [138.1, 132.8], [138.2, 132.7], [137.9, 131.6], [138.1, 131.0],
                        [139.6, 132.1], [139.5, 131.9], [139.5, 131.8], [147.2, 134.4],
                        [147.3, 134.1], [673.2, 523.8], [629.0, 531.4], [629.9, 531.9],
                        [639.4, 531.9], [639.0, 531.9], [637.6, 531.4], [637.3, 531.2],
                    ],
                    'trial_id': [0, 0, 0, 1, 1, 1, 1, 2, 2, 3, 3, 3, 3, 4, 4, None],
                    'point_id': 3 * [None] + [0, 1, 2, 3] + [None, 0] + [0, 0, 1, 2] + [0, 1, None],
                    'screen_id': [None, 0, 1] + 13 * [None],
                    'task': [None] + 2 * ['reading'] + 12 * ['judo'] + [None],
                },
                schema={
                    'time': pl.Int64,
                    'pupil': pl.Float64,
                    'task': pl.Utf8,
                    'screen_id': pl.Int64,
                    'point_id': pl.Int64,
                    'trial_id': pl.Int64,
                    'pixel': pl.List(pl.Float64),
                },
            ),
            id='eyelink_asc_mono_pattern_list',
        ),

        pytest.param(
            {
                'file': 'tests/files/eyelink_monocular_example.asc',
                'definition': ToyDatasetEyeLink(
                    trial_columns=None,
                    custom_read_kwargs={'gaze': {'column_schema_overrides': {'pupil': pl.Float32}}},
                ),
            },
            pl.DataFrame(
                data={
                    'time': [
                        2154556, 2154557, 2154560, 2154564, 2154596, 2154598, 2154599, 2154695,
                        2154696, 2339227, 2339245, 2339246, 2339271, 2339272, 2339290, 2339291,
                    ],
                    'pupil': [
                        778.0, 778.0, 777.0, 778.0, 784.0, 784.0, 784.0, 798.0,
                        799.0, 619.0, 621.0, 622.0, 617.0, 617.0, 618.0, 618.0,
                    ],
                    'pixel': [
                        [138.1, 132.8], [138.2, 132.7], [137.9, 131.6], [138.1, 131.0],
                        [139.6, 132.1], [139.5, 131.9], [139.5, 131.8], [147.2, 134.4],
                        [147.3, 134.1], [673.2, 523.8], [629.0, 531.4], [629.9, 531.9],
                        [639.4, 531.9], [639.0, 531.9], [637.6, 531.4], [637.3, 531.2],
                    ],
                },
                schema={
                    'time': pl.Int64,
                    'pupil': pl.Float32,
                    'pixel': pl.List(pl.Float64),
                },
            ),
            id='eyelink_asc_mono_schema_overrides',
        ),

        pytest.param(
            {
                'file': 'tests/files/eyelink_monocular_example.asc',
                'definition': ToyDatasetEyeLink(
                    trial_columns=None,
                    custom_read_kwargs={'gaze': {'column_schema_overrides': {'pupil': pl.Float32}}},
                ),
                'column_schema_overrides': {'pupil': pl.Decimal},
            },
            pl.DataFrame(
                data={
                    'time': [
                        2154556, 2154557, 2154560, 2154564, 2154596, 2154598, 2154599, 2154695,
                        2154696, 2339227, 2339245, 2339246, 2339271, 2339272, 2339290, 2339291,
                    ],
                    'pupil': [
                        778.0, 778.0, 777.0, 778.0, 784.0, 784.0, 784.0, 798.0,
                        799.0, 619.0, 621.0, 622.0, 617.0, 617.0, 618.0, 618.0,
                    ],
                    'pixel': [
                        [138.1, 132.8], [138.2, 132.7], [137.9, 131.6], [138.1, 131.0],
                        [139.6, 132.1], [139.5, 131.9], [139.5, 131.8], [147.2, 134.4],
                        [147.3, 134.1], [673.2, 523.8], [629.0, 531.4], [629.9, 531.9],
                        [639.4, 531.9], [639.0, 531.9], [637.6, 531.4], [637.3, 531.2],
                    ],
                },
                schema={
                    'time': pl.Int64,
                    'pupil': pl.Decimal,
                    'pixel': pl.List(pl.Float64),
                },
            ),
            id='eyelink_asc_mono_schema_overrides_overrides_definition',
        ),

        pytest.param(
            {
                'file': 'tests/files/eyelink_monocular_2khz_example.asc',
                'patterns': 'eyelink',
            },
            pl.from_dict(
                data={
                    'time': [
                        2154556.5, 2154557.0, 2154560.5, 2154564.0, 2154596.0, 2154598.5, 2154599.0,
                        2154695.0, 2154696.0, 2339227.0, 2339245.0, 2339246.0, 2339271.5, 2339272.0,
                        2339290.0, 2339291.0,
                    ],
                    'pupil': [
                        778.0, 778.0, 777.0, 778.0, 784.0, 784.0, 784.0, 798.0,
                        799.0, 619.0, 621.0, 622.0, 617.0, 617.0, 618.0, 618.0,
                    ],
                    'pixel': [
                        [138.1, 132.8], [138.2, 132.7], [137.9, 131.6], [138.1, 131.0],
                        [139.6, 132.1], [139.5, 131.9], [139.5, 131.8], [147.2, 134.4],
                        [147.3, 134.1], [673.2, 523.8], [629.0, 531.4], [629.9, 531.9],
                        [639.4, 531.9], [639.0, 531.9], [637.6, 531.4], [637.3, 531.2],
                    ],
                },
                schema={
                    'time': pl.Float64,
                    'pupil': pl.Float64,
                    'pixel': pl.List(pl.Float64),
                },
            ),
            id='eyelink_asc_mono_2khz_pattern_eyelink',
        ),
    ],
)
def test_from_asc_has_frame_equal(kwargs, expected_frame):
    gaze = from_asc(**kwargs)

    assert_frame_equal(gaze.frame, expected_frame, check_column_order=False)


@pytest.mark.parametrize(
    ('kwargs', 'shape', 'schema'),
    [
        pytest.param(
            {
                'file': 'tests/files/eyelink_monocular_example.asc',
                'patterns': 'eyelink',
            },
            (16, 3),
            {
                'time': pl.Int64,
                'pupil': pl.Float64,
                'pixel': pl.List(pl.Float64),
            },
            id='eyelink_asc_mono_pattern_eyelink',
        ),

        pytest.param(
            {
                'file': 'tests/files/eyelink_monocular_example.asc',
                'definition': ToyDatasetEyeLink(),
            },
            (16, 7),
            {
                'time': pl.Int64,
                'pupil': pl.Float64,
                'task': pl.Utf8,
                'screen_id': pl.Int64,
                'point_id': pl.Int64,
                'trial_id': pl.Int64,
                'pixel': pl.List(pl.Float64),
            },
            id='eyelink_asc_mono_definition',
        ),

        pytest.param(
            {
                'file': 'tests/files/eyelink_monocular_example.asc',
                'definition': ToyDatasetEyeLink(),
                'schema': {
                    'trial_id': pl.Int32,
                    'screen_id': pl.Int32,
                    'point_id': pl.Int32,
                    'task': pl.Utf8,
                },
            },
            (16, 7),
            {
                'time': pl.Int64,
                'pupil': pl.Float64,
                'task': pl.Utf8,
                'screen_id': pl.Int32,
                'point_id': pl.Int32,
                'trial_id': pl.Int32,
                'pixel': pl.List(pl.Float64),
            },
            id='eyelink_asc_mono_schema_overrides_definition',
        ),

        pytest.param(
            {
                'file': 'tests/files/eyelink_monocular_2khz_example.asc',
                'patterns': 'eyelink',
            },
            (16, 3),
            {
                'time': pl.Float64,
                'pupil': pl.Float64,
                'pixel': pl.List(pl.Float64),
            },
            id='eyelink_asc_mono_2khz_pattern_eyelink',
        ),

        pytest.param(
            {
                'file': 'tests/files/eyelink_monocular_no_dummy_example.asc',
                'patterns': 'eyelink',
                'encoding': 'latin1',
            },
            (297, 3),
            {
                'time': pl.Int64,
                'pupil': pl.Float64,
                'pixel': pl.List(pl.Float64),
            },
            id='eyelink_asc_mono_no_dummy_pattern_eyelink',
        ),

        pytest.param(
            {
                'file': 'tests/files/eyelink_monocular_no_dummy_example.asc',
                'patterns': 'eyelink',
                'definition': DatasetDefinition(
                    experiment=None,
                    custom_read_kwargs={'gaze': {'encoding': 'latin1'}},
                ),
            },
            (297, 3),
            {
                'time': pl.Int64,
                'pupil': pl.Float64,
                'pixel': pl.List(pl.Float64),
            },
            id='eyelink_asc_mono_no_dummy_pattern_eyelink_encoding_definition',
        ),

        pytest.param(
            {
                'file': 'tests/files/eyelink_monocular_no_dummy_example.asc',
                'patterns': 'eyelink',
                'definition': DatasetDefinition(
                    experiment=None,
                    custom_read_kwargs={'gaze': {'encoding': 'ascii'}},
                ),
                'encoding': 'latin1',
            },
            (297, 3),
            {
                'time': pl.Int64,
                'pupil': pl.Float64,
                'pixel': pl.List(pl.Float64),
            },
            id='eyelink_asc_mono_no_dummy_pattern_eyelink_encoding_overrides_definition',
        ),
    ],
)
def test_from_asc_has_shape_and_schema(kwargs, shape, schema):
    gaze = from_asc(**kwargs)

    assert gaze.frame.shape == shape
    assert dict(gaze.frame.schema) == schema


@pytest.mark.parametrize(
    ('kwargs', 'exception', 'message_prefix'),
    [
        pytest.param(
            {
                'file': 'tests/files/eyelink_monocular_example.asc',
                'patterns': 'foobar',
            },
            ValueError,
            "unknown pattern key 'foobar'. Supported keys are: eyelink",
            id='unknown_pattern',
        ),

        pytest.param(
            {
                'file': 'tests/files/eyelink_monocular_no_dummy_example.asc',
                'metadata_patterns': [
                    {'pattern': r'ENCODING TEST (?P<foobar>.+)'},
                ],
                'encoding': 'ascii',
            },
            UnicodeDecodeError,
            'ascii',
            id='eyelink_monocular_no_dummy_example_encoding_ascii',
        ),
    ],
)
def test_from_asc_raises_exception(kwargs, exception, message_prefix):
    with pytest.raises(exception) as excinfo:
        from_asc(**kwargs)

    msg = excinfo.value.args[0]
    assert msg.startswith(message_prefix)


@pytest.mark.parametrize(
    ('init_kwargs', 'expected_experiment'),
    [
        pytest.param(
            {'file': 'tests/files/eyelink_monocular_example.asc'},
            Experiment(
                screen=Screen(
                    width_px=1280,
                    height_px=1024,
                ),
                eyetracker=EyeTracker(
                    sampling_rate=1000.0,
                    left=True,
                    right=False,
                    model='EyeLink Portable Duo',
                    version='6.12',
                    vendor='EyeLink',
                    mount='Desktop',
                ),
            ),
            id='1khz',
        ),

        pytest.param(
            {
                'file': 'tests/files/eyelink_monocular_example.asc',
                'experiment': Experiment(
                    screen_width_cm=40, screen_height_cm=30, sampling_rate=1000,
                ),
            },
            Experiment(
                screen=Screen(
                    width_cm=40,
                    height_cm=30,
                    width_px=1280,
                    height_px=1024,
                ),
                eyetracker=EyeTracker(
                    sampling_rate=1000.0,
                    left=True,
                    right=False,
                    model='EyeLink Portable Duo',
                    version='6.12',
                    vendor='EyeLink',
                    mount='Desktop',
                ),
            ),
            id='1khz_experiment',
        ),

        pytest.param(
            {
                'file': 'tests/files/eyelink_monocular_example.asc',
                'definition': DatasetDefinition(
                    experiment=Experiment(
                        screen_width_cm=66, screen_height_cm=77, sampling_rate=1000,
                    ),
                ),
            },
            Experiment(
                screen=Screen(
                    width_cm=66,
                    height_cm=77,
                    width_px=1280,
                    height_px=1024,
                ),
                eyetracker=EyeTracker(
                    sampling_rate=1000.0,
                    left=True,
                    right=False,
                    model='EyeLink Portable Duo',
                    version='6.12',
                    vendor='EyeLink',
                    mount='Desktop',
                ),
            ),
            id='1khz_experiment_definition',
        ),

        pytest.param(
            {
                'file': 'tests/files/eyelink_monocular_example.asc',
                'definition': DatasetDefinition(
                    experiment=Experiment(
                        screen_width_cm=40, screen_height_cm=30, sampling_rate=1000,
                    ),
                ),
                'experiment': Experiment(
                    screen_width_cm=80, screen_height_cm=60, sampling_rate=1000,
                ),
            },
            Experiment(
                screen=Screen(
                    width_cm=80,
                    height_cm=60,
                    width_px=1280,
                    height_px=1024,
                ),
                eyetracker=EyeTracker(
                    sampling_rate=1000.0,
                    left=True,
                    right=False,
                    model='EyeLink Portable Duo',
                    version='6.12',
                    vendor='EyeLink',
                    mount='Desktop',
                ),
            ),
            id='1khz_experiment_overrides_definition',
        ),

        pytest.param(
            {'file': 'tests/files/eyelink_monocular_2khz_example.asc'},
            Experiment(
                screen=Screen(
                    width_px=1280,
                    height_px=1024,
                ),
                eyetracker=EyeTracker(
                    sampling_rate=2000.0,
                    left=True,
                    right=False,
                    model='EyeLink Portable Duo',
                    version='6.12',
                    vendor='EyeLink',
                    mount='Desktop',
                ),
            ),
            id='2khz',
        ),

        pytest.param(
            {
                'file': 'tests/files/eyelink_monocular_no_dummy_example.asc',
                'encoding': 'latin1',
            },
            Experiment(
                screen=Screen(
                    width_px=1920,
                    height_px=1080,
                ),
                eyetracker=EyeTracker(
                    sampling_rate=500.0,
                    left=True,
                    right=False,
                    model='EyeLink 1000 Plus',
                    version='5.50',
                    vendor='EyeLink',
                    mount='Desktop',
                ),
            ),
            id='500hz_no_dummy',
        ),
    ],
)
def test_from_asc_fills_in_experiment_metadata(init_kwargs, expected_experiment):
    gaze = from_asc(**init_kwargs)
    assert gaze.experiment == expected_experiment


@pytest.mark.parametrize(
    ('init_kwargs', 'expected_trial_columns'),
    [
        pytest.param(
            {
                'file': 'tests/files/eyelink_monocular_example.asc',
                'definition': ToyDatasetEyeLink(),
            },
            ['task', 'trial_id'],
            id='eyelink_asc_mono_definition',
        ),

        pytest.param(
            {
                'file': 'tests/files/eyelink_monocular_example.asc',
                'definition': ToyDatasetEyeLink(),
                'trial_columns': ['trial_id'],
            },
            ['trial_id'],
            id='eyelink_asc_mono_trial_columns_override_definition',
        ),

    ],
)
def test_from_asc_has_expected_trial_columns(init_kwargs, expected_trial_columns):
    gaze = from_asc(**init_kwargs)
    assert gaze.trial_columns == expected_trial_columns


@pytest.mark.parametrize(
    ('experiment_kwargs', 'issues'),
    [
        pytest.param(
            {
                'screen_width_px': 1920,
                'screen_height_px': 1080,
                'sampling_rate': 1000,
            },
            ['Screen resolution: (1920, 1080) != (1280, 1024)'],
            id='screen_resolution',
        ),
        pytest.param(
            {
                'eyetracker': EyeTracker(sampling_rate=500),
            },
            ['Sampling rate: 500 != 1000.0'],
            id='eyetracker_sampling_rate',
        ),
        pytest.param(
            {
                'eyetracker': EyeTracker(
                    left=False,
                    right=True,
                    sampling_rate=1000,
                    mount='Desktop',
                ),
            },
            [
                'Left eye tracked: False != True',
                'Right eye tracked: True != False',
            ],
            id='eyetracker_tracked_eye',
        ),
        pytest.param(
            {
                'eyetracker': EyeTracker(
                    vendor='Tobii',
                    model='Tobii Pro Spectrum',
                    version='1.0',
                    sampling_rate=1000,
                    left=True,
                    right=False,
                ),
            },
            [
                'Eye tracker vendor: Tobii != EyeLink',
                'Eye tracker model: Tobii Pro Spectrum != EyeLink Portable Duo',
                'Eye tracker software version: 1.0 != 6.12',
            ],
            id='eyetracker_vendor_model_version',
        ),
        pytest.param(
            {
                'eyetracker': EyeTracker(
                    mount='Remote',
                    sampling_rate=1000,
                    vendor='EyeLink',
                    model='EyeLink Portable Duo',
                    version='6.12',
                ),
            },
            ['Mount configuration: Remote != Desktop'],
            id='eyetracker_mount',
        ),
    ],
)
def test_from_asc_detects_mismatches_in_experiment_metadata(experiment_kwargs, issues):
    with pytest.raises(ValueError) as excinfo:
        from_asc(
            'tests/files/eyelink_monocular_example.asc',
            experiment=Experiment(**experiment_kwargs),
        )

    msg, = excinfo.value.args
    expected_msg = 'Experiment metadata does not match the metadata in the ASC file:\n'
    expected_msg += '\n'.join(f'- {issue}' for issue in issues)
    assert msg == expected_msg


@pytest.mark.parametrize(
    ('kwargs', 'expected_metadata'),
    [
        pytest.param(
            {
<<<<<<< HEAD
                'file': 'tests/files/eyelink_monocular_example.asc',
                'definition': ToyDatasetEyeLink(),
                'metadata_patterns': [
                    {'pattern': r'!V TRIAL_VAR SUBJECT_ID (?P<subject_id>-?\d+)'},
                ],
            },
            {
                'subject_id': '-1',
            },
            id='eyelink_asc_mono_subject_id_metadata_patterns',
=======
                'file': 'tests/files/eyelink_monocular_no_dummy_example.asc',
                'metadata_patterns': [
                    {'pattern': r'ENCODING TEST (?P<foobar>.+)'},
                ],
                'encoding': 'utf8',
            },
            {
                'foobar': 'ÄÖÜ',
            },
            id='eyelink_monocular_no_dummy_example_encoding_utf8',
>>>>>>> 259b7683
        ),

        pytest.param(
            {
<<<<<<< HEAD
                'file': 'tests/files/eyelink_monocular_example.asc',
                'definition': ToyDatasetEyeLink(
                    trial_columns=None,
                    custom_read_kwargs={
                        'gaze': {
                            'metadata_patterns': [
                                {'pattern': r'!V TRIAL_VAR SUBJECT_ID (?P<subject_id>-?\d+)'},
                            ],
                        },
                    },
                ),
            },
            {
                'subject_id': '-1',
            },
            id='eyelink_asc_mono_subject_id_definition',
        ),

        pytest.param(
            {
                'file': 'tests/files/eyelink_monocular_example.asc',
                'definition': ToyDatasetEyeLink(
                    trial_columns=None,
                    custom_read_kwargs={
                        'gaze': {
                            'metadata_patterns': [
                                {'pattern': r'!V TRIAL_VAR SUBJECT_ID (?P<foobar>-?\d+)'},
                            ],
                        },
                    },
                ),
                'metadata_patterns': [
                    {'pattern': r'!V TRIAL_VAR SUBJECT_ID (?P<subject_id>-?\d+)'},
                ],
            },
            {
                'subject_id': '-1',
            },
            id='eyelink_asc_mono_subject_id_metadata_patterns_overrides_definition',
        ),

    ],
)
def test_from_asc_has_expected_metadata(kwargs, expected_metadata):
    gaze = from_asc(**kwargs)
=======
                'file': 'tests/files/eyelink_monocular_no_dummy_example.asc',
                'metadata_patterns': [
                    {'pattern': r'ENCODING TEST (?P<foobar>.+)'},
                ],
                'encoding': 'latin1',
            },
            {
                'foobar': 'Ã\x84Ã\x96Ã\x9c',
            },
            id='eyelink_monocular_no_dummy_example_encoding_latin1',
        ),
    ],
)
def test_from_asc_has_expected_metadata(kwargs, expected_metadata):
    gaze = pm.gaze.from_asc(**kwargs)
>>>>>>> 259b7683

    for key, value in expected_metadata.items():
        assert key in gaze._metadata
        assert gaze._metadata[key] == value<|MERGE_RESOLUTION|>--- conflicted
+++ resolved
@@ -653,7 +653,6 @@
     [
         pytest.param(
             {
-<<<<<<< HEAD
                 'file': 'tests/files/eyelink_monocular_example.asc',
                 'definition': ToyDatasetEyeLink(),
                 'metadata_patterns': [
@@ -664,23 +663,10 @@
                 'subject_id': '-1',
             },
             id='eyelink_asc_mono_subject_id_metadata_patterns',
-=======
-                'file': 'tests/files/eyelink_monocular_no_dummy_example.asc',
-                'metadata_patterns': [
-                    {'pattern': r'ENCODING TEST (?P<foobar>.+)'},
-                ],
-                'encoding': 'utf8',
-            },
-            {
-                'foobar': 'ÄÖÜ',
-            },
-            id='eyelink_monocular_no_dummy_example_encoding_utf8',
->>>>>>> 259b7683
-        ),
-
-        pytest.param(
-            {
-<<<<<<< HEAD
+        ),
+
+        pytest.param(
+            {
                 'file': 'tests/files/eyelink_monocular_example.asc',
                 'definition': ToyDatasetEyeLink(
                     trial_columns=None,
@@ -722,28 +708,38 @@
             id='eyelink_asc_mono_subject_id_metadata_patterns_overrides_definition',
         ),
 
+        pytest.param(
+            {
+                'file': 'tests/files/eyelink_monocular_no_dummy_example.asc',
+                'metadata_patterns': [
+                    {'pattern': r'ENCODING TEST (?P<foobar>.+)'},
+                ],
+                'encoding': 'utf8',
+            },
+            {
+                'foobar': 'ÄÖÜ',
+            },
+            id='eyelink_monocular_no_dummy_example_encoding_utf8',
+        ),
+
+        pytest.param(
+            {
+            'file': 'tests/files/eyelink_monocular_no_dummy_example.asc',
+                'metadata_patterns': [
+                    {'pattern': r'ENCODING TEST (?P<foobar>.+)'},
+                ],
+                'encoding': 'latin1',
+            },
+            {
+                'foobar': 'Ã\x84Ã\x96Ã\x9c',
+            },
+            id='eyelink_monocular_no_dummy_example_encoding_latin1',
+        ),
     ],
 )
 def test_from_asc_has_expected_metadata(kwargs, expected_metadata):
     gaze = from_asc(**kwargs)
-=======
-                'file': 'tests/files/eyelink_monocular_no_dummy_example.asc',
-                'metadata_patterns': [
-                    {'pattern': r'ENCODING TEST (?P<foobar>.+)'},
-                ],
-                'encoding': 'latin1',
-            },
-            {
-                'foobar': 'Ã\x84Ã\x96Ã\x9c',
-            },
-            id='eyelink_monocular_no_dummy_example_encoding_latin1',
-        ),
-    ],
-)
-def test_from_asc_has_expected_metadata(kwargs, expected_metadata):
-    gaze = pm.gaze.from_asc(**kwargs)
->>>>>>> 259b7683
-
-    for key, value in expected_metadata.items():
+
+        for key, value in expected_metadata.items():
         assert key in gaze._metadata
         assert gaze._metadata[key] == value