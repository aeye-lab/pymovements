# Copyright (c) 2023-2025 The pymovements Project Authors
#
# Permission is hereby granted, free of charge, to any person obtaining a copy
# of this software and associated documentation files (the "Software"), to deal
# in the Software without restriction, including without limitation the rights
# to use, copy, modify, merge, publish, distribute, sublicense, and/or sell
# copies of the Software, and to permit persons to whom the Software is
# furnished to do so, subject to the following conditions:
#
# The above copyright notice and this permission notice shall be included in all
# copies or substantial portions of the Software.
#
# THE SOFTWARE IS PROVIDED "AS IS", WITHOUT WARRANTY OF ANY KIND, EXPRESS OR
# IMPLIED, INCLUDING BUT NOT LIMITED TO THE WARRANTIES OF MERCHANTABILITY,
# FITNESS FOR A PARTICULAR PURPOSE AND NONINFRINGEMENT. IN NO EVENT SHALL THE
# AUTHORS OR COPYRIGHT HOLDERS BE LIABLE FOR ANY CLAIM, DAMAGES OR OTHER
# LIABILITY, WHETHER IN AN ACTION OF CONTRACT, TORT OR OTHERWISE, ARISING FROM,
# OUT OF OR IN CONNECTION WITH THE SOFTWARE OR THE USE OR OTHER DEALINGS IN THE
# SOFTWARE.
"""Test all Gaze functionality."""
import re

import polars as pl
import pytest
from polars.testing import assert_frame_equal

<<<<<<< HEAD
from pymovements import __version__
from pymovements import EventDataFrame
=======
from pymovements import Events
>>>>>>> 3460b57e
from pymovements import Experiment
from pymovements import Gaze


@pytest.mark.parametrize(
    'init_arg',
    [
        pytest.param(
            None,
            id='None',
        ),
        pytest.param(
            pl.DataFrame(),
            id='no_eye_velocity_columns',
        ),
    ],
)
def test_gaze_init(init_arg):
    gaze = Gaze(init_arg)
    assert isinstance(gaze.samples, pl.DataFrame)


@pytest.mark.parametrize(
    ('init_df', 'velocity_columns'),
    [
        pytest.param(
            pl.DataFrame(schema={'x_vel': pl.Float64, 'y_vel': pl.Float64}),
            ['x_vel', 'y_vel'],
            id='no_eye_velocity_columns',
        ),
        pytest.param(
            pl.DataFrame(schema={'abc': pl.Int64, 'x_vel': pl.Float64, 'y_vel': pl.Float64}),
            ['x_vel', 'y_vel'],
            id='no_eye_velocity_columns_with_other_columns',
        ),
        pytest.param(
            pl.DataFrame(schema={'x_right_vel': pl.Float64, 'y_right_vel': pl.Float64}),
            ['x_right_vel', 'y_right_vel'],
            id='right_eye_velocity_columns',
        ),
        pytest.param(
            pl.DataFrame(schema={'x_left_vel': pl.Float64, 'y_left_vel': pl.Float64}),
            ['x_left_vel', 'y_left_vel'],
            id='left_eye_velocity_columns',
        ),
        pytest.param(
            pl.DataFrame(
                schema={
                    'x_left_vel': pl.Float64, 'y_left_vel': pl.Float64,
                    'x_right_vel': pl.Float64, 'y_right_vel': pl.Float64,
                },
            ),
            ['x_left_vel', 'y_left_vel', 'x_right_vel', 'y_right_vel'],
            id='both_eyes_velocity_columns',
        ),
    ],
)
def test_gaze_velocity_columns(init_df, velocity_columns):
    gaze = Gaze(init_df, velocity_columns=velocity_columns)

    assert 'velocity' in gaze.columns


@pytest.mark.parametrize(
    ('init_df', 'pixel_columns'),
    [
        pytest.param(
            pl.DataFrame(schema={'x_pix': pl.Float64, 'y_pix': pl.Float64}),
            ['x_pix', 'y_pix'],
            id='no_eye_pix_pos_columns',
        ),
        pytest.param(
            pl.DataFrame(schema={'abc': pl.Int64, 'x_pix': pl.Float64, 'y_pix': pl.Float64}),
            ['x_pix', 'y_pix'],
            id='no_eye_pix_pos_columns_with_other_columns',
        ),
        pytest.param(
            pl.DataFrame(schema={'x_right_pix': pl.Float64, 'y_right_pix': pl.Float64}),
            ['x_right_pix', 'y_right_pix'],
            id='right_eye_pix_pos_columns',
        ),
        pytest.param(
            pl.DataFrame(schema={'x_left_pix': pl.Float64, 'y_left_pix': pl.Float64}),
            ['x_left_pix', 'y_left_pix'],
            id='left_eye_pix_pos_columns',
        ),
        pytest.param(
            pl.DataFrame(
                schema={
                    'x_left_pix': pl.Float64, 'y_left_pix': pl.Float64,
                    'x_right_pix': pl.Float64, 'y_right_pix': pl.Float64,
                },
            ),
            ['x_left_pix', 'y_left_pix', 'x_right_pix', 'y_right_pix'],
            id='both_eyes_pix_pos_columns',
        ),
    ],
)
def test_gaze_pixel_position_columns(init_df, pixel_columns):
    gaze = Gaze(init_df, pixel_columns=pixel_columns)

    assert 'pixel' in gaze.columns


@pytest.mark.parametrize(
    ('init_df', 'position_columns'),
    [
        pytest.param(
            pl.DataFrame(schema={'x_pos': pl.Float64, 'y_pos': pl.Float64}),
            ['x_pos', 'y_pos'],
            id='no_eye_pos_columns',
        ),
        pytest.param(
            pl.DataFrame(schema={'abc': pl.Int64, 'x_pos': pl.Float64, 'y_pos': pl.Float64}),
            ['x_pos', 'y_pos'],
            id='no_eye_pos_columns_with_other_columns',
        ),
        pytest.param(
            pl.DataFrame(schema={'x_right_pos': pl.Float64, 'y_right_pos': pl.Float64}),
            ['x_right_pos', 'y_right_pos'],
            id='right_eye_pos_columns',
        ),
        pytest.param(
            pl.DataFrame(schema={'x_left_pos': pl.Float64, 'y_left_pos': pl.Float64}),
            ['x_left_pos', 'y_left_pos'],
            id='left_eye_pos_columns',
        ),
        pytest.param(
            pl.DataFrame(
                schema={
                    'x_left_pos': pl.Float64, 'y_left_pos': pl.Float64,
                    'x_right_pos': pl.Float64, 'y_right_pos': pl.Float64,
                },
            ),
            ['x_left_pos', 'y_left_pos', 'x_right_pos', 'y_right_pos'],
            id='both_eyes_pos_columns',
        ),
    ],
)
def test_gaze_position_columns(init_df, position_columns):
    gaze = Gaze(init_df, position_columns=position_columns)

    assert 'position' in gaze.columns


def test_gaze_copy_with_experiment():
    gaze = Gaze(
        pl.DataFrame(schema={'x': pl.Float64, 'y': pl.Float64}),
        experiment=Experiment(1024, 768, 38, 30, 60, 'center', 1000),
        position_columns=['x', 'y'],
    )

    gaze_copy = gaze.clone()

    # We want to have separate dataframes but with the exact same data.
    assert gaze.samples is not gaze_copy.samples
    assert_frame_equal(gaze.samples, gaze_copy.samples)

    # We want to have separate experiment instances but the same values.
    assert gaze.experiment is not gaze_copy.experiment
    assert gaze.experiment == gaze_copy.experiment


def test_gaze_copy_no_experiment():
    gaze = Gaze(
        pl.DataFrame(schema={'x': pl.Float64, 'y': pl.Float64}),
        experiment=None,
        position_columns=['x', 'y'],
    )

    gaze_copy = gaze.clone()

    # We want to have separate dataframes but with the exact same data.
    assert gaze.samples is not gaze_copy.samples
    assert_frame_equal(gaze.samples, gaze_copy.samples)

    # We want to have separate experiment instances but the same values.
    assert gaze.experiment is gaze_copy.experiment


def test_gaze_is_copy():
    gaze = Gaze(
        pl.DataFrame(schema={'x': pl.Float64, 'y': pl.Float64}),
        experiment=None,
        position_columns=['x', 'y'],
    )

    gaze_copy = gaze.clone()

    assert gaze_copy is not gaze
    assert_frame_equal(gaze.samples, gaze_copy.samples)


def test_gaze_copy_events():
    gaze = Gaze(
        pl.DataFrame(schema={'x': pl.Float64, 'y': pl.Float64}),
        experiment=None,
        position_columns=['x', 'y'],
        events=Events(
            name='saccade',
            onsets=[0],
            offsets=[123],
        ),
    )

    gaze_copy = gaze.clone()

    assert gaze_copy.events is not gaze.events
    assert_frame_equal(gaze.events.frame, gaze_copy.events.frame)


def test_gaze_split():
    gaze = Gaze(
        pl.DataFrame(
            {
                'x': [0, 1, 2, 3],
                'y': [1, 1, 0, 0],
                'trial_id': [0, 1, 1, 2],
            },
            schema={'x': pl.Float64, 'y': pl.Float64, 'trial_id': pl.Int8},
        ),
        experiment=None,
        position_columns=['x', 'y'],
    )

    split_gaze = gaze.split('trial_id')
    assert all(gaze.samples.n_unique('trial_id') == 1 for gaze in split_gaze)
    assert len(split_gaze) == 3
    assert_frame_equal(gaze.samples.filter(pl.col('trial_id') == 0), split_gaze[0].samples)
    assert_frame_equal(gaze.samples.filter(pl.col('trial_id') == 1), split_gaze[1].samples)
    assert_frame_equal(gaze.samples.filter(pl.col('trial_id') == 2), split_gaze[2].samples)


def test_gaze_split_list():
    gaze = Gaze(
        pl.DataFrame(
            {
                'x': [0, 1, 2, 3],
                'y': [1, 1, 0, 0],
                'trial_ida': [0, 1, 1, 2],
                'trial_idb': ['a', 'b', 'c', 'c'],
            },
            schema={
                'x': pl.Float64,
                'y': pl.Float64,
                'trial_ida': pl.Int8,
                'trial_idb': pl.Utf8,
            },
        ),
        experiment=None,
        position_columns=['x', 'y'],
    )

    split_gaze = gaze.split(['trial_ida', 'trial_idb'])
    assert all(gaze.samples.n_unique(['trial_ida', 'trial_idb']) == 1 for gaze in split_gaze)
    assert len(split_gaze) == 4


def test_gaze_compute_event_properties_no_events():
    gaze = Gaze(
        pl.DataFrame(schema={'x': pl.Float64, 'y': pl.Float64, 'trial_id': pl.Int8}),
        position_columns=['x', 'y'],
        trial_columns=['trial_id'],
    )

    with pytest.warns(
        UserWarning,
        match='No events available to compute event properties. Did you forget to use detect()?',
    ):
        gaze.compute_event_properties('amplitude')


def test_gaze_dataframe_split_events():
    gaze = Gaze(
        pl.DataFrame(
            {
                'x': [0, 1, 2, 3],
                'y': [1, 1, 0, 0],
                'trial_id': [0, 1, 1, 2],
            },
            schema={'x': pl.Float64, 'y': pl.Float64, 'trial_id': pl.Int8},
        ),
        experiment=None,
        position_columns=['x', 'y'],
        events=Events(
            pl.DataFrame(
                {
                    'name': ['fixation', 'fixation', 'saccade', 'fixation'],
                    'onset': [0, 1, 2, 3],
                    'offset': [1, 2, 3, 4],
                    'trial_id': [0, 1, 1, 2],
                },
            ),
        ),
    )

    by = 'trial_id'
    split_gaze = gaze.split(by)
    assert all(gaze.events.frame.n_unique(by) == 1 for gaze in split_gaze)
    assert_frame_equal(gaze.events.frame.filter(pl.col(by) == 0), split_gaze[0].events.frame)
    assert_frame_equal(gaze.events.frame.filter(pl.col(by) == 1), split_gaze[1].events.frame)
    assert_frame_equal(gaze.events.frame.filter(pl.col(by) == 2), split_gaze[2].events.frame)


def test_gaze_dataframe_split_events_list():
    gaze = Gaze(
        pl.DataFrame(
            {
                'x': [0, 1, 2, 3],
                'y': [1, 1, 0, 0],
                'trial_ida': [0, 1, 1, 2],
                'trial_idb': [0, 1, 2, 2],
            },
        ),
        experiment=None,
        position_columns=['x', 'y'],
        events=Events(
            pl.DataFrame(
                {
                    'name': ['fixation', 'fixation', 'saccade', 'fixation'],
                    'onset': [0, 1, 2, 3],
                    'offset': [1, 2, 3, 4],
                    'trial_ida': [0, 1, 1, 2],
                    'trial_idb': [0, 1, 2, 2],
                },
            ),
        ),
    )

    by = ['trial_ida', 'trial_idb']
    split_gaze = gaze.split(by)
    assert len(split_gaze) == 4
    assert all(gaze.events.frame.n_unique(by) == 1 for gaze in split_gaze)


def test_gaze_dataframe_split_default():
    gaze = Gaze(
        pl.DataFrame(
            {
                'x': [0, 1, 2, 3],
                'y': [1, 1, 0, 0],
                'trial_id': [0, 1, 1, 2],
            },
            schema={'x': pl.Float64, 'y': pl.Float64, 'trial_id': pl.Int8},
        ),
        experiment=None,
        position_columns=['x', 'y'],
        events=Events(
            pl.DataFrame(
                {
                    'name': ['fixation', 'fixation', 'saccade', 'fixation'],
                    'onset': [0, 1, 2, 3],
                    'offset': [1, 2, 3, 4],
                    'trial_id': [0, 1, 1, 2],
                },
            ),
        ),
        trial_columns=['trial_id'],
    )

    by = 'trial_id'
    split_gaze = gaze.split()
    assert all(gaze.events.frame.n_unique(by) == 1 for gaze in split_gaze)
    assert_frame_equal(gaze.events.frame.filter(pl.col(by) == 0), split_gaze[0].events.frame)
    assert_frame_equal(gaze.events.frame.filter(pl.col(by) == 1), split_gaze[1].events.frame)
    assert_frame_equal(gaze.events.frame.filter(pl.col(by) == 2), split_gaze[2].events.frame)


def test_gaze_dataframe_split_default_no_trial_columns():
    gaze = Gaze(
        pl.DataFrame(
            {
                'x': [0, 1, 2, 3],
                'y': [1, 1, 0, 0],
                'trial_id': [0, 1, 1, 2],
            },
            schema={'x': pl.Float64, 'y': pl.Float64, 'trial_id': pl.Int8},
        ),
        experiment=None,
        position_columns=['x', 'y'],
        events=Events(
            pl.DataFrame(
                {
                    'name': ['fixation', 'fixation', 'saccade', 'fixation'],
                    'onset': [0, 1, 2, 3],
                    'offset': [1, 2, 3, 4],
                    'trial_id': [0, 1, 1, 2],
                },
            ),
        ),
    )

    with pytest.raises(TypeError):
        gaze.split()


@pytest.mark.parametrize(
    ('gaze', 'attribute'),
    [
        pytest.param(
            Gaze(),
            'frame',
            id='frame',
        ),
    ],
)
def test_dataset_definition_get_attribute_is_deprecated(gaze, attribute):
    with pytest.warns(DeprecationWarning):
        getattr(gaze, attribute)


@pytest.mark.parametrize(
    ('gaze', 'attribute', 'value'),
    [
        pytest.param(
            Gaze(),
            'frame',
            pl.DataFrame(),
            id='frame',
        ),
    ],
)
def test_gaze_set_attribute_is_deprecated(gaze, attribute, value):
    with pytest.warns(DeprecationWarning):
        setattr(gaze, attribute, value)


@pytest.mark.parametrize(
    'attribute',
    [
        'frame',
    ],
)
def test_gaze_get_attribute_is_removed(attribute):
    definition = Gaze()
    with pytest.raises(DeprecationWarning) as info:
        getattr(definition, attribute)

    regex = re.compile(r'.*will be removed in v(?P<version>[0-9]*[.][0-9]*[.][0-9]*)[.)].*')

    msg = info.value.args[0]
    remove_version = regex.match(msg).groupdict()['version']
    current_version = __version__.split('+')[0]
    assert current_version < remove_version, (
        f'Gaze.{attribute} was planned to be removed in v{remove_version}. '
        f'Current version is v{current_version}.'
    )<|MERGE_RESOLUTION|>--- conflicted
+++ resolved
@@ -24,12 +24,8 @@
 import pytest
 from polars.testing import assert_frame_equal
 
-<<<<<<< HEAD
 from pymovements import __version__
-from pymovements import EventDataFrame
-=======
 from pymovements import Events
->>>>>>> 3460b57e
 from pymovements import Experiment
 from pymovements import Gaze
 
