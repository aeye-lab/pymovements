# Copyright (c) 2025 The pymovements Project Authors
#
# Permission is hereby granted, free of charge, to any person obtaining a copy
# of this software and associated documentation files (the "Software"), to deal
# in the Software without restriction, including without limitation the rights
# to use, copy, modify, merge, publish, distribute, sublicense, and/or sell
# copies of the Software, and to permit persons to whom the Software is
# furnished to do so, subject to the following conditions:
#
# The above copyright notice and this permission notice shall be included in all
# copies or substantial portions of the Software.
#
# THE SOFTWARE IS PROVIDED "AS IS", WITHOUT WARRANTY OF ANY KIND, EXPRESS OR
# IMPLIED, INCLUDING BUT NOT LIMITED TO THE WARRANTIES OF MERCHANTABILITY,
# FITNESS FOR A PARTICULAR PURPOSE AND NONINFRINGEMENT. IN NO EVENT SHALL THE
# AUTHORS OR COPYRIGHT HOLDERS BE LIABLE FOR ANY CLAIM, DAMAGES OR OTHER
# LIABILITY, WHETHER IN AN ACTION OF CONTRACT, TORT OR OTHERWISE, ARISING FROM,
# OUT OF OR IN CONNECTION WITH THE SOFTWARE OR THE USE OR OTHER DEALINGS IN THE
# SOFTWARE.
"""Tests deprecated GazeDataFrame alias for Gaze."""
import re

import pytest

from pymovements import __version__
from pymovements import Gaze
from pymovements import GazeDataFrame


@pytest.fixture(name='gaze_subclass')
def fixture_gaze_subclass():
    class GazeSubclass(Gaze):
        ...
    yield GazeSubclass


@pytest.fixture(name='gaze_df_subclass')
def fixture_gaze_df_subclass():
    class GazeDataFrameSubclass(GazeDataFrame):
        ...
    yield GazeDataFrameSubclass


@pytest.fixture(name='gaze_df_subsubclass')
def fixture_gaze_df_subsubclass(gaze_df_subclass):
    class GazeDataFrameSubSubclass(gaze_df_subclass):
        ...

    yield GazeDataFrameSubSubclass


<<<<<<< HEAD
def test_gaze_issubclass_gaze_df():
    assert issubclass(Gaze, GazeDataFrame)


def test_gaze_df_issubclass_gaze_df():
    assert issubclass(GazeDataFrame, GazeDataFrame)


def test_gaze_subclass_issubclass_gaze_df(gaze_subclass):
    assert issubclass(gaze_subclass, GazeDataFrame)


@pytest.mark.filterwarnings('ignore::DeprecationWarning')
def test_gaze_df_subclass_issubclass_gaze(gaze_df_subclass):
    assert issubclass(gaze_df_subclass, Gaze)


@pytest.mark.filterwarnings('ignore::DeprecationWarning')
def test_gaze_df_subclass_issubclass_gazedf(gaze_df_subclass):
    assert issubclass(gaze_df_subclass, GazeDataFrame)


@pytest.mark.filterwarnings('ignore::DeprecationWarning')
def test_gaze_df_subsubclass_issubclass_gaze(gaze_df_subsubclass):
    assert issubclass(gaze_df_subsubclass, Gaze)


@pytest.mark.filterwarnings('ignore::DeprecationWarning')
def test_gaze_df_subsubclass_issubclass_gaze_df(gaze_df_subsubclass):
    assert issubclass(gaze_df_subsubclass, GazeDataFrame)


@pytest.mark.filterwarnings('ignore::DeprecationWarning')
def test_gaze_df_isinstance_gaze_df():
    gaze_df = GazeDataFrame()
    assert isinstance(gaze_df, GazeDataFrame)


@pytest.mark.filterwarnings('ignore::DeprecationWarning')
def test_gaze_df_subclass_isinstance_gaze_df(gaze_df_subclass):
    gaze_df = gaze_df_subclass()
    assert isinstance(gaze_df, GazeDataFrame)


@pytest.mark.filterwarnings('ignore::DeprecationWarning')
def test_gaze_df_subsubclass_isinstance_gaze_df(gaze_df_subsubclass):
    gaze_df = gaze_df_subsubclass()
    assert isinstance(gaze_df, GazeDataFrame)


@pytest.mark.filterwarnings('ignore::DeprecationWarning')
def test_gaze_df_subsubclass_isinstance_gaze(gaze_df_subsubclass):
    gaze_df = gaze_df_subsubclass()
    assert isinstance(gaze_df, Gaze)


@pytest.mark.filterwarnings('ignore::DeprecationWarning')
def test_gaze_df_isinstance_gaze():
    gaze_df = GazeDataFrame()
    assert isinstance(gaze_df, Gaze)


@pytest.mark.filterwarnings('ignore::DeprecationWarning')
def test_gaze_df_subclass_isinstance_gaze(gaze_df_subclass):
    gaze_df = gaze_df_subclass()
    assert isinstance(gaze_df, Gaze)


@pytest.mark.filterwarnings('ignore::DeprecationWarning')
def test_gaze_isinstance_gaze_df():
    gaze = Gaze()
    assert isinstance(gaze, GazeDataFrame)


@pytest.mark.filterwarnings('ignore::DeprecationWarning')
def test_gaze_subclass_isinstance_gaze_df(gaze_subclass):
    gaze = gaze_subclass()
    assert isinstance(gaze, GazeDataFrame)


def test_is_gaze_df_deprecated():
    with pytest.raises(DeprecationWarning):
        GazeDataFrame()


def test_is_gaze_df_subclass_deprecated():
    # pylint: disable=unused-variable
    with pytest.raises(DeprecationWarning):
        class AnotherGazeDataFrameSubclass(GazeDataFrame):
            ...


def test_is_gaze_df_dubplicate_subclass_deprecated():
    # pylint: disable=unused-variable
    with pytest.raises(DeprecationWarning):
        class AnotherGazeDataFrameSubclass(GazeDataFrame):
            ...


def test_is_gaze_df_subsubclass_deprecated():
    # pylint: disable=unused-variable
    with pytest.raises(DeprecationWarning):
        class YetAnotherGazeDataFrameSubclass(GazeDataFrame):
            ...

        with pytest.raises(DeprecationWarning):
            class AnotherGazeDataFrameSubSubclass(YetAnotherGazeDataFrameSubclass):
                ...
=======
def test_gaze_is_copy():
    gaze = pm.GazeDataFrame(
        pl.DataFrame(schema={'x': pl.Float64, 'y': pl.Float64}),
        experiment=None,
        position_columns=['x', 'y'],
    )

    gaze_copy = gaze.clone()

    assert gaze_copy is not gaze
    assert_frame_equal(gaze.frame, gaze_copy.frame)


def test_gaze_copy_events():
    gaze = pm.GazeDataFrame(
        pl.DataFrame(schema={'x': pl.Float64, 'y': pl.Float64}),
        experiment=None,
        position_columns=['x', 'y'],
        events=pm.EventDataFrame(
            name='saccade',
            onsets=[0],
            offsets=[123],
        ),
    )

    gaze_copy = gaze.clone()

    assert gaze_copy.events is not gaze.events
    assert_frame_equal(gaze.events.frame, gaze_copy.events.frame)


def test_gaze_dataframe_split():
    gaze = pm.GazeDataFrame(
        pl.DataFrame(
            {
                'x': [0, 1, 2, 3],
                'y': [1, 1, 0, 0],
                'trial_id': [0, 1, 1, 2],
            },
            schema={'x': pl.Float64, 'y': pl.Float64, 'trial_id': pl.Int8},
        ),
        experiment=None,
        position_columns=['x', 'y'],
    )
>>>>>>> fb3a19d0


def test_is_gaze_df_removed():
    with pytest.raises(DeprecationWarning) as info:
        GazeDataFrame()

<<<<<<< HEAD
    regex = re.compile(
        r'.*will be removed in v(?P<version>[0-9]*[.][0-9]*[.][0-9]*)[.)].*',
    )

    msg = info.value.args[0]
    remove_version = regex.match(msg).groupdict()['version']
    current_version = __version__.split('+')[0]
    assert current_version < remove_version, (
        f'GazeDataFrame was planned to be removed in v{remove_version}. '
        f'Current version is v{current_version}.'
    )
=======
def test_gaze_dataframe_split_list():
    gaze = pm.GazeDataFrame(
        pl.DataFrame(
            {
                'x': [0, 1, 2, 3],
                'y': [1, 1, 0, 0],
                'trial_ida': [0, 1, 1, 2],
                'trial_idb': ['a', 'b', 'c', 'c'],
            },
            schema={
                'x': pl.Float64,
                'y': pl.Float64,
                'trial_ida': pl.Int8,
                'trial_idb': pl.Utf8,
            },
        ),
        experiment=None,
        position_columns=['x', 'y'],
    )

    split_gaze = gaze.split(['trial_ida', 'trial_idb'])
    assert all(gaze_df.frame.n_unique(['trial_ida', 'trial_idb']) == 1 for gaze_df in split_gaze)
    assert len(split_gaze) == 4


def test_gaze_dataframe_compute_event_properties_no_events():
    gaze = pm.GazeDataFrame(
        pl.DataFrame(schema={'x': pl.Float64, 'y': pl.Float64, 'trial_id': pl.Int8}),
        position_columns=['x', 'y'],
        trial_columns=['trial_id'],
    )

    with pytest.warns(
        UserWarning,
        match='No events available to compute event properties. Did you forget to use detect()?',
    ):
        gaze.compute_event_properties('amplitude')


def test_gaze_dataframe_split_events():
    gaze = pm.GazeDataFrame(
        pl.DataFrame(
            {
                'x': [0, 1, 2, 3],
                'y': [1, 1, 0, 0],
                'trial_id': [0, 1, 1, 2],
            },
            schema={'x': pl.Float64, 'y': pl.Float64, 'trial_id': pl.Int8},
        ),
        experiment=None,
        position_columns=['x', 'y'],
        events=pm.EventDataFrame(
            pl.DataFrame(
                {
                    'name': ['fixation', 'fixation', 'saccade', 'fixation'],
                    'onset': [0, 1, 2, 3],
                    'offset': [1, 2, 3, 4],
                    'trial_id': [0, 1, 1, 2],
                },
            ),
        ),
    )

    by = 'trial_id'
    split_gaze = gaze.split(by)
    assert all(gaze_df.events.frame.n_unique(by) == 1 for gaze_df in split_gaze)
    assert_frame_equal(gaze.events.frame.filter(pl.col(by) == 0), split_gaze[0].events.frame)
    assert_frame_equal(gaze.events.frame.filter(pl.col(by) == 1), split_gaze[1].events.frame)
    assert_frame_equal(gaze.events.frame.filter(pl.col(by) == 2), split_gaze[2].events.frame)


def test_gaze_dataframe_split_events_list():
    gaze = pm.GazeDataFrame(
        pl.DataFrame(
            {
                'x': [0, 1, 2, 3],
                'y': [1, 1, 0, 0],
                'trial_ida': [0, 1, 1, 2],
                'trial_idb': [0, 1, 2, 2],
            },
        ),
        experiment=None,
        position_columns=['x', 'y'],
        events=pm.EventDataFrame(
            pl.DataFrame(
                {
                    'name': ['fixation', 'fixation', 'saccade', 'fixation'],
                    'onset': [0, 1, 2, 3],
                    'offset': [1, 2, 3, 4],
                    'trial_ida': [0, 1, 1, 2],
                    'trial_idb': [0, 1, 2, 2],
                },
            ),
        ),
    )

    by = ['trial_ida', 'trial_idb']
    split_gaze = gaze.split(by)
    assert len(split_gaze) == 4
    assert all(gaze_df.events.frame.n_unique(by) == 1 for gaze_df in split_gaze)
>>>>>>> fb3a19d0
<|MERGE_RESOLUTION|>--- conflicted
+++ resolved
@@ -1,4 +1,4 @@
-# Copyright (c) 2025 The pymovements Project Authors
+# Copyright (c) 2023-2025 The pymovements Project Authors
 #
 # Permission is hereby granted, free of charge, to any person obtaining a copy
 # of this software and associated documentation files (the "Software"), to deal
@@ -49,7 +49,6 @@
     yield GazeDataFrameSubSubclass
 
 
-<<<<<<< HEAD
 def test_gaze_issubclass_gaze_df():
     assert issubclass(Gaze, GazeDataFrame)
 
@@ -158,59 +157,12 @@
         with pytest.raises(DeprecationWarning):
             class AnotherGazeDataFrameSubSubclass(YetAnotherGazeDataFrameSubclass):
                 ...
-=======
-def test_gaze_is_copy():
-    gaze = pm.GazeDataFrame(
-        pl.DataFrame(schema={'x': pl.Float64, 'y': pl.Float64}),
-        experiment=None,
-        position_columns=['x', 'y'],
-    )
-
-    gaze_copy = gaze.clone()
-
-    assert gaze_copy is not gaze
-    assert_frame_equal(gaze.frame, gaze_copy.frame)
-
-
-def test_gaze_copy_events():
-    gaze = pm.GazeDataFrame(
-        pl.DataFrame(schema={'x': pl.Float64, 'y': pl.Float64}),
-        experiment=None,
-        position_columns=['x', 'y'],
-        events=pm.EventDataFrame(
-            name='saccade',
-            onsets=[0],
-            offsets=[123],
-        ),
-    )
-
-    gaze_copy = gaze.clone()
-
-    assert gaze_copy.events is not gaze.events
-    assert_frame_equal(gaze.events.frame, gaze_copy.events.frame)
-
-
-def test_gaze_dataframe_split():
-    gaze = pm.GazeDataFrame(
-        pl.DataFrame(
-            {
-                'x': [0, 1, 2, 3],
-                'y': [1, 1, 0, 0],
-                'trial_id': [0, 1, 1, 2],
-            },
-            schema={'x': pl.Float64, 'y': pl.Float64, 'trial_id': pl.Int8},
-        ),
-        experiment=None,
-        position_columns=['x', 'y'],
-    )
->>>>>>> fb3a19d0
 
 
 def test_is_gaze_df_removed():
     with pytest.raises(DeprecationWarning) as info:
         GazeDataFrame()
 
-<<<<<<< HEAD
     regex = re.compile(
         r'.*will be removed in v(?P<version>[0-9]*[.][0-9]*[.][0-9]*)[.)].*',
     )
@@ -221,106 +173,4 @@
     assert current_version < remove_version, (
         f'GazeDataFrame was planned to be removed in v{remove_version}. '
         f'Current version is v{current_version}.'
-    )
-=======
-def test_gaze_dataframe_split_list():
-    gaze = pm.GazeDataFrame(
-        pl.DataFrame(
-            {
-                'x': [0, 1, 2, 3],
-                'y': [1, 1, 0, 0],
-                'trial_ida': [0, 1, 1, 2],
-                'trial_idb': ['a', 'b', 'c', 'c'],
-            },
-            schema={
-                'x': pl.Float64,
-                'y': pl.Float64,
-                'trial_ida': pl.Int8,
-                'trial_idb': pl.Utf8,
-            },
-        ),
-        experiment=None,
-        position_columns=['x', 'y'],
-    )
-
-    split_gaze = gaze.split(['trial_ida', 'trial_idb'])
-    assert all(gaze_df.frame.n_unique(['trial_ida', 'trial_idb']) == 1 for gaze_df in split_gaze)
-    assert len(split_gaze) == 4
-
-
-def test_gaze_dataframe_compute_event_properties_no_events():
-    gaze = pm.GazeDataFrame(
-        pl.DataFrame(schema={'x': pl.Float64, 'y': pl.Float64, 'trial_id': pl.Int8}),
-        position_columns=['x', 'y'],
-        trial_columns=['trial_id'],
-    )
-
-    with pytest.warns(
-        UserWarning,
-        match='No events available to compute event properties. Did you forget to use detect()?',
-    ):
-        gaze.compute_event_properties('amplitude')
-
-
-def test_gaze_dataframe_split_events():
-    gaze = pm.GazeDataFrame(
-        pl.DataFrame(
-            {
-                'x': [0, 1, 2, 3],
-                'y': [1, 1, 0, 0],
-                'trial_id': [0, 1, 1, 2],
-            },
-            schema={'x': pl.Float64, 'y': pl.Float64, 'trial_id': pl.Int8},
-        ),
-        experiment=None,
-        position_columns=['x', 'y'],
-        events=pm.EventDataFrame(
-            pl.DataFrame(
-                {
-                    'name': ['fixation', 'fixation', 'saccade', 'fixation'],
-                    'onset': [0, 1, 2, 3],
-                    'offset': [1, 2, 3, 4],
-                    'trial_id': [0, 1, 1, 2],
-                },
-            ),
-        ),
-    )
-
-    by = 'trial_id'
-    split_gaze = gaze.split(by)
-    assert all(gaze_df.events.frame.n_unique(by) == 1 for gaze_df in split_gaze)
-    assert_frame_equal(gaze.events.frame.filter(pl.col(by) == 0), split_gaze[0].events.frame)
-    assert_frame_equal(gaze.events.frame.filter(pl.col(by) == 1), split_gaze[1].events.frame)
-    assert_frame_equal(gaze.events.frame.filter(pl.col(by) == 2), split_gaze[2].events.frame)
-
-
-def test_gaze_dataframe_split_events_list():
-    gaze = pm.GazeDataFrame(
-        pl.DataFrame(
-            {
-                'x': [0, 1, 2, 3],
-                'y': [1, 1, 0, 0],
-                'trial_ida': [0, 1, 1, 2],
-                'trial_idb': [0, 1, 2, 2],
-            },
-        ),
-        experiment=None,
-        position_columns=['x', 'y'],
-        events=pm.EventDataFrame(
-            pl.DataFrame(
-                {
-                    'name': ['fixation', 'fixation', 'saccade', 'fixation'],
-                    'onset': [0, 1, 2, 3],
-                    'offset': [1, 2, 3, 4],
-                    'trial_ida': [0, 1, 1, 2],
-                    'trial_idb': [0, 1, 2, 2],
-                },
-            ),
-        ),
-    )
-
-    by = ['trial_ida', 'trial_idb']
-    split_gaze = gaze.split(by)
-    assert len(split_gaze) == 4
-    assert all(gaze_df.events.frame.n_unique(by) == 1 for gaze_df in split_gaze)
->>>>>>> fb3a19d0
+    )