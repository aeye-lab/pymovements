--- conflicted
+++ resolved
@@ -721,12 +721,8 @@
             {},
             pm.gaze.from_numpy(
                 time=np.arange(0, 100),
-<<<<<<< HEAD
+                position=np.zeros((2, 100)),
                 events=pm.Events(name='fixation', onsets=[0], offsets=[100]),
-=======
-                position=np.zeros((2, 100)),
-                events=pm.EventDataFrame(name='fixation', onsets=[0], offsets=[100]),
->>>>>>> 3e301de8
             ),
             pm.Events(name='fixation', onsets=[0], offsets=[100]),
             id='fill_fixation_from_start_to_end_no_fill',
@@ -737,12 +733,8 @@
             {},
             pm.gaze.from_numpy(
                 time=np.arange(0, 100),
-<<<<<<< HEAD
+                position=np.zeros((2, 100)),
                 events=pm.Events(name='fixation', onsets=[10], offsets=[100]),
-=======
-                position=np.zeros((2, 100)),
-                events=pm.EventDataFrame(name='fixation', onsets=[10], offsets=[100]),
->>>>>>> 3e301de8
             ),
             pm.Events(
                 name=['fixation', 'unclassified'],
@@ -757,12 +749,8 @@
             {},
             pm.gaze.from_numpy(
                 time=np.arange(0, 100),
-<<<<<<< HEAD
+                position=np.zeros((2, 100)),
                 events=pm.Events(name='fixation', onsets=[0], offsets=[90]),
-=======
-                position=np.zeros((2, 100)),
-                events=pm.EventDataFrame(name='fixation', onsets=[0], offsets=[90]),
->>>>>>> 3e301de8
             ),
             pm.Events(
                 name=['fixation', 'unclassified'],
@@ -777,12 +765,8 @@
             {},
             pm.gaze.from_numpy(
                 time=np.arange(0, 100),
-<<<<<<< HEAD
+                position=np.zeros((2, 100)),
                 events=pm.Events(name='fixation', onsets=[0, 50], offsets=[40, 100]),
-=======
-                position=np.zeros((2, 100)),
-                events=pm.EventDataFrame(name='fixation', onsets=[0, 50], offsets=[40, 100]),
->>>>>>> 3e301de8
             ),
             pm.Events(
                 name=['fixation', 'fixation', 'unclassified'],
@@ -797,12 +781,8 @@
             {},
             pm.gaze.from_numpy(
                 time=np.arange(0, 100),
-<<<<<<< HEAD
+                position=np.zeros((2, 100)),
                 events=pm.Events(
-=======
-                position=np.zeros((2, 100)),
-                events=pm.EventDataFrame(
->>>>>>> 3e301de8
                     name=['fixation', 'saccade'], onsets=[0, 50], offsets=[40, 100],
                 ),
             ),
@@ -820,12 +800,8 @@
             pm.gaze.from_numpy(
                 trial=np.array([1] * 50 + [2] * 50),
                 time=np.arange(0, 100),
-<<<<<<< HEAD
+                position=np.zeros((2, 100)),
                 events=pm.Events(
-=======
-                position=np.zeros((2, 100)),
-                events=pm.EventDataFrame(
->>>>>>> 3e301de8
                     name='fixation', onsets=[0, 90], offsets=[10, 100], trials=[1, 2],
                 ),
             ),
@@ -844,12 +820,8 @@
             pm.gaze.from_numpy(
                 trial=np.array([1] * 50 + [2] * 50),
                 time=np.concatenate((np.arange(0, 50), np.arange(0, 50))),
-<<<<<<< HEAD
+                position=np.zeros((2, 100)),
                 events=pm.Events(
-=======
-                position=np.zeros((2, 100)),
-                events=pm.EventDataFrame(
->>>>>>> 3e301de8
                     name='fixation', onsets=[0, 40], offsets=[10, 50], trials=[1, 2],
                 ),
             ),
@@ -872,12 +844,8 @@
             {},
             pm.gaze.from_numpy(
                 time=np.arange(100, 200),
-<<<<<<< HEAD
+                position=np.zeros((2, 100)),
                 events=pm.Events(
-=======
-                position=np.zeros((2, 100)),
-                events=pm.EventDataFrame(
->>>>>>> 3e301de8
                     name=['fixation', 'saccade'], onsets=[0, 50], offsets=[40, 100],
                 ),
             ),
@@ -894,12 +862,8 @@
             {},
             pm.gaze.from_numpy(
                 time=np.arange(0, 200),
-<<<<<<< HEAD
+                position=np.zeros((2, 100)),
                 events=pm.Events(
-=======
-                position=np.zeros((2, 100)),
-                events=pm.EventDataFrame(
->>>>>>> 3e301de8
                     name=['fixation', 'saccade'], onsets=[210, 250], offsets=[240, 300],
                 ),
             ),
@@ -916,12 +880,8 @@
             {},
             pm.gaze.from_numpy(
                 time=np.arange(100, 200),
-<<<<<<< HEAD
+                position=np.zeros((2, 100)),
                 events=pm.Events(
-=======
-                position=np.zeros((2, 100)),
-                events=pm.EventDataFrame(
->>>>>>> 3e301de8
                     name=['fixation', 'fixation'], onsets=[0, 120], offsets=[110, 220],
                 ),
             ),
