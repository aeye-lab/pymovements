# Copyright (c) 2023-2024 The pymovements Project Authors
#
# Permission is hereby granted, free of charge, to any person obtaining a copy
# of this software and associated documentation files (the "Software"), to deal
# in the Software without restriction, including without limitation the rights
# to use, copy, modify, merge, publish, distribute, sublicense, and/or sell
# copies of the Software, and to permit persons to whom the Software is
# furnished to do so, subject to the following conditions:
#
# The above copyright notice and this permission notice shall be included in all
# copies or substantial portions of the Software.
#
# THE SOFTWARE IS PROVIDED "AS IS", WITHOUT WARRANTY OF ANY KIND, EXPRESS OR
# IMPLIED, INCLUDING BUT NOT LIMITED TO THE WARRANTIES OF MERCHANTABILITY,
# FITNESS FOR A PARTICULAR PURPOSE AND NONINFRINGEMENT. IN NO EVENT SHALL THE
# AUTHORS OR COPYRIGHT HOLDERS BE LIABLE FOR ANY CLAIM, DAMAGES OR OTHER
# LIABILITY, WHETHER IN AN ACTION OF CONTRACT, TORT OR OTHERWISE, ARISING FROM,
# OUT OF OR IN CONNECTION WITH THE SOFTWARE OR THE USE OR OTHER DEALINGS IN THE
# SOFTWARE.
"""Test GazeDataFrame detect method."""
import numpy as np
import polars as pl
import pytest
from polars.testing import assert_frame_equal

import pymovements as pm
from pymovements.synthetic import step_function


@pytest.mark.parametrize(
    ('method', 'kwargs', 'gaze', 'expected'),
    [
        pytest.param(
            'idt',
            {
                'dispersion_threshold': 1,
                'minimum_duration': 10,
            },
            pm.gaze.from_numpy(
                time=np.arange(0, 100, 1),
                position=np.stack([np.arange(0, 200, 2), np.arange(0, 200, 2)], axis=0),
                experiment=pm.Experiment(1024, 768, 38, 30, 60, 'center', 10),
            ),
            pm.events.EventDataFrame(),
            id='idt_constant_velocity_no_fixation',
        ),

        pytest.param(
            'idt',
            {
                'dispersion_threshold': 1,
                'minimum_duration': 2,
            },
            pm.gaze.from_numpy(
                position=step_function(length=100, steps=[0], values=[(0, 0)]),
                orient='row',
                experiment=pm.Experiment(1024, 768, 38, 30, 60, 'center', 10),
            ),
            pm.EventDataFrame(name='fixation', onsets=[0], offsets=[99]),
            id='idt_constant_position_single_fixation',
        ),

        pytest.param(
            'idt',
            {
                'dispersion_threshold': 1,
                'minimum_duration': 2,
                'name': 'custom_fixation',
            },
            pm.gaze.from_numpy(
                position=step_function(length=100, steps=[0], values=[(0, 0)]),
                orient='row',
                experiment=pm.Experiment(1024, 768, 38, 30, 60, 'center', 10),
            ),
            pm.EventDataFrame(name='custom_fixation', onsets=[0], offsets=[99]),
            id='idt_constant_position_single_fixation_custom_name',
        ),

        pytest.param(
            'idt',
            {
                'dispersion_threshold': 1,
                'minimum_duration': 2,
            },
            pm.gaze.from_numpy(
                position=step_function(
                    length=100, steps=[49, 50], values=[(9, 9), (1, 1)], start_value=(0, 0),
                ),
                orient='row',
                experiment=pm.Experiment(1024, 768, 38, 30, 60, 'center', 10),
            ),
            pm.events.EventDataFrame(name='fixation', onsets=[0, 50], offsets=[49, 99]),
            id='idt_three_steps_two_fixations',
        ),

        pytest.param(
            'idt',
            {
                'dispersion_threshold': 1,
                'minimum_duration': 2,
            },
            pm.gaze.from_numpy(
                position=step_function(
                    length=100, steps=[10, 20, 90],
                    values=[(np.nan, np.nan), (0, 0), (np.nan, np.nan)],
                ),
                orient='row',
                experiment=pm.Experiment(1024, 768, 38, 30, 60, 'center', 10),
            ),
            pm.events.EventDataFrame(name='fixation', onsets=[0, 20], offsets=[9, 89]),
            id='idt_two_fixations_interrupted_by_nan',
        ),

        pytest.param(
            'idt',
            {
                'dispersion_threshold': 1,
                'minimum_duration': 2,
                'include_nan': True,
            },
            pm.gaze.from_numpy(
                position=step_function(
                    length=100, steps=[10, 20, 90],
                    values=[(np.nan, np.nan), (0, 0), (np.nan, np.nan)],
                ),
                orient='row',
                experiment=pm.Experiment(1024, 768, 38, 30, 60, 'center', 10),
            ),
            pm.events.EventDataFrame(name='fixation', onsets=[0], offsets=[89]),
            id='idt_one_fixation_including_nan',
        ),

        pytest.param(
            'idt',
            {
                'dispersion_threshold': 1,
                'minimum_duration': 2,
            },
            pm.gaze.from_numpy(
                time=np.arange(1000, 1100, dtype=int),
                position=step_function(length=100, steps=[0], values=[(0, 0)]),
                orient='row',
                experiment=pm.Experiment(1024, 768, 38, 30, 60, 'center', 10),
            ),
            pm.events.EventDataFrame(
                name='fixation',
                onsets=[1000],
                offsets=[1099],
            ),
            id='idt_constant_position_single_fixation_with_timesteps_int',
        ),

        pytest.param(
            'idt',
            {
                'dispersion_threshold': 1,
                'minimum_duration': 2,
            },
            pm.gaze.from_numpy(
                time=np.arange(1000, 1010, 0.1, dtype=float),
                position=step_function(length=100, steps=[0], values=[(0, 0)]),
                orient='row',
                experiment=pm.Experiment(1024, 768, 38, 30, 60, 'center', 10),
            ),
            pm.events.EventDataFrame(
                name='fixation',
                onsets=[1000],
                offsets=[1099],
            ),
            id='idt_constant_position_single_fixation_with_timesteps_float',
            marks=pytest.mark.xfail(reason='#532'),
        ),

        pytest.param(
            'idt',
            {
                'dispersion_threshold': 1,
                'minimum_duration': 2,
            },
            pm.gaze.from_numpy(
                time=np.reshape(np.arange(1000, 1100, dtype=int), (100, 1)),
                position=step_function(length=100, steps=[0], values=[(0, 0)]),
                orient='row',
                experiment=pm.Experiment(1024, 768, 38, 30, 60, 'center', 10),
            ),
            pm.events.EventDataFrame(
                name='fixation',
                onsets=[1000],
                offsets=[1099],
            ),
            id='idt_constant_position_single_fixation_with_timesteps_int_extra_dim',
        ),

        pytest.param(
            'idt',
            {
                'dispersion_threshold': 1,
                'minimum_duration': 2,
            },
            pm.gaze.from_numpy(
                trial=np.array([1] * 50 + [2] * 50),
                position=step_function(length=100, steps=[0], values=[(0, 0)]),
                orient='row',
                experiment=pm.Experiment(1024, 768, 38, 30, 60, 'center', 10),
            ),
            pm.EventDataFrame(name='fixation', onsets=[0, 50], offsets=[49, 99]),
            id='idt_constant_position_single_fixation_per_trial',
        ),

        pytest.param(
            'ivt',
            {
                'velocity_threshold': 1,
                'minimum_duration': 10,
            },
            pm.gaze.from_numpy(
                time=np.arange(0, 100, 1),
                velocity=np.ones((2, 100)) * 20,
                experiment=pm.Experiment(1024, 768, 38, 30, 60, 'center', 10),
            ),
            pm.events.EventDataFrame(),
            id='ivt_constant_velocity_no_fixation',
        ),

        pytest.param(
            'ivt',
            {
                'velocity_threshold': 1,
                'minimum_duration': 1,
            },
            pm.gaze.from_numpy(
                velocity=np.zeros((2, 100)),
                experiment=pm.Experiment(1024, 768, 38, 30, 60, 'center', 10),
            ),
            pm.EventDataFrame(name='fixation', onsets=[0], offsets=[99]),
            id='ivt_constant_position_single_fixation',
        ),

        pytest.param(
            'ivt',
            {
                'velocity_threshold': 1,
                'minimum_duration': 1,
                'name': 'custom_fixation',
            },
            pm.gaze.from_numpy(
                velocity=np.zeros((2, 100)),
                experiment=pm.Experiment(1024, 768, 38, 30, 60, 'center', 10),
            ),
            pm.EventDataFrame(name='custom_fixation', onsets=[0], offsets=[99]),
            id='ivt_constant_position_single_fixation_custom_name',
        ),

        pytest.param(
            'ivt',
            {
                'velocity_threshold': 1,
                'minimum_duration': 1,
            },
            pm.gaze.from_numpy(
                velocity=step_function(
                    length=100, steps=[49, 51], values=[(90, 90), (0, 0)], start_value=(0, 0),
                ),
                orient='row',
                experiment=pm.Experiment(1024, 768, 38, 30, 60, 'center', 10),
            ),
            pm.events.EventDataFrame(name='fixation', onsets=[0, 51], offsets=[48, 99]),
            id='ivt_three_steps_two_fixations',
        ),

        pytest.param(
            'ivt',
            {
                'velocity_threshold': 1,
                'minimum_duration': 1,
            },
            pm.gaze.from_numpy(
                velocity=step_function(
                    length=100, steps=[10, 20, 90],
                    values=[(np.nan, np.nan), (0, 0), (np.nan, np.nan)],
                ),
                orient='row',
                experiment=pm.Experiment(1024, 768, 38, 30, 60, 'center', 10),
            ),
            pm.events.EventDataFrame(name='fixation', onsets=[0, 20], offsets=[9, 89]),
            id='ivt_two_fixations_interrupted_by_nan',
        ),

        pytest.param(
            'ivt',
            {
                'velocity_threshold': 1,
                'minimum_duration': 1,
                'include_nan': True,
            },
            pm.gaze.from_numpy(
                velocity=step_function(
                    length=100, steps=[10, 20, 90],
                    values=[(np.nan, np.nan), (0, 0), (np.nan, np.nan)],
                ),
                orient='row',
                experiment=pm.Experiment(1024, 768, 38, 30, 60, 'center', 10),
            ),
            pm.events.EventDataFrame(name='fixation', onsets=[0], offsets=[89]),
            id='ivt_one_fixation_including_nan',
        ),

        pytest.param(
            'ivt',
            {
                'velocity_threshold': 1,
                'minimum_duration': 2,
            },
            pm.gaze.from_numpy(
                time=np.arange(1000, 1100, dtype=int),
                velocity=step_function(length=100, steps=[0], values=[(0, 0)]),
                orient='row',
                experiment=pm.Experiment(1024, 768, 38, 30, 60, 'center', 10),
            ),
            pm.events.EventDataFrame(
                name='fixation',
                onsets=[1000],
                offsets=[1099],
            ),
            id='ivt_constant_position_single_fixation_with_timesteps_int',
        ),

        pytest.param(
            'ivt',
            {
                'velocity_threshold': 1,
                'minimum_duration': 2,
            },
            pm.gaze.from_numpy(
                time=np.arange(1000, 1010, 0.1, dtype=float),
                velocity=step_function(length=100, steps=[0], values=[(0, 0)]),
                orient='row',
                experiment=pm.Experiment(1024, 768, 38, 30, 60, 'center', 10),
            ),
            pm.events.EventDataFrame(
                name='fixation',
                onsets=[1000],
                offsets=[1099],
            ),
            id='ivt_constant_position_single_fixation_with_timesteps_float',
            marks=pytest.mark.xfail(reason='#532'),
        ),

        pytest.param(
            'ivt',
            {
                'velocity_threshold': 1,
                'minimum_duration': 2,
            },
            pm.gaze.from_numpy(
                time=np.reshape(np.arange(1000, 1100, dtype=int), (100, 1)),
                velocity=step_function(length=100, steps=[0], values=[(0, 0)]),
                orient='row',
                experiment=pm.Experiment(1024, 768, 38, 30, 60, 'center', 10),
            ),
            pm.events.EventDataFrame(
                name='fixation',
                onsets=[1000],
                offsets=[1099],
            ),
            id='ivt_constant_position_single_fixation_with_timesteps_int_extra_dim',
        ),

        pytest.param(
            'ivt',
            {
                'velocity_threshold': 1,
                'minimum_duration': 2,
                'eye': 'auto',
            },
            pm.gaze.from_numpy(
                velocity=step_function(length=100, steps=[0], values=[(0, 0)]),
                orient='row',
                experiment=pm.Experiment(1024, 768, 38, 30, 60, 'center', 10),
            ),
            pm.events.EventDataFrame(
                name='fixation',
                onsets=[0],
                offsets=[99],
            ),
            id='ivt_constant_position_binocular_fixation_two_components_eye_auto',
        ),

        pytest.param(
            'ivt',
            {
                'velocity_threshold': 1,
                'minimum_duration': 2,
                'eye': 'auto',
            },
            pm.gaze.from_numpy(
                velocity=step_function(length=100, steps=[0], values=[(0, 0, 0, 0)]),
                orient='row',
                experiment=pm.Experiment(1024, 768, 38, 30, 60, 'center', 10),
            ),
            pm.events.EventDataFrame(
                name='fixation',
                onsets=[0],
                offsets=[99],
            ),
            id='ivt_constant_position_binocular_fixation_four_components_eye_auto',
        ),

        pytest.param(
            'ivt',
            {
                'velocity_threshold': 1,
                'minimum_duration': 2,
                'eye': 'auto',
            },
            pm.gaze.from_numpy(
                velocity=step_function(length=100, steps=[0], values=[(0, 0, 0, 0, 0, 0)]),
                orient='row',
                experiment=pm.Experiment(1024, 768, 38, 30, 60, 'center', 10),
            ),
            pm.events.EventDataFrame(
                name='fixation',
                onsets=[0],
                offsets=[99],
            ),
            id='ivt_constant_position_binocular_fixation_six_components_eye_auto',
        ),

        pytest.param(
            'ivt',
            {
                'velocity_threshold': 1,
                'minimum_duration': 2,
                'eye': 'left',
            },
            pm.gaze.from_numpy(
                velocity=step_function(
                    length=100, steps=[0, 10], values=[(0, 0, 1, 1, 1, 1), (0, 0, 0, 0, 0, 0)],
                ),
                orient='row',
                experiment=pm.Experiment(1024, 768, 38, 30, 60, 'center', 10),
            ),
            pm.events.EventDataFrame(
                name='fixation',
                onsets=[0],
                offsets=[99],
            ),
            id='ivt_constant_position_monocular_fixation_six_components_eye_left',
        ),

        pytest.param(
            'ivt',
            {
                'velocity_threshold': 1,
                'minimum_duration': 2,
                'eye': 'right',
            },
            pm.gaze.from_numpy(
                velocity=step_function(
                    length=100, steps=[0, 10], values=[(1, 1, 0, 0, 1, 1), (0, 0, 0, 0, 0, 0)],
                ),
                orient='row',
                experiment=pm.Experiment(1024, 768, 38, 30, 60, 'center', 10),
            ),
            pm.events.EventDataFrame(
                name='fixation',
                onsets=[0],
                offsets=[99],
            ),
            id='ivt_constant_position_monocular_fixation_six_components_eye_right',
        ),

        pytest.param(
            'ivt',
            {
                'velocity_threshold': 1,
                'minimum_duration': 2,
                'eye': 'cyclops',
            },
            pm.gaze.from_numpy(
                velocity=step_function(
                    length=100, steps=[0, 10], values=[(1, 1, 1, 1, 0, 0), (0, 0, 0, 0, 0, 0)],
                ),
                orient='row',
                experiment=pm.Experiment(1024, 768, 38, 30, 60, 'center', 10),
            ),
            pm.events.EventDataFrame(
                name='fixation',
                onsets=[0],
                offsets=[99],
            ),
            id='ivt_constant_position_monocular_fixation_six_components_eye_cyclops',
        ),

        pytest.param(
            'ivt',
            {
                'velocity_threshold': 1,
                'minimum_duration': 1,
            },
            pm.gaze.from_numpy(
                trial=np.array([1] * 50 + [2] * 50),
                velocity=np.zeros((2, 100)),
                experiment=pm.Experiment(1024, 768, 38, 30, 60, 'center', 10),
            ),
            pm.EventDataFrame(name='fixation', onsets=[0, 50], offsets=[49, 99]),
            id='ivt_constant_position_single_fixation_per_trial',
        ),

        pytest.param(
            'microsaccades',
            {
                'threshold': 10,
            },
            pm.gaze.from_numpy(
                time=np.reshape(np.arange(1000, 1100, dtype=int), (100, 1)),
                velocity=step_function(length=100, steps=[40, 50], values=[(9, 9), (0, 0)]),
                orient='row',
                experiment=pm.Experiment(1024, 768, 38, 30, 60, 'center', 10),
            ),
            pm.EventDataFrame(),
            id='microsaccades_two_steps_one_saccade_high_threshold_no_events',
        ),

        pytest.param(
            'microsaccades',
            {
                'threshold': 1e-5,
            },
            pm.gaze.from_numpy(
                velocity=step_function(length=100, steps=[40, 50], values=[(9, 9), (0, 0)]),
                orient='row',
                experiment=pm.Experiment(1024, 768, 38, 30, 60, 'center', 10),
            ),
            pm.EventDataFrame(
                name='saccade',
                onsets=[40],
                offsets=[49],
            ),
            id='microsaccades_two_steps_one_saccade',
        ),

        pytest.param(
            'microsaccades',
            {
                'threshold': 1e-5,
                'name': 'custom_saccade',
            },
            pm.gaze.from_numpy(
                velocity=step_function(length=100, steps=[40, 50], values=[(9, 9), (0, 0)]),
                orient='row',
                experiment=pm.Experiment(1024, 768, 38, 30, 60, 'center', 10),
            ),
            pm.EventDataFrame(
                name='custom_saccade',
                onsets=[40],
                offsets=[49],
            ),
            id='microsaccades_two_steps_one_saccade_custom_name',
        ),

        pytest.param(
            'microsaccades',
            {
                'threshold': 1e-5,
            },
            pm.gaze.from_numpy(
                velocity=step_function(
                    length=100,
                    steps=[20, 30, 70, 80],
                    values=[(9, 9), (0, 0), (9, 9), (0, 0)],
                    start_value=(0, 0),
                ),
                orient='row',
                experiment=pm.Experiment(1024, 768, 38, 30, 60, 'center', 10),
            ),
            pm.EventDataFrame(
                name='saccade',
                onsets=[20, 70],
                offsets=[29, 79],
            ),
            id='microsaccades_four_steps_two_saccades',
        ),

        pytest.param(
            'microsaccades',
            {
                'threshold': 1,
                'include_nan': True,
            },
            pm.gaze.from_numpy(
                velocity=step_function(
                    length=100,
                    steps=[20, 25, 28, 30, 70, 80],
                    values=[(9, 9), (np.nan, np.nan), (9, 9), (0, 0), (9, 9), (0, 0)],
                    start_value=(0, 0),
                ),
                orient='row',
                experiment=pm.Experiment(1024, 768, 38, 30, 60, 'center', 10),
            ),
            pm.EventDataFrame(
                name='saccade',
                onsets=[20, 70],
                offsets=[29, 79],
            ),
            id='microsaccades_four_steps_two_saccades_nan_delete_ending_leading_nan',
        ),

        pytest.param(
            'microsaccades',
            {
                'threshold': 1,
                'minimum_duration': 1,
            },
            pm.gaze.from_numpy(
                velocity=step_function(
                    length=100,
                    steps=[20, 25, 28, 30, 70, 80],
                    values=[(9, 9), (np.nan, np.nan), (9, 9), (0, 0), (9, 9), (0, 0)],
                    start_value=(0, 0),
                ),
                orient='row',
                experiment=pm.Experiment(1024, 768, 38, 30, 60, 'center', 10),
            ),
            pm.EventDataFrame(
                name='saccade',
                onsets=[20, 28, 70],
                offsets=[24, 29, 79],
            ),
            id='microsaccades_three_saccades_nan_delete_ending_leading_nan',
        ),

        pytest.param(
            'microsaccades',
            {
                'threshold': 1e-5,
                'minimum_duration': 1,
            },
            pm.gaze.from_numpy(
                time=np.arange(1000, 1100, dtype=int),
                velocity=step_function(
                    length=100,
                    steps=[40, 50],
                    values=[(9, 9), (0, 0)],
                    start_value=(0, 0),
                ),
                orient='row',
                experiment=pm.Experiment(1024, 768, 38, 30, 60, 'center', 10),
            ),
            pm.EventDataFrame(
                name='saccade',
                onsets=[1040],
                offsets=[1049],
            ),
            id='microsaccades_two_steps_one_saccade_timesteps',
        ),

        pytest.param(
            'microsaccades',
            {
                'threshold': 'std',
            },
            pm.gaze.from_numpy(
                time=np.arange(1000, 1100, dtype=int),
                velocity=step_function(
                    length=100,
                    steps=[40, 50],
                    values=[(9, 9), (0, 0)],
                    start_value=(0, 0),
                ),
                orient='row',
                experiment=pm.Experiment(1024, 768, 38, 30, 60, 'center', 10),
            ),
            pm.EventDataFrame(),
            id='microsaccades_two_steps_one_saccade_timesteps',
        ),

        pytest.param(
            'microsaccades',
            {
                'threshold': 1e-5,
            },
            pm.gaze.from_numpy(
                trial=np.array([1] * 50 + [2] * 50),
                velocity=step_function(length=100, steps=[40, 60], values=[(9, 9), (0, 0)]),
                orient='row',
                experiment=pm.Experiment(1024, 768, 38, 30, 60, 'center', 10),
            ),
            pm.EventDataFrame(
                name='saccade',
                onsets=[40, 50],
                offsets=[49, 59],
            ),
            id='microsaccades_two_steps_one_saccade_per_trial',
        ),

        pytest.param(
            'fill',
            {},
            pm.gaze.from_numpy(
                time=np.arange(0, 100),
                events=pm.EventDataFrame(name='fixation', onsets=[0], offsets=[100]),
            ),
            pm.EventDataFrame(name='fixation', onsets=[0], offsets=[100]),
            id='fill_fixation_from_start_to_end_no_fill',
        ),

        pytest.param(
            'fill',
            {},
            pm.gaze.from_numpy(
                time=np.arange(0, 100),
                events=pm.EventDataFrame(name='fixation', onsets=[10], offsets=[100]),
            ),
            pm.EventDataFrame(
                name=['fixation', 'unclassified'],
                onsets=[10, 0],
                offsets=[100, 9],
            ),
            id='fill_fixation_10_ms_after_start_to_end_single_fill',
        ),

        pytest.param(
            'fill',
            {},
            pm.gaze.from_numpy(
                time=np.arange(0, 100),
                events=pm.EventDataFrame(name='fixation', onsets=[0], offsets=[90]),
            ),
            pm.EventDataFrame(
                name=['fixation', 'unclassified'],
                onsets=[0, 90],
                offsets=[90, 99],
            ),
            id='fill_fixation_from_start_to_10_ms_before_end_single_fill',
        ),

        pytest.param(
            'fill',
            {},
            pm.gaze.from_numpy(
                time=np.arange(0, 100),
                events=pm.EventDataFrame(name='fixation', onsets=[0, 50], offsets=[40, 100]),
            ),
            pm.EventDataFrame(
                name=['fixation', 'fixation', 'unclassified'],
                onsets=[0, 50, 40],
                offsets=[40, 100, 49],
            ),
            id='fill_fixation_10_ms_break_at_40ms_single_fill',
        ),

        pytest.param(
            'fill',
            {},
            pm.gaze.from_numpy(
                time=np.arange(0, 100),
                events=pm.EventDataFrame(
                    name=['fixation', 'saccade'], onsets=[0, 50], offsets=[40, 100],
                ),
            ),
            pm.EventDataFrame(
                name=['fixation', 'saccade', 'unclassified'],
                onsets=[0, 50, 40],
                offsets=[40, 100, 49],
            ),
            id='fill_fixation_10_ms_break_then_saccade_until_end_single_fill',
        ),

        pytest.param(
            'fill',
            {},
            pm.gaze.from_numpy(
<<<<<<< HEAD
                trial=np.array([1] * 50 + [2] * 50),
                time=np.arange(0, 100),
                events=pm.EventDataFrame(name='fixation', onsets=[0, 90], offsets=[10, 100]),
            ),
            pm.EventDataFrame(
                name=['fixation', 'unclassified', 'unclassified', 'fixation'],
                onsets=[0, 10, 50, 90],
                offsets=[10, 49, 89, 100],
            ),
            id='fill_10ms_fixation_at_start_and_end_one_fill_per_trial',
=======
                time=np.arange(100, 200),
                events=pm.EventDataFrame(
                    name=['fixation', 'saccade'], onsets=[0, 50], offsets=[40, 100],
                ),
            ),
            pm.EventDataFrame(
                name=['fixation', 'saccade', 'unclassified'],
                onsets=[0, 50, 100],
                offsets=[40, 100, 199],
            ),
            id='fill_fixation_events_before_timesteps',
>>>>>>> 02d1f31e
        ),

        pytest.param(
            'fill',
            {},
            pm.gaze.from_numpy(
<<<<<<< HEAD
                trial=np.array([1] * 50 + [2] * 50),
                time=np.concatenate((np.arange(0, 50), np.arange(0, 50))),
                events=pm.EventDataFrame(
                    pl.DataFrame(
                        data={
                            'trial': [1, 2],
                            'name': ['fixation', 'fixation'],
                            'onsets': [0, 40],
                            'offsets': [10, 50],
                        },
                    ),
                ),
            ),
            pm.EventDataFrame(
                pl.DataFrame(
                    data={
                        'trial': [1, 1, 2, 2],
                        'name': ['fixation', 'unclassified', 'unclassified', 'fixation'],
                        'onsets': [0, 10, 0, 40],
                        'offsets': [10, 49, 39, 50],
                    },
                ),
            ),
            id='fill_10ms_fixation_at_start_and_end_one_fill_per_trial_restarting_timesteps',
        ),

=======
                time=np.arange(0, 200),
                events=pm.EventDataFrame(
                    name=['fixation', 'saccade'], onsets=[210, 250], offsets=[240, 300],
                ),
            ),
            pm.EventDataFrame(
                name=['fixation', 'saccade', 'unclassified'],
                onsets=[210, 250, 0],
                offsets=[240, 300, 199],
            ),
            id='fill_fixation_events_after_timesteps',
        ),

        pytest.param(
            'fill',
            {},
            pm.gaze.from_numpy(
                time=np.arange(100, 200),
                events=pm.EventDataFrame(
                    name=['fixation', 'fixation'], onsets=[0, 120], offsets=[110, 220],
                ),
            ),
            pm.EventDataFrame(
                name=['fixation', 'fixation', 'unclassified'],
                onsets=[0, 120, 110],
                offsets=[110, 220, 119],
            ),
            id='fill_fixation_events_exceed_time_boundaries',
        ),
>>>>>>> 02d1f31e
    ],
)
def test_gaze_detect(method, kwargs, gaze, expected):
    gaze.detect(method, **kwargs)
    assert_frame_equal(gaze.events.frame, expected.frame, check_row_order=False)


def test_gaze_detect_custom_method_no_arguments():
    def custom_method():
        return pm.EventDataFrame()

    gaze = pm.gaze.from_numpy()

    expected = pm.EventDataFrame()

    gaze.detect(custom_method)
    assert_frame_equal(gaze.events.frame, expected.frame)


@pytest.mark.parametrize(
    ('method', 'kwargs', 'gaze', 'exception', 'exception_msg'),
    [
        pytest.param(
            'ivt',
            {
                'velocity_threshold': 1,
                'minimum_duration': 2,
                'eye': 'auto',
            },
            pm.gaze.GazeDataFrame(None, pm.Experiment(1024, 768, 38, 30, 60, 'center', 10)),
            pl.exceptions.ColumnNotFoundError,
            "Column 'velocity' not found. Available columns are: ['time']",
            id='ivt_no_velocity_raises_column_not_found_error',
        ),

        pytest.param(
            'ivt',
            {
                'velocity_threshold': 1,
                'minimum_duration': 2,
                'eye': 'left',
            },
            pm.gaze.from_numpy(
                velocity=step_function(length=100, steps=[0], values=[(0, 0)]),
                orient='row',
                experiment=pm.Experiment(1024, 768, 38, 30, 60, 'center', 10),
            ),
            AttributeError,
            'left eye is only supported for data with at least 4 components',
            id='ivt_left_eye_two_components_raises_attribute_error',
        ),

        pytest.param(
            'ivt',
            {
                'velocity_threshold': 1,
                'minimum_duration': 2,
                'eye': 'right',
            },
            pm.gaze.from_numpy(
                velocity=step_function(length=100, steps=[0], values=[(0, 0)]),
                orient='row',
                experiment=pm.Experiment(1024, 768, 38, 30, 60, 'center', 10),
            ),
            AttributeError,
            'right eye is only supported for data with at least 4 components',
            id='ivt_right_eye_two_components_raises_attribute_error',
        ),

        pytest.param(
            'ivt',
            {
                'velocity_threshold': 1,
                'minimum_duration': 2,
                'eye': 'cyclops',
            },
            pm.gaze.from_numpy(
                velocity=step_function(length=100, steps=[0], values=[(0, 0, 0, 0)]),
                orient='row',
                experiment=pm.Experiment(1024, 768, 38, 30, 60, 'center', 10),
            ),
            AttributeError,
            'cyclops eye is only supported for data with at least 6 components',
            id='ivt_cyclops_eye_four_components_raises_attribute_error',
        ),

        pytest.param(
            'ivt',
            {
                'velocity_threshold': 1,
                'minimum_duration': 2,
                'eye': 'foobar',
            },
            pm.gaze.from_numpy(
                velocity=step_function(length=100, steps=[0], values=[(0, 0, 0, 0)]),
                orient='row',
                experiment=pm.Experiment(1024, 768, 38, 30, 60, 'center', 10),
            ),
            ValueError,
            "unknown eye 'foobar'. Supported values are: ['auto', 'left', 'right', 'cyclops']",
            id='ivt_cyclops_eye_four_components_raises_attribute_error',
        ),
    ],
)
def test_gaze_detect_raises_exception(method, kwargs, gaze, exception, exception_msg):
    with pytest.raises(exception) as exc_info:
        gaze.detect(method, **kwargs)

    msg, = exc_info.value.args
    assert msg == exception_msg<|MERGE_RESOLUTION|>--- conflicted
+++ resolved
@@ -771,7 +771,6 @@
             'fill',
             {},
             pm.gaze.from_numpy(
-<<<<<<< HEAD
                 trial=np.array([1] * 50 + [2] * 50),
                 time=np.arange(0, 100),
                 events=pm.EventDataFrame(name='fixation', onsets=[0, 90], offsets=[10, 100]),
@@ -782,26 +781,12 @@
                 offsets=[10, 49, 89, 100],
             ),
             id='fill_10ms_fixation_at_start_and_end_one_fill_per_trial',
-=======
-                time=np.arange(100, 200),
-                events=pm.EventDataFrame(
-                    name=['fixation', 'saccade'], onsets=[0, 50], offsets=[40, 100],
-                ),
-            ),
-            pm.EventDataFrame(
-                name=['fixation', 'saccade', 'unclassified'],
-                onsets=[0, 50, 100],
-                offsets=[40, 100, 199],
-            ),
-            id='fill_fixation_events_before_timesteps',
->>>>>>> 02d1f31e
         ),
 
         pytest.param(
             'fill',
             {},
             pm.gaze.from_numpy(
-<<<<<<< HEAD
                 trial=np.array([1] * 50 + [2] * 50),
                 time=np.concatenate((np.arange(0, 50), np.arange(0, 50))),
                 events=pm.EventDataFrame(
@@ -828,7 +813,28 @@
             id='fill_10ms_fixation_at_start_and_end_one_fill_per_trial_restarting_timesteps',
         ),
 
-=======
+
+        pytest.param(
+            'fill',
+            {},
+            pm.gaze.from_numpy(
+                time=np.arange(100, 200),
+                events=pm.EventDataFrame(
+                    name=['fixation', 'saccade'], onsets=[0, 50], offsets=[40, 100],
+                ),
+            ),
+            pm.EventDataFrame(
+                name=['fixation', 'saccade', 'unclassified'],
+                onsets=[0, 50, 100],
+                offsets=[40, 100, 199],
+            ),
+            id='fill_fixation_events_before_timesteps',
+        ),
+
+        pytest.param(
+            'fill',
+            {},
+            pm.gaze.from_numpy(
                 time=np.arange(0, 200),
                 events=pm.EventDataFrame(
                     name=['fixation', 'saccade'], onsets=[210, 250], offsets=[240, 300],
@@ -858,7 +864,6 @@
             ),
             id='fill_fixation_events_exceed_time_boundaries',
         ),
->>>>>>> 02d1f31e
     ],
 )
 def test_gaze_detect(method, kwargs, gaze, expected):
