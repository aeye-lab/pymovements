# Copyright (c) 2023 The pymovements Project Authors
#
# Permission is hereby granted, free of charge, to any person obtaining a copy
# of this software and associated documentation files (the "Software"), to deal
# in the Software without restriction, including without limitation the rights
# to use, copy, modify, merge, publish, distribute, sublicense, and/or sell
# copies of the Software, and to permit persons to whom the Software is
# furnished to do so, subject to the following conditions:
#
# The above copyright notice and this permission notice shall be included in all
# copies or substantial portions of the Software.
#
# THE SOFTWARE IS PROVIDED "AS IS", WITHOUT WARRANTY OF ANY KIND, EXPRESS OR
# IMPLIED, INCLUDING BUT NOT LIMITED TO THE WARRANTIES OF MERCHANTABILITY,
# FITNESS FOR A PARTICULAR PURPOSE AND NONINFRINGEMENT. IN NO EVENT SHALL THE
# AUTHORS OR COPYRIGHT HOLDERS BE LIABLE FOR ANY CLAIM, DAMAGES OR OTHER
# LIABILITY, WHETHER IN AN ACTION OF CONTRACT, TORT OR OTHERWISE, ARISING FROM,
# OUT OF OR IN CONNECTION WITH THE SOFTWARE OR THE USE OR OTHER DEALINGS IN THE
# SOFTWARE.
"""Test all functionality in pymovements.datasets.public_dataset."""
import tarfile
from pathlib import Path
from unittest import mock

import pytest

from pymovements.datasets.public_dataset import PublicDataset


@pytest.mark.parametrize(
    'init_kwargs, expected_paths',
    [
        pytest.param(
            {'root': '/data/set/path'},
            {
                'root': Path('/data/set/path/'),
                'path': Path('/data/set/path/CustomPublicDataset'),
                'download': Path('/data/set/path/CustomPublicDataset/downloads'),
            },
        ),
        pytest.param(
            {'root': '/data/set/path', 'dataset_dirname': '.'},
            {
                'root': Path('/data/set/path/'),
                'path': Path('/data/set/path/'),
                'download': Path('/data/set/path/downloads'),
            },
        ),
        pytest.param(
            {'root': '/data/set/path', 'dataset_dirname': 'dataset'},
            {
                'root': Path('/data/set/path/'),
                'path': Path('/data/set/path/dataset'),
                'download': Path('/data/set/path/dataset/downloads'),
            },
        ),
        pytest.param(
            {'root': '/data/set/path', 'downloads_dirname': 'custom_download_dirname'},
            {
                'root': Path('/data/set/path/'),
                'path': Path('/data/set/path/CustomPublicDataset'),
                'download': Path('/data/set/path/CustomPublicDataset/custom_download_dirname'),
            },
        ),
    ],
)
def test_paths(init_kwargs, expected_paths):
    class CustomPublicDataset(PublicDataset):
        _mirrors = ['https://www.example.com/']
        _resources = [
            {
                'resource': 'relative_path_to_resource',
                'filename': 'example_dataset.zip',
                'md5': 'md5md5md5md5md5md5md5md5md5md5md',
            },
        ]

    dataset = CustomPublicDataset(**init_kwargs)

    assert dataset.root == expected_paths['root']
    assert dataset.path == expected_paths['path']
    assert dataset.downloads_rootpath == expected_paths['download']


def test_dataset_download_fails(tmp_path):
    class CustomPublicDataset(PublicDataset):
        _mirrors = ['https://www.example.com/', 'https://www.example.com/']
        _resources = [
            {
                'resource': 'v0.4.0.tar.gz',
                'filename': 'pymovements-0.4.0.tar.gz',
                'md5': '52bbf03a7c50ee7152ccb9d357c2bb30',
            },
        ]

    with mock.patch(
            'pymovements.utils.downloads._download_url',
            side_effect=OSError(),
    ):
        with pytest.raises(RuntimeError):
            CustomPublicDataset(root=tmp_path, download=True)


def test_dataset_download_file_not_found(tmp_path):
    class CustomPublicDataset(PublicDataset):
        _mirrors = ['https://github.com/aeye-lab/pymovements/archive/refs/tags/']
        _resources = [
            {
                'resource': 'v0.4.0.tar.gz',
                'filename': 'pymovements-0.4.0.tar.gz',
                'md5': '52bbf03a7c50ee7152ccb9d357c2bb30',
            },
        ]

    with mock.patch(
            'pymovements.datasets.public_dataset.PublicDataset.download',
            side_effect=RuntimeError(),
    ):
        with pytest.raises(RuntimeError):
            CustomPublicDataset(root=tmp_path, download=True)


def test_dataset_download(tmp_path):

    class CustomPublicDataset(PublicDataset):
        _mirrors = [
            'https://github.com/aeye-lab/pymovements/archive/refs/tags/',
<<<<<<< HEAD
            'https://github.com/aeye-lab/pymovements/archive/refs/tags/']
=======
            'https://github.com/aeye-lab/pymovements/archive/refs/tags/',
        ]
>>>>>>> 3077ecd9
        _resources = [
            {
                'resource': 'v0.4.0.tar.gz',
                'filename': 'pymovements-0.4.0.tar.gz',
                'md5': '52bbf03a7c50ee7152ccb9d357c2bb30',
            },
        ]

    CustomPublicDataset(root=tmp_path, download=True)


@pytest.fixture(
    name='single_archive',
    params=[
        ('gz', 'tar'),
    ],
    ids=[
        'gz_compressed_tar_archive',
    ],
)
def fixture_archive(tmp_path):
    rootpath = tmp_path
<<<<<<< HEAD
    compression, extension = 'tar', 'gz'
=======
    compression, extension = 'gz', 'tar'
>>>>>>> 3077ecd9

    # write tmp filepath
    filepath = rootpath / 'test.file'
    filepath.write_text('test')

    archive_path = rootpath / f'test.{extension}.{compression}'

    with tarfile.TarFile.open(archive_path, f'w:{compression}') as fp:
        fp.add(filepath)

    yield archive_path


def test_dataset_extract(tmp_path, single_archive):

    class CustomPublicDataset(PublicDataset):
        _mirrors = []
        _resources = [
            {
                'resource': 'test.tar.gz',
                'filename': 'test.tar.gz',
                'md5': '52bbf03a7c50ee7152ccb9d357c2bb30',
            },
        ]

<<<<<<< HEAD
    CustomPublicDataset(root=tmp_path, extract=True, dataset_dirname='', downloads_dirname='')

=======
    CustomPublicDataset(root=tmp_path, extract=True, dataset_dirname='', downloads_dirname='')
>>>>>>> 3077ecd9
<|MERGE_RESOLUTION|>--- conflicted
+++ resolved
@@ -125,12 +125,8 @@
     class CustomPublicDataset(PublicDataset):
         _mirrors = [
             'https://github.com/aeye-lab/pymovements/archive/refs/tags/',
-<<<<<<< HEAD
-            'https://github.com/aeye-lab/pymovements/archive/refs/tags/']
-=======
             'https://github.com/aeye-lab/pymovements/archive/refs/tags/',
         ]
->>>>>>> 3077ecd9
         _resources = [
             {
                 'resource': 'v0.4.0.tar.gz',
@@ -153,11 +149,7 @@
 )
 def fixture_archive(tmp_path):
     rootpath = tmp_path
-<<<<<<< HEAD
-    compression, extension = 'tar', 'gz'
-=======
     compression, extension = 'gz', 'tar'
->>>>>>> 3077ecd9
 
     # write tmp filepath
     filepath = rootpath / 'test.file'
@@ -183,9 +175,4 @@
             },
         ]
 
-<<<<<<< HEAD
-    CustomPublicDataset(root=tmp_path, extract=True, dataset_dirname='', downloads_dirname='')
-
-=======
-    CustomPublicDataset(root=tmp_path, extract=True, dataset_dirname='', downloads_dirname='')
->>>>>>> 3077ecd9
+    CustomPublicDataset(root=tmp_path, extract=True, dataset_dirname='', downloads_dirname='')