--- conflicted
+++ resolved
@@ -26,10 +26,6 @@
 import pytest
 
 from pymovements.utils.filters import events_split_nans
-<<<<<<< HEAD
-=======
-from pymovements.utils.filters import filter_and_split
->>>>>>> 1a13bf8e
 from pymovements.utils.filters import filter_candidates_remove_nans
 
 
@@ -69,26 +65,6 @@
             {'values_split': [[0, 1, 2], [5, 6, 7]]},
             id='test_events_split',
         ),
-<<<<<<< HEAD
-=======
-        pytest.param(
-            {
-                'candidates': [[0, 1, 2, 3, 4, 5, 6, 7]],
-                'values': np.array([
-                    (0, 0),
-                    (0, 0), (0, 0),
-                    (np.nan, np.nan),
-                    (np.nan, np.nan),
-                    (0, 0), (np.nan, np.nan),
-                    (0, 0),
-                ]),
-                'flag_split_events': True,
-            },
-            {'values_filter_split': [[0, 1, 2], [5], [7]]},
-            id='test_events_filter_split',
-        ),
->>>>>>> 1a13bf8e
-
     ],
 )
 def test_filters(params, expected):
@@ -104,16 +80,4 @@
             params['candidates'],
             params['values'],
         )
-<<<<<<< HEAD
-        assert expected['values_split'] == results
-=======
-        assert expected['values_split'] == results
-
-    if 'values_filter_split' in expected:
-        results = filter_and_split(
-            params['candidates'],
-            params['values'],
-            params['flag_split_events'],
-        )
-        assert expected['values_filter_split'] == results
->>>>>>> 1a13bf8e
+        assert expected['values_split'] == results