--- conflicted
+++ resolved
@@ -17,12 +17,7 @@
 # LIABILITY, WHETHER IN AN ACTION OF CONTRACT, TORT OR OTHERWISE, ARISING FROM,
 # OUT OF OR IN CONNECTION WITH THE SOFTWARE OR THE USE OR OTHER DEALINGS IN THE
 # SOFTWARE.
-<<<<<<< HEAD
 """Test for Screen class."""
-
-=======
-"""Test for Screen class"""
->>>>>>> d1dac308
 import pytest
 
 import pymovements as pm
